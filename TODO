* Bison 3.7
<<<<<<< HEAD
** Cex
Don't do this (counterexample.c):

// This is the fastest way to get the tail node from the gl_list API.
gl_list_node_t
list_get_end (gl_list_t list)
{
  gl_list_node_t sentinel = gl_list_add_last (list, NULL);
  gl_list_node_t res = gl_list_previous_node (list, sentinel);
  gl_list_remove_node (list, sentinel);
  return res;
}
=======
** glr.cc
Get rid of global_tokens_and_yystype.
>>>>>>> 627fecb1

** Bistromathic
- Hitting tab on a line with a syntax error is ugly

- How about not evaluating incomplete lines when the text is not finished
  (as shells do).

- Caret diagnostics

** Questions
*** Java
- Should i18n be part of the Lexer?  Currently it's a static method of
  Lexer.

- is there a migration path that would allow to use TokenKinds in
  yylex?

- define the tokens as an enum too.

- promote YYEOF rather than EOF.

*** D
- is there a way to attach yysymbol_name to the enum itself?  As we did
  in Java.

- It would be better to have TokenKind as return value.  Can we use
  reflection to support both output types?

** YYerror
https://git.savannah.gnu.org/gitweb/?p=gettext.git;a=blob;f=gettext-runtime/intl/plural.y;h=a712255af4f2f739c93336d4ff6556d932a426a5;hb=HEAD

should be updated to not use YYERRCODE.  Returning an undef token is good
enough.

** Java
*** calc.at
Stop hard-coding "Calc".  Adjust local.at (look for FIXME).

** Clean up
Rename endtoken as eoftoken.

Also do it in data/skeletons.

Don't rename in Bison 3.6 (it would be logical to do so) because that
would probably create many conflicts in Vincent's work (see previous point).

** A dev warning for b4_
Maybe we should check for m4_ and b4_ leaking out of the m4 processing, as
Autoconf does.  It would have caught overquotation issues.

** doc
I feel it's ugly to use the GNU style to declare functions in the doc.  It
generates tons of white space in the page, and may contribute to bad page
breaks.

** consistency
token vs terminal, variable vs non terminal.

** api.token.raw
The YYUNDEFTOK could be assigned a semantic value so that yyerror could be
used to report invalid lexemes.

** push parsers
Consider deprecating impure push parsers.  They add a lot of complexity, for
a bad feature.  On the other hand, that would make it much harder to sit
push parsers on top of pull parser.  Which is currently not relevant, since
push parsers are measurably slower.

** %define parse.error formatted
How about pushing bistromathics' yyreport_syntax_error as another standard
way to generate the error message, and leave to the user the task of
providing the message formats?  Currently in bistro, it reads:

    const char *
    error_format_string (int argc)
    {
      switch (argc)
        {
        default: /* Avoid compiler warnings. */
        case 0: return _("%@: syntax error");
        case 1: return _("%@: syntax error: unexpected %u");
          // TRANSLATORS: '%@' is a location in a file, '%u' is an
          // "unexpected token", and '%0e', '%1e'... are expected tokens
          // at this point.
          //
          // For instance on the expression "1 + * 2", you'd get
          //
          // 1.5: syntax error: expected - or ( or number or function or variable before *
        case 2: return _("%@: syntax error: expected %0e before %u");
        case 3: return _("%@: syntax error: expected %0e or %1e before %u");
        case 4: return _("%@: syntax error: expected %0e or %1e or %2e before %u");
        case 5: return _("%@: syntax error: expected %0e or %1e or %2e or %3e before %u");
        case 6: return _("%@: syntax error: expected %0e or %1e or %2e or %3e or %4e before %u");
        case 7: return _("%@: syntax error: expected %0e or %1e or %2e or %3e or %4e or %5e before %u");
        case 8: return _("%@: syntax error: expected %0e or %1e or %2e or %3e or %4e or %5e or %6e before %u");
        }
    }

The message would have to be generated in a string, and pushed to yyerror.
Which will be a pain in the neck in yacc.c.

If we want to do that, we should think very carefully about the syntax of
the format string.

** yyclearin does not invoke the lookahead token's %destructor
https://lists.gnu.org/r/bug-bison/2018-02/msg00000.html
Rici:

> Modifying yyclearin so that it calls yydestruct seems like the simplest
> solution to this issue, but it is conceivable that such a change would
> break programs which already perform some kind of workaround in order to
> destruct the lookahead symbol. So it might be necessary to use some kind of
> compatibility %define, or to create a new replacement macro with a
> different name such as yydiscardin.
>
> At a minimum, the fact that yyclearin does not invoke the %destructor
> should be highlighted in the documentation, since it is not at all obvious.

** Issues in i18n

Les catégories d'avertissements incluent :
  conflicts-sr      conflits S/R (activé par défaut)
  conflicts-rr      conflits R/R (activé par défaut)
  dangling-alias    l'alias chaîne n'est pas attaché à un symbole
  deprecated        construction obsolète
  empty-rule        règle vide sans %empty
  midrule-values    valeurs de règle intermédiaire non définies ou inutilisées
  precedence        priorité et associativité inutiles
  yacc              incompatibilités avec POSIX Yacc
  other             tous les autres avertissements (activé par défaut)
  all               tous les avertissements sauf « dangling-alias » et « yacc »
  no-CATEGORY       désactiver les avertissements dans CATEGORIE
  none              désactiver tous les avertissements
  error[=CATEGORY]  traiter les avertissements comme des erreurs

Line -1 and -3 should mention CATEGORIE, not CATEGORY.

* Bison 3.8
** Rewrite glr.cc
Get rid of scaffolding in glr.c.

** Unit rules / Injection rules (Akim Demaille)
Maybe we could expand unit rules (or "injections", see
https://homepages.cwi.nl/~daybuild/daily-books/syntax/2-sdf/sdf.html), i.e.,
transform

        exp: arith | bool;
        arith: exp '+' exp;
        bool: exp '&' exp;

into

        exp: exp '+' exp | exp '&' exp;

when there are no actions.  This can significantly speed up some grammars.
I can't find the papers.  In particular the book 'LR parsing: Theory and
Practice' is impossible to find, but according to 'Parsing Techniques: a
Practical Guide', it includes information about this issue.  Does anybody
have it?

** clean up (Akim Demaille)
Do not work on these items now, as I (Akim) have branches with a lot of
changes in this area (hitting several files), and no desire to have to fix
conflicts.  Addressing these items will happen after my branches have been
merged.

*** lalr.c
Introduce a goto struct, and use it in place of from_state/to_state.
Rename states1 as path, length as pathlen.
Introduce inline functions for things such as nullable[*rp - ntokens]
where we need to map from symbol number to nterm number.

There are probably a significant part of the relations management that
should be migrated on top of a bitsetv.

*** closure
It should probably take a "state*" instead of two arguments.

*** traces
The "automaton" and "set" categories are not so useful.  We should probably
introduce lr(0) and lalr, just the way we have ielr categories.  The
"closure" function is too verbose, it should probably have its own category.

"set" can still be used for summariring the important sets.  That would make
tests easy to maintain.

*** complain.*
Rename these guys as "diagnostics.*" (or "diagnose.*"), since that's the
name they have in gcc, clang, etc.  Likewise for the complain_* series of
functions.

*** ritem
states/nstates, rules/nrules, ..., ritem/nritems
Fix the latter.

* Better error messages
The users are not provided with enough tools to forge their error messages.
See for instance "Is there an option to change the message produced by
YYERROR_VERBOSE?" by Simon Sobisch, on bison-help.

See also
https://www.cs.tufts.edu/~nr/cs257/archive/clinton-jefferey/lr-error-messages.pdf
https://research.swtch.com/yyerror
http://gallium.inria.fr/~fpottier/publis/fpottier-reachability-cc2016.pdf

* Modernization
Fix data/skeletons/yacc.c so that it defines YYPTRDIFF_T properly for modern
and older C++ compilers.  Currently the code defaults to defining it to
'long' for non-GCC compilers, but it should use the proper C++ magic to
define it to the same type as the C ptrdiff_t type.

* Completion
Several features are not available in all the backends.

- lac: D, Java (easy)
- push parsers: glr.c, glr.cc, lalr1.cc (not very difficult)
- token constructors: Java, C, D (a bit difficult)
- glr: D, Java (super difficult)

* Bugs
** Autotest has quotation issues
tests/input.at:1730:AT_SETUP([%define errors])

->

$ ./tests/testsuite -l | grep errors | sed q
  38: input.at:1730      errors

* Short term
** Get rid of YYPRINT and b4_toknum
Besides yytoknum is wrong when api.token.raw is defined.

** Better design for diagnostics
The current implementation of diagnostics is ad hoc, it grew organically.
It works as a series of calls to several functions, with dependency of the
latter calls on the former.  For instance:

      complain (&sym->location,
                sym->content->status == needed ? complaint : Wother,
                _("symbol %s is used, but is not defined as a token"
                  " and has no rules; did you mean %s?"),
                quote_n (0, sym->tag),
                quote_n (1, best->tag));
      if (feature_flag & feature_caret)
        location_caret_suggestion (sym->location, best->tag, stderr);

We should rewrite this in a more FP way:

1. build a rich structure that denotes the (complete) diagnostic.
   "Complete" in the sense that it also contains the suggestions, the list
   of possible matches, etc.

2. send this to the pretty-printing routine.  The diagnostic structure
   should be sufficient so that we can generate all the 'format' of
   diagnostics, including the fixits.

If properly done, this diagnostic module can be detached from Bison and be
put in gnulib.  It could be used, for instance, for errors caught by
xgettext.

There's certainly already something alike in GCC.  At least that's the
impression I get from reading the "-fdiagnostics-format=FORMAT" part of this
page:

https://gcc.gnu.org/onlinedocs/gcc/Diagnostic-Message-Formatting-Options.html

** Graphviz display code thoughts
The code for the --graph option is over two files: print_graph, and
graphviz. This is because Bison used to also produce VCG graphs, but since
this is no longer true, maybe we could consider these files for fusion.

An other consideration worth noting is that print_graph.c (correct me if I
am wrong) should contain generic functions, whereas graphviz.c and other
potential files should contain just the specific code for that output
format. It will probably prove difficult to tell if the implementation is
actually generic whilst only having support for a single format, but it
would be nice to keep stuff a bit tidier: right now, the construction of the
bitset used to show reductions is in the graphviz-specific code, and on the
opposite side we have some use of \l, which is graphviz-specific, in what
should be generic code.

Little effort seems to have been given to factoring these files and their
rint{,-xml} counterpart. We would very much like to re-use the pretty format
of states from .output for the graphs, etc.

Since graphviz dies on medium-to-big grammars, maybe consider an other tool?

** push-parser
Check it too when checking the different kinds of parsers.  And be
sure to check that the initial-action is performed once per parsing.

** m4 names
b4_shared_declarations is no longer what it is.  Make it
b4_parser_declaration for instance.

** yychar in lalr1.cc
There is a large difference bw maint and master on the handling of
yychar (which was removed in lalr1.cc).  See what needs to be
back-ported.


    /* User semantic actions sometimes alter yychar, and that requires
       that yytoken be updated with the new translation.  We take the
       approach of translating immediately before every use of yytoken.
       One alternative is translating here after every semantic action,
       but that translation would be missed if the semantic action
       invokes YYABORT, YYACCEPT, or YYERROR immediately after altering
       yychar.  In the case of YYABORT or YYACCEPT, an incorrect
       destructor might then be invoked immediately.  In the case of
       YYERROR, subsequent parser actions might lead to an incorrect
       destructor call or verbose syntax error message before the
       lookahead is translated.  */

    /* Make sure we have latest lookahead translation.  See comments at
       user semantic actions for why this is necessary.  */
    yytoken = yytranslate_ (yychar);


** Get rid of fake #lines [Bison: ...]
Possibly as simple as checking whether the column number is nonnegative.

I have seen messages like the following from GCC.

<built-in>:0: fatal error: opening dependency file .deps/libltdl/argz.Tpo: No such file or directory


** Discuss about %printer/%destroy in the case of C++.
It would be very nice to provide the symbol classes with an operator<<
and a destructor.  Unfortunately the syntax we have chosen for
%destroy and %printer make them hard to reuse.  For instance, the user
is invited to write something like

   %printer { debug_stream() << $$; } <my_type>;

which is hard to reuse elsewhere since it wants to use
"debug_stream()" to find the stream to use.  The same applies to
%destroy: we told the user she could use the members of the Parser
class in the printers/destructors, which is not good for an operator<<
since it is no longer bound to a particular parser, it's just a
(standalone symbol).

* Various
** Rewrite glr.cc in C++ (Valentin Tolmer)
As a matter of fact, it would be very interesting to see how much we can
share between lalr1.cc and glr.cc.  Most of the skeletons should be common.
It would be a very nice source of inspiration for the other languages.

Valentin Tolmer is working on this.

** yychar == YYEMPTY
The code in yyerrlab reads:

      if (yychar <= YYEOF)
        {
          /* Return failure if at end of input.  */
          if (yychar == YYEOF)
            YYABORT;
        }

There are only two yychar that can be <= YYEOF: YYEMPTY and YYEOF.
But I can't produce the situation where yychar is YYEMPTY here, is it
really possible?  The test suite does not exercise this case.

This shows that it would be interesting to manage to install skeleton
coverage analysis to the test suite.

* From lalr1.cc to yacc.c
** Single stack
Merging the three stacks in lalr1.cc simplified the code, prompted for
other improvements and also made it faster (probably because memory
management is performed once instead of three times).  I suggest that
we do the same in yacc.c.

(Some time later): it's also very nice to have three stacks: it's more dense
as we don't lose bits to padding.  For instance the typical stack for states
will use 8 bits, while it is likely to consume 32 bits in a struct.

We need trustworthy benchmarks for Bison, for all our backends.  Akim has a
few things scattered around; we need to put them in the repo, and make them
more useful.

* Report

** Figures
Some statistics about the grammar and the parser would be useful,
especially when asking the user to send some information about the
grammars she is working on.  We should probably also include some
information about the variables (I'm not sure for instance we even
specify what LR variant was used).

** GLR
How would Paul like to display the conflicted actions?  In particular,
what when two reductions are possible on a given lookahead token, but one is
part of $default.  Should we make the two reductions explicit, or just
keep $default?  See the following point.

** Disabled Reductions
See 'tests/conflicts.at (Defaulted Conflicted Reduction)', and decide
what we want to do.

** Documentation
Extend with error productions.  The hard part will probably be finding
the right rule so that a single state does not exhibit too many yet
undocumented ''features''.  Maybe an empty action ought to be
presented too.  Shall we try to make a single grammar with all these
features, or should we have several very small grammars?

** --report=conflict-path
Provide better assistance for understanding the conflicts by providing
a sample text exhibiting the (LALR) ambiguity.  See the paper from
DeRemer and Penello: they already provide the algorithm.

** Statically check for potential ambiguities in GLR grammars
See <http://www.lsv.fr/~schmitz/pub/expamb.pdf> for an approach.
An Experimental Ambiguity Detection Tool ∗ Sylvain Schmitz
LORIA, INRIA Nancy - Grand Est, Nancy, France

* Extensions
** More languages?
Well, only if there is really some demand for it.

*** PHP
https://github.com/scfc/bison-php/blob/master/data/lalr1.php

*** Python
https://lists.gnu.org/r/bison-patches/2013-09/msg00000.html and following

** Multiple start symbols
Would be very useful when parsing closely related languages.  The idea is to
declare several start symbols, for instance

    %start stmt expr
    %%
    stmt: ...
    expr: ...

and to generate parse(), parse_stmt() and parse_expr().  Technically, the
above grammar would be transformed into

   %start yy_start
   %token YY_START_STMT YY_START_EXPR
   %%
   yy_start: YY_START_STMT stmt | YY_START_EXPR expr

so that there are no new conflicts in the grammar (as would undoubtedly
happen with yy_start: stmt | expr).  Then adjust the skeletons so that this
initial token (YY_START_STMT, YY_START_EXPR) be shifted first in the
corresponding parse function.

** %include
This is a popular demand.  We already made many changes in the parser that
should make this reasonably easy to implement.

Bruce Mardle <marblypup@yahoo.co.uk>
https://lists.gnu.org/archive/html/bison-patches/2015-09/msg00000.html

However, there are many other things to do before having such a feature,
because I don't want a % equivalent to #include (which we all learned to
hate).  I want something that builds "modules" of grammars, and assembles
them together, paying attention to keep separate bits separated, in pseudo
name spaces.

** Push parsers
There is demand for push parsers in Java and C++.  And GLR I guess.

** Generate code instead of tables
This is certainly quite a lot of work.  See
http://citeseerx.ist.psu.edu/viewdoc/summary?doi=10.1.1.50.4539.

** $-1
We should find a means to provide an access to values deep in the
stack.  For instance, instead of

        baz: qux { $$ = $<foo>-1 + $<bar>0 + $1; }

we should be able to have:

  foo($foo) bar($bar) baz($bar): qux($qux) { $baz = $foo + $bar + $qux; }

Or something like this.

** %if and the like
It should be possible to have %if/%else/%endif.  The implementation is
not clear: should it be lexical or syntactic.  Vadim Maslow thinks it
must be in the scanner: we must not parse what is in a switched off
part of %if.  Akim Demaille thinks it should be in the parser, so as
to avoid falling into another CPP mistake.

(Later): I'm sure there's actually good case for this.  People who need that
feature can use m4/cpp on top of Bison.  I don't think it is worth the
trouble in Bison itself.

** XML Output
There are couple of available extensions of Bison targeting some XML
output.  Some day we should consider including them.  One issue is
that they seem to be quite orthogonal to the parsing technique, and
seem to depend mostly on the possibility to have some code triggered
for each reduction.  As a matter of fact, such hooks could also be
used to generate the yydebug traces.  Some generic scheme probably
exists in there.

XML output for GNU Bison and gcc
   http://www.cs.may.ie/~jpower/Research/bisonXML/

XML output for GNU Bison
   http://yaxx.sourceforge.net/

** Counterexample generation
https://lists.gnu.org/archive/html/bug-bison/2016-06/msg00000.html
http://www.cs.cornell.edu/andru/papers/cupex/

Andrew Myers and Vincent Imbimbo are working on this item, see
https://github.com/akimd/bison/issues/12

* Coding system independence
Paul notes:

        Currently Bison assumes 8-bit bytes (i.e. that UCHAR_MAX is
        255).  It also assumes that the 8-bit character encoding is
        the same for the invocation of 'bison' as it is for the
        invocation of 'cc', but this is not necessarily true when
        people run bison on an ASCII host and then use cc on an EBCDIC
        host.  I don't think these topics are worth our time
        addressing (unless we find a gung-ho volunteer for EBCDIC or
        PDP-10 ports :-) but they should probably be documented
        somewhere.

        More importantly, Bison does not currently allow NUL bytes in
        tokens, either via escapes (e.g., "x\0y") or via a NUL byte in
        the source code.  This should get fixed.

* Broken options?
** %token-table
** Skeleton strategy
Must we keep %token-table?

* Precedence

** Partial order
It is unfortunate that there is a total order for precedence.  It
makes it impossible to have modular precedence information.  We should
move to partial orders (sounds like series/parallel orders to me).

This is a prerequisite for modules.

* Pre and post actions.
From: Florian Krohm <florian@edamail.fishkill.ibm.com>
Subject: YYACT_EPILOGUE
To: bug-bison@gnu.org
X-Sent: 1 week, 4 days, 14 hours, 38 minutes, 11 seconds ago

The other day I had the need for explicitly building the parse tree. I
used %locations for that and defined YYLLOC_DEFAULT to call a function
that returns the tree node for the production. Easy. But I also needed
to assign the S-attribute to the tree node. That cannot be done in
YYLLOC_DEFAULT, because it is invoked before the action is executed.
The way I solved this was to define a macro YYACT_EPILOGUE that would
be invoked after the action. For reasons of symmetry I also added
YYACT_PROLOGUE. Although I had no use for that I can envision how it
might come in handy for debugging purposes.
All is needed is to add

#if YYLSP_NEEDED
    YYACT_EPILOGUE (yyval, (yyvsp - yylen), yylen, yyloc, (yylsp - yylen));
#else
    YYACT_EPILOGUE (yyval, (yyvsp - yylen), yylen);
#endif

at the proper place to bison.simple. Ditto for YYACT_PROLOGUE.

I was wondering what you think about adding YYACT_PROLOGUE/EPILOGUE
to bison. If you're interested, I'll work on a patch.

* Better graphics
Equip the parser with a means to create the (visual) parse tree.


Local Variables:
mode: outline
coding: utf-8
fill-column: 76
End:

-----

Copyright (C) 2001-2004, 2006, 2008-2015, 2018-2020 Free Software
Foundation, Inc.

This file is part of Bison, the GNU Compiler Compiler.

This program is free software: you can redistribute it and/or modify
it under the terms of the GNU General Public License as published by
the Free Software Foundation, either version 3 of the License, or
(at your option) any later version.

This program is distributed in the hope that it will be useful,
but WITHOUT ANY WARRANTY; without even the implied warranty of
MERCHANTABILITY or FITNESS FOR A PARTICULAR PURPOSE.  See the
GNU General Public License for more details.

You should have received a copy of the GNU General Public License
along with this program.  If not, see <http://www.gnu.org/licenses/>.<|MERGE_RESOLUTION|>--- conflicted
+++ resolved
@@ -1,5 +1,4 @@
 * Bison 3.7
-<<<<<<< HEAD
 ** Cex
 Don't do this (counterexample.c):
 
@@ -12,10 +11,9 @@
   gl_list_remove_node (list, sentinel);
   return res;
 }
-=======
+
 ** glr.cc
 Get rid of global_tokens_and_yystype.
->>>>>>> 627fecb1
 
 ** Bistromathic
 - Hitting tab on a line with a syntax error is ugly
