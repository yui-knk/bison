/* System-dependent definitions for Bison.

   Copyright (C) 2000-2007, 2009-2012 Free Software Foundation, Inc.

   This program is free software: you can redistribute it and/or modify
   it under the terms of the GNU General Public License as published by
   the Free Software Foundation, either version 3 of the License, or
   (at your option) any later version.

   This program is distributed in the hope that it will be useful,
   but WITHOUT ANY WARRANTY; without even the implied warranty of
   MERCHANTABILITY or FITNESS FOR A PARTICULAR PURPOSE.  See the
   GNU General Public License for more details.

   You should have received a copy of the GNU General Public License
   along with this program.  If not, see <http://www.gnu.org/licenses/>.  */

#ifndef BISON_SYSTEM_H
#define BISON_SYSTEM_H

/* flex 2.5.31 gratutiously defines macros like INT8_MIN.  But this
   runs afoul of pre-C99 compilers that have <inttypes.h> or
   <stdint.h>, which are included below if available.  It also runs
   afoul of pre-C99 compilers that define these macros in <limits.h>.  */
#if ! defined __STDC_VERSION__ || __STDC_VERSION__ < 199901
# undef INT8_MIN
# undef INT16_MIN
# undef INT32_MIN
# undef INT8_MAX
# undef INT16_MAX
# undef UINT8_MAX
# undef INT32_MAX
# undef UINT16_MAX
# undef UINT32_MAX
#endif

#include <limits.h>
#include <stddef.h>
#include <stdlib.h>
#include <string.h>

#define ARRAY_CARDINALITY(Array) (sizeof (Array) / sizeof *(Array))
#define STREQ(L, R)  (strcmp(L, R) == 0)
#define STRNEQ(L, R) (!STREQ(L, R))

/* Just like strncmp, but the second argument must be a literal string
   and you don't specify the length.  */
#define STRNCMP_LIT(S, Literal)                         \
  strncmp (S, "" Literal "", sizeof (Literal) - 1)

/* Whether Literal is a prefix of S.  */
#define STRPREFIX_LIT(Literal, S)               \
  (STRNCMP_LIT (S, Literal) == 0)

#include <unistd.h>
#include <inttypes.h>

#define ARRAY_CARDINALITY(Array) (sizeof (Array) / sizeof *(Array))
#define STREQ(L, R)  (strcmp(L, R) == 0)
#define STRNEQ(L, R) (!STREQ(L, R))

#ifndef UINTPTR_MAX
/* This isn't perfect, but it's good enough for Bison, which needs
   only to hash pointers.  */
typedef size_t uintptr_t;
#endif

<<<<<<< HEAD
// Version mismatch.
#define EX_MISMATCH 63
=======
/* Version mismatch. */
# define EX_MISMATCH 63
>>>>>>> 2bd435c3

/*---------.
| Gnulib.  |
`---------*/

#include <unlocked-io.h>
#include <verify.h>
#include <xalloc.h>


/*-----------------.
| GCC extensions.  |
`-----------------*/

/* Use PACIFY_CC to indicate that Code is unimportant to the logic of Bison
   but that it is necessary for suppressing compiler warnings.  For example,
   Code might be a variable initializer that's always overwritten before the
   variable is used.

   PACIFY_CC is intended to be useful only as a comment as it does not alter
   Code.  It is tempting to redefine PACIFY_CC so that it will suppress Code
   when configuring without --enable-gcc-warnings.  However, that would mean
   that, for maintainers, Bison would compile with potentially less warnings
   and safer logic than it would for users.  Due to the overhead of M4,
   suppressing Code is unlikely to offer any significant improvement in
   Bison's performance anyway.  */
#define PACIFY_CC(Code) Code

#ifndef __attribute__
/* This feature is available in gcc versions 2.5 and later.  */
# if (! defined __GNUC__ || __GNUC__ < 2 \
       || (__GNUC__ == 2 && __GNUC_MINOR__ < 5))
#  define __attribute__(Spec) /* empty */
# endif
#endif

/* The __-protected variants of `format' and `printf' attributes
   are accepted by gcc versions 2.6.4 (effectively 2.7) and later.  */
#if __GNUC__ < 2 || (__GNUC__ == 2 && __GNUC_MINOR__ < 7)
# define __format__ format
# define __printf__ printf
#endif

#ifndef ATTRIBUTE_NORETURN
# define ATTRIBUTE_NORETURN __attribute__ ((__noreturn__))
#endif

#ifndef ATTRIBUTE_UNUSED
# define ATTRIBUTE_UNUSED __attribute__ ((__unused__))
#endif


/*------.
| NLS.  |
`------*/

#include <locale.h>

#include <gettext.h>
#define _(Msgid)  gettext (Msgid)
#define N_(Msgid) (Msgid)


/*-----------.
| Booleans.  |
`-----------*/

#include <stdbool.h>



/*-------------.
| Assertions.  |
`-------------*/

/* In the past, Bison defined aver to simply invoke abort in the case of
   a failed assertion.  The rationale was that <assert.h>'s assertions
   were too heavyweight and could be disabled too easily.  See
   discussions at
   <http://lists.gnu.org/archive/html/bison-patches/2006-01/msg00080.html>
   <http://lists.gnu.org/archive/html/bison-patches/2006-09/msg00111.html>.

   However, normal assert output can be helpful during development and
   in bug reports from users.  Moreover, it's not clear now that
   <assert.h>'s assertions are significantly heavyweight.  Finally, if
   users want to experiment with disabling assertions, it's debatable
   whether it's our responsibility to stop them.  See discussion
   starting at
   <http://lists.gnu.org/archive/html/bison-patches/2009-09/msg00013.html>.

   For now, we use assert but we call it aver throughout Bison in case
   we later wish to try another scheme.
*/
#include <assert.h>
#define aver assert


/*-----------.
| Obstacks.  |
`-----------*/

#define obstack_chunk_alloc xmalloc
#define obstack_chunk_free  free
#include <obstack.h>

/* String-grow: append Str to Obs.  */

#define obstack_sgrow(Obs, Str) \
  obstack_grow (Obs, Str, strlen (Str))

/* Output Str escaped for our postprocessing (i.e., escape M4 special
   characters).

   For instance "[foo]" -> "@{foo@}", "$$" -> "$][$][". */

# define obstack_escape(Obs, Str)                       \
  do {                                                  \
    char const *p__;                                    \
    for (p__ = Str; *p__; p__++)                        \
      switch (*p__)                                     \
        {                                               \
        case '$': obstack_sgrow (Obs, "$]["); break;    \
        case '@': obstack_sgrow (Obs, "@@" ); break;    \
        case '[': obstack_sgrow (Obs, "@{" ); break;    \
        case ']': obstack_sgrow (Obs, "@}" ); break;    \
        default:  obstack_1grow (Obs, *p__ ); break;    \
        }                                               \
  } while (0)


/* Output Str both quoted for M4 (i.e., embed in [[...]]), and escaped
   for our postprocessing (i.e., escape M4 special characters).  If
   Str is empty (or NULL), output "[]" instead of "[[]]" as it make M4
   programming easier (m4_ifval can be used).

   For instance "[foo]" -> "[[@{foo@}]]", "$$" -> "[[$][$][]]". */

# define obstack_quote(Obs, Str)                \
  do {                                          \
    char const* obstack_quote_p = Str;          \
    if (obstack_quote_p && obstack_quote_p[0])  \
      {                                         \
        obstack_sgrow (Obs, "[[");              \
        obstack_escape (Obs, obstack_quote_p);  \
        obstack_sgrow (Obs, "]]");              \
      }                                         \
    else                                        \
      obstack_sgrow (Obs, "[]");                \
  } while (0)


/* Append the ending 0, finish Obs, and return the string.  */

# define obstack_finish0(Obs)                           \
  (obstack_1grow (Obs, '\0'), (char *) obstack_finish (Obs))


/*-----------------------------------------.
| Extensions to use for the output files.  |
`-----------------------------------------*/

#ifndef OUTPUT_EXT
# define OUTPUT_EXT ".output"
#endif

#ifndef TAB_EXT
# define TAB_EXT ".tab"
#endif



/*---------------------.
| Free a linked list.  |
`---------------------*/

#define LIST_FREE(Type, List)                   \
do {                                            \
  Type *_node, *_next;                          \
  for (_node = List; _node; _node = _next)      \
    {                                           \
      _next = _node->next;                      \
      free (_node);                             \
    }                                           \
} while (0)


/*---------------------------------------------.
| Debugging memory allocation (must be last).  |
`---------------------------------------------*/

# if WITH_DMALLOC
#  define DMALLOC_FUNC_CHECK
#  include <dmalloc.h>
# endif /* WITH_DMALLOC */

#endif  /* ! BISON_SYSTEM_H */<|MERGE_RESOLUTION|>--- conflicted
+++ resolved
@@ -65,13 +65,8 @@
 typedef size_t uintptr_t;
 #endif
 
-<<<<<<< HEAD
-// Version mismatch.
+/* Version mismatch. */
 #define EX_MISMATCH 63
-=======
-/* Version mismatch. */
-# define EX_MISMATCH 63
->>>>>>> 2bd435c3
 
 /*---------.
 | Gnulib.  |
