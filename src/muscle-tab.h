/* Muscle table manager for Bison,

   Copyright (C) 2001-2003, 2006-2012 Free Software Foundation, Inc.

   This file is part of Bison, the GNU Compiler Compiler.

   This program is free software: you can redistribute it and/or modify
   it under the terms of the GNU General Public License as published by
   the Free Software Foundation, either version 3 of the License, or
   (at your option) any later version.

   This program is distributed in the hope that it will be useful,
   but WITHOUT ANY WARRANTY; without even the implied warranty of
   MERCHANTABILITY or FITNESS FOR A PARTICULAR PURPOSE.  See the
   GNU General Public License for more details.

   You should have received a copy of the GNU General Public License
   along with this program.  If not, see <http://www.gnu.org/licenses/>.  */

#ifndef MUSCLE_TAB_H_
# define MUSCLE_TAB_H_

# include <quotearg.h>

# include "location.h"

void muscle_init (void);
void muscle_insert (char const *key, char const *value);
char const *muscle_find_const (char const *key);
char *muscle_find (char const *key);
void muscle_free (void);


/* An obstack dedicated to receive muscle keys and values.  */
extern struct obstack muscle_obstack;

#define MUSCLE_INSERT_BOOL(Key, Value)                          \
<<<<<<< HEAD
do {                                                            \
  int v__ = Value;                                              \
  MUSCLE_INSERT_INT (Key, v__);                                 \
} while(0)

#define MUSCLE_INSERT_INT(Key, Value)                           \
do {                                                            \
  obstack_fgrow1 (&muscle_obstack, "%d", Value);                \
  obstack_1grow (&muscle_obstack, 0);                           \
  muscle_insert (Key, obstack_finish (&muscle_obstack));        \
} while(0)

#define MUSCLE_INSERT_LONG_INT(Key, Value)                      \
do {                                                            \
  obstack_fgrow1 (&muscle_obstack, "%ld", Value);               \
  obstack_1grow (&muscle_obstack, 0);                           \
  muscle_insert (Key, obstack_finish (&muscle_obstack));        \
} while(0)

/* Key -> Value, but don't apply escaping to Value. */
#define MUSCLE_INSERT_STRING_RAW(Key, Value)                    \
do {                                                            \
  obstack_sgrow (&muscle_obstack, Value);                       \
  obstack_1grow (&muscle_obstack, 0);                           \
  muscle_insert (Key, obstack_finish (&muscle_obstack));        \
} while(0)

/* Key -> Value, applying M4 escaping to Value. */
#define MUSCLE_INSERT_STRING(Key, Value)                        \
do {                                                            \
  MUSCLE_OBSTACK_SGROW (&muscle_obstack, Value);                \
  obstack_1grow (&muscle_obstack, 0);                           \
  muscle_insert (Key, obstack_finish (&muscle_obstack));        \
} while(0)

#define MUSCLE_OBSTACK_SGROW(Obstack, Value)            \
do {                                                    \
  char const *p__;                                      \
  for (p__ = Value; *p__; p__++)                        \
    switch (*p__)                                       \
      {                                                 \
      case '$': obstack_sgrow (Obstack, "$]["); break;  \
      case '@': obstack_sgrow (Obstack, "@@" ); break;  \
      case '[': obstack_sgrow (Obstack, "@{" ); break;  \
      case ']': obstack_sgrow (Obstack, "@}" ); break;  \
      default: obstack_1grow (Obstack, *p__); break;    \
      }                                                 \
} while(0)

#define MUSCLE_INSERT_C_STRING(Key, Value)                      \
do {                                                            \
  MUSCLE_OBSTACK_SGROW (&muscle_obstack,                        \
                        quotearg_style (c_quoting_style,        \
                                        Value));                \
  obstack_1grow (&muscle_obstack, 0);                           \
  muscle_insert (Key, obstack_finish (&muscle_obstack));        \
} while(0)
=======
  do {                                                          \
    int v = Value;                                              \
    MUSCLE_INSERT_INT (Key, v);                                 \
  } while (0)

#define MUSCLE_INSERT_INT(Key, Value)                           \
  do {                                                          \
    obstack_fgrow1 (&muscle_obstack, "%d", Value);              \
    obstack_1grow (&muscle_obstack, 0);                         \
    muscle_insert (Key, obstack_finish (&muscle_obstack));      \
  } while (0)

#define MUSCLE_INSERT_LONG_INT(Key, Value)                      \
  do {                                                          \
    obstack_fgrow1 (&muscle_obstack, "%ld", Value);             \
    obstack_1grow (&muscle_obstack, 0);                         \
    muscle_insert (Key, obstack_finish (&muscle_obstack));      \
  } while (0)

#define MUSCLE_INSERT_STRING_RAW(Key, Value)                    \
  do {                                                          \
    obstack_sgrow (&muscle_obstack, Value);                     \
    obstack_1grow (&muscle_obstack, 0);                         \
    muscle_insert (Key, obstack_finish (&muscle_obstack));      \
  } while (0)

#define MUSCLE_INSERT_STRING(Key, Value)                        \
  do {                                                          \
    obstack_escape (&muscle_obstack, Value);                    \
    obstack_1grow (&muscle_obstack, 0);                         \
    muscle_insert (Key, obstack_finish (&muscle_obstack));      \
  } while (0)

#define MUSCLE_INSERT_C_STRING(Key, Value)                      \
  do {                                                          \
    obstack_escape (&muscle_obstack,                            \
                    quotearg_style (c_quoting_style, Value));   \
    obstack_1grow (&muscle_obstack, 0);                         \
    muscle_insert (Key, obstack_finish (&muscle_obstack));      \
  } while (0)
>>>>>>> 7b18c112

/* Append VALUE to the current value of KEY.  If KEY did not already
   exist, create it.  Use MUSCLE_OBSTACK.  De-allocate the previously
   associated value.  Copy VALUE and SEPARATOR.  */

void muscle_grow (const char *key, const char *value, const char *separator);


/* Append VALUE to the current value of KEY, using muscle_grow.  But
   in addition, issue a synchronization line for the location LOC.  */

void muscle_code_grow (const char *key, const char *value, location loc);


/* MUSCLE is an M4 list of pairs.  Create or extend it with the pair
   (A1, A2) after escaping both values with digraphs.  Note that because the
   muscle values are output *double* quoted, one needs to strip the first level
   of quotes to reach the list itself.  */
void muscle_pair_list_grow (const char *muscle,
                            const char *a1, const char *a2);
<<<<<<< HEAD

/* In the format `[[file_name:line.column]], [[file_name:line.column]]', append
   LOC to MUSCLE.  Use digraphs for special characters in each file name.  */
void muscle_location_grow (char const *key, location loc);

/* In the format `file_name:line.column', append BOUND to MUSCLE.  Use digraphs
   for special characters in the file name.  */
void muscle_boundary_grow (char const *key, boundary bound);
=======
>>>>>>> 7b18c112

/* Grow KEY for the occurrence of the name USER_NAME at LOC appropriately for
   use with b4_check_user_names in ../data/bison.m4.  USER_NAME is not escaped
   with digraphs, so it must not contain `[' or `]'.  */
void muscle_user_name_list_grow (char const *key, char const *user_name,
                                 location loc);

/* Indicates whether a variable's value was specified with -D/--define, with
   -F/--force-define, or in the grammar file.  */
typedef enum {
  MUSCLE_PERCENT_DEFINE_D = 0, MUSCLE_PERCENT_DEFINE_F,
  MUSCLE_PERCENT_DEFINE_GRAMMAR_FILE
} muscle_percent_define_how;

/* Define the muscles for %define variable VARIABLE with VALUE specified
   at VARIABLE_LOC in the manner HOW unless it was specified in the
   grammar file while the previous definition for VARIABLE was specified
   with -F/--force-define.  Complain if a previous definition is being
   overridden and the new definition is specified in the grammar file.
   (These rules support the documented behavior as long as command-line
   definitions are processed before grammar file definitions.)  Record
   this as a user occurrence of VARIABLE by invoking
   muscle_user_name_list_grow.  */
void muscle_percent_define_insert (char const *variable, location variable_loc,
                                   char const *value,
                                   muscle_percent_define_how how);

/* Make sure that VARIABLE is set to the boolean VALUE.  Warn on mismatches
   only, but accept repeated declaration.  Used for backward compatibility
   between old directives such as %pure-parser, and the recommended use of
   variables (%define api.pure).   */
void muscle_percent_define_ensure (char const *variable, location variable_loc,
                                   bool value);

/* Mimic b4_percent_define_get in ../data/bison.m4 exactly.  That is, if the
   %define variable VARIABLE is defined, return its value.  Otherwise, return
   the empty string.  Also, record Bison's usage of VARIABLE by defining
   b4_percent_define_bison_variables(VARIABLE).  The caller is responsible for
   freeing the memory of the returned string.  */
char *muscle_percent_define_get (char const *variable);

/* Mimic muscle_percent_define_get_loc in ../data/bison.m4 exactly.  That is,
   if the %define variable VARIABLE is undefined, complain fatally since that's
   a Bison error.  Otherwise, return its definition location in a form
   approriate for the first argument of warn_at, complain_at, or fatal_at.
   Don't record this as a Bison usage of VARIABLE as there's no reason to
   suspect that the user-supplied value has yet influenced the output.  */
location muscle_percent_define_get_loc (char const *variable);

/* Mimic muscle_percent_define_get_syncline in ../data/bison.m4 exactly.  That
   is, if the %define variable VARIABLE is undefined, complain fatally since
   that's a Bison error.  Otherwise, return its definition location as a
   b4_syncline invocation.  Don't record this as a Bison usage of VARIABLE as
   there's no reason to suspect that the user-supplied value has yet influenced
   the output.  */
char const *muscle_percent_define_get_syncline (char const *variable);

/* Mimic b4_percent_define_ifdef in ../data/bison.m4 exactly.  That is, if the
   %define variable VARIABLE is defined, return true.  Otherwise, return false.
   Also, record Bison's usage of VARIABLE by defining
   b4_percent_define_bison_variables(VARIABLE).  */
bool muscle_percent_define_ifdef (char const *variable);

/* Mimic b4_percent_define_flag_if in ../data/bison.m4 exactly.  That is, if
   the %define variable VARIABLE is defined to "" or "true", return true.  If
   it is defined to "false", return false.  Complain if it is undefined (a
   Bison error since the default value should have been set already) or defined
   to any other value (possibly a user error).  Also, record Bison's usage of
   VARIABLE by defining b4_percent_define_bison_variables(VARIABLE).  */
bool muscle_percent_define_flag_if (char const *variable);

/* Mimic b4_percent_define_default in ../data/bison.m4 exactly.  That is, if
   the %define variable VARIABLE is undefined, set its value to VALUE.
   Don't record this as a Bison usage of VARIABLE as there's no reason to
   suspect that the value has yet influenced the output.  */
void muscle_percent_define_default (char const *variable, char const *value);

/* Mimic b4_percent_define_check_values in ../data/bison.m4 exactly except that
   the VALUES structure is more appropriate for C.  That is, VALUES points to a
   list of strings that is partitioned into sublists by NULL's, one terminating
   each sublist.  The last sublist is followed by a second NULL.  For each
   sublist, the first string is the name of a %define variable, and all
   remaining strings in that sublist are the valid values for that variable.
   Complain if such a variable is undefined (a Bison error since the default
   value should have been set already) or defined to any other value (possibly
   a user error).  Don't record this as a Bison usage of the variable as
   there's no reason to suspect that the value has yet influenced the
   output.  */
void muscle_percent_define_check_values (char const * const *values);

/* Grow the muscle for the %code qualifier QUALIFIER appearing at
   QUALIFIER_LOC with code CODE appearing at CODE_LOC.  Record this as a
   user occurrence of QUALIFIER by invoking
   muscle_user_name_list_grow.  */
void muscle_percent_code_grow (char const *qualifier, location qualifier_loc,
                               char const *code, location code_loc);

void muscles_m4_output (FILE *out);

#endif /* not MUSCLE_TAB_H_ */<|MERGE_RESOLUTION|>--- conflicted
+++ resolved
@@ -35,68 +35,9 @@
 extern struct obstack muscle_obstack;
 
 #define MUSCLE_INSERT_BOOL(Key, Value)                          \
-<<<<<<< HEAD
-do {                                                            \
-  int v__ = Value;                                              \
-  MUSCLE_INSERT_INT (Key, v__);                                 \
-} while(0)
-
-#define MUSCLE_INSERT_INT(Key, Value)                           \
-do {                                                            \
-  obstack_fgrow1 (&muscle_obstack, "%d", Value);                \
-  obstack_1grow (&muscle_obstack, 0);                           \
-  muscle_insert (Key, obstack_finish (&muscle_obstack));        \
-} while(0)
-
-#define MUSCLE_INSERT_LONG_INT(Key, Value)                      \
-do {                                                            \
-  obstack_fgrow1 (&muscle_obstack, "%ld", Value);               \
-  obstack_1grow (&muscle_obstack, 0);                           \
-  muscle_insert (Key, obstack_finish (&muscle_obstack));        \
-} while(0)
-
-/* Key -> Value, but don't apply escaping to Value. */
-#define MUSCLE_INSERT_STRING_RAW(Key, Value)                    \
-do {                                                            \
-  obstack_sgrow (&muscle_obstack, Value);                       \
-  obstack_1grow (&muscle_obstack, 0);                           \
-  muscle_insert (Key, obstack_finish (&muscle_obstack));        \
-} while(0)
-
-/* Key -> Value, applying M4 escaping to Value. */
-#define MUSCLE_INSERT_STRING(Key, Value)                        \
-do {                                                            \
-  MUSCLE_OBSTACK_SGROW (&muscle_obstack, Value);                \
-  obstack_1grow (&muscle_obstack, 0);                           \
-  muscle_insert (Key, obstack_finish (&muscle_obstack));        \
-} while(0)
-
-#define MUSCLE_OBSTACK_SGROW(Obstack, Value)            \
-do {                                                    \
-  char const *p__;                                      \
-  for (p__ = Value; *p__; p__++)                        \
-    switch (*p__)                                       \
-      {                                                 \
-      case '$': obstack_sgrow (Obstack, "$]["); break;  \
-      case '@': obstack_sgrow (Obstack, "@@" ); break;  \
-      case '[': obstack_sgrow (Obstack, "@{" ); break;  \
-      case ']': obstack_sgrow (Obstack, "@}" ); break;  \
-      default: obstack_1grow (Obstack, *p__); break;    \
-      }                                                 \
-} while(0)
-
-#define MUSCLE_INSERT_C_STRING(Key, Value)                      \
-do {                                                            \
-  MUSCLE_OBSTACK_SGROW (&muscle_obstack,                        \
-                        quotearg_style (c_quoting_style,        \
-                                        Value));                \
-  obstack_1grow (&muscle_obstack, 0);                           \
-  muscle_insert (Key, obstack_finish (&muscle_obstack));        \
-} while(0)
-=======
   do {                                                          \
-    int v = Value;                                              \
-    MUSCLE_INSERT_INT (Key, v);                                 \
+    int v__ = Value;                                            \
+    MUSCLE_INSERT_INT (Key, v__);                               \
   } while (0)
 
 #define MUSCLE_INSERT_INT(Key, Value)                           \
@@ -113,6 +54,7 @@
     muscle_insert (Key, obstack_finish (&muscle_obstack));      \
   } while (0)
 
+/* Key -> Value, but don't apply escaping to Value. */
 #define MUSCLE_INSERT_STRING_RAW(Key, Value)                    \
   do {                                                          \
     obstack_sgrow (&muscle_obstack, Value);                     \
@@ -120,6 +62,7 @@
     muscle_insert (Key, obstack_finish (&muscle_obstack));      \
   } while (0)
 
+/* Key -> Value, applying M4 escaping to Value. */
 #define MUSCLE_INSERT_STRING(Key, Value)                        \
   do {                                                          \
     obstack_escape (&muscle_obstack, Value);                    \
@@ -134,7 +77,6 @@
     obstack_1grow (&muscle_obstack, 0);                         \
     muscle_insert (Key, obstack_finish (&muscle_obstack));      \
   } while (0)
->>>>>>> 7b18c112
 
 /* Append VALUE to the current value of KEY.  If KEY did not already
    exist, create it.  Use MUSCLE_OBSTACK.  De-allocate the previously
@@ -155,17 +97,6 @@
    of quotes to reach the list itself.  */
 void muscle_pair_list_grow (const char *muscle,
                             const char *a1, const char *a2);
-<<<<<<< HEAD
-
-/* In the format `[[file_name:line.column]], [[file_name:line.column]]', append
-   LOC to MUSCLE.  Use digraphs for special characters in each file name.  */
-void muscle_location_grow (char const *key, location loc);
-
-/* In the format `file_name:line.column', append BOUND to MUSCLE.  Use digraphs
-   for special characters in the file name.  */
-void muscle_boundary_grow (char const *key, boundary bound);
-=======
->>>>>>> 7b18c112
 
 /* Grow KEY for the occurrence of the name USER_NAME at LOC appropriately for
    use with b4_check_user_names in ../data/bison.m4.  USER_NAME is not escaped
