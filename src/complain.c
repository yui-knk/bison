--- conflicted
+++ resolved
@@ -122,10 +122,11 @@
 {
   if (flags & complaint)
     {
-      error_message (loc, complaint, NULL, message, args);
+      error_message (loc, complaint,
+                     indent_ptr && *indent_ptr ? NULL : _("error"),
+                     message, args);
       complaint_issued = true;
     }
-<<<<<<< HEAD
   else if (flags & fatal)
     {
       error_message (loc, fatal, _("fatal error"), message, args);
@@ -141,37 +142,18 @@
       else if (warnings_flag & Wyacc)
         {
           set_warning_issued ();
-          error_message (loc, flags, _("warning"), message, args);
+          error_message (loc, flags,
+                         indent_ptr && *indent_ptr ? NULL : _("warning"),
+                         message, args);
         }
     }
   else if (warnings_flag & flags)
     {
       set_warning_issued ();
-      error_message (loc, flags, _("warning"), message, args);
-    }
-=======
-  warning_issued = true;
-}
-
-void
-warn_at (location loc, const char *message, ...)
-{
-  if (!(warnings_flag & warnings_other))
-    return;
-  set_warning_issued ();
-  ERROR_MESSAGE (&loc, _("warning"), message);
-}
-
-void
-warn_at_indent (location loc, unsigned *indent,
-                const char *message, ...)
-{
-  if (!(warnings_flag & warnings_other))
-    return;
-  set_warning_issued ();
-  indent_ptr = indent;
-  ERROR_MESSAGE (&loc, *indent ? NULL : _("warning"), message);
->>>>>>> bd526380
+      error_message (loc, flags,
+                     indent_ptr && *indent_ptr ? NULL : _("warning"),
+                     message, args);
+    }
 }
 
 void
@@ -186,39 +168,23 @@
 void
 complain_at (location loc, warnings flags, const char *message, ...)
 {
-<<<<<<< HEAD
   va_list args;
   va_start (args, message);
   complains (&loc, flags, message, args);
   va_end (args);
-=======
-  ERROR_MESSAGE (&loc, _("error"), message);
-  complaint_issued = true;
->>>>>>> bd526380
 }
 
 void complain_at_indent (location loc, warnings flags, unsigned *indent,
                          const char *message, ...)
 {
   indent_ptr = indent;
-<<<<<<< HEAD
 
   va_list args;
   va_start (args, message);
   complains (&loc, flags, message, args);
   va_end (args);
-=======
-  ERROR_MESSAGE (&loc, *indent ? NULL : _("error"), message);
-  complaint_issued = true;
-}
-
-void
-complain (const char *message, ...)
-{
-  ERROR_MESSAGE (NULL, _("error"), message);
-  complaint_issued = true;
->>>>>>> bd526380
-}
+}
+
 
 /*--------------------------------.
 | Report a warning, and proceed.  |
