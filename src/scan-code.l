--- conflicted
+++ resolved
@@ -423,7 +423,6 @@
                                 var->id, at_spec);
         }
       else
-<<<<<<< HEAD
         {
           static struct obstack msg_buf;
           const char *tail = explicit_bracketing ? "" :
@@ -436,60 +435,26 @@
           /* Create the explanation message. */
           obstack_init (&msg_buf);
 
-          obstack_fgrow1 (&msg_buf, _("possibly meant: %c"), dollar_or_at);
+          obstack_printf (&msg_buf, _("possibly meant: %c"), dollar_or_at);
           if (contains_dot_or_dash (id))
-            obstack_fgrow1 (&msg_buf, "[%s]", id);
+            obstack_printf (&msg_buf, "[%s]", id);
           else
             obstack_sgrow (&msg_buf, id);
           obstack_sgrow (&msg_buf, tail);
 
           if (var->err & VARIANT_HIDDEN)
             {
-              obstack_fgrow1 (&msg_buf, _(", hiding %c"), dollar_or_at);
+              obstack_printf (&msg_buf, _(", hiding %c"), dollar_or_at);
               if (contains_dot_or_dash (var->id))
-                obstack_fgrow1 (&msg_buf, "[%s]", var->id);
+                obstack_printf (&msg_buf, "[%s]", var->id);
               else
                 obstack_sgrow (&msg_buf, var->id);
               obstack_sgrow (&msg_buf, tail);
             }
 
-          obstack_fgrow1 (&msg_buf, _(" at %s"), at_spec);
+          obstack_printf (&msg_buf, _(" at %s"), at_spec);
 
           if (var->err & VARIANT_NOT_VISIBLE_FROM_MIDRULE)
-=======
-	{
-	  static struct obstack msg_buf;
-	  const char *tail = explicit_bracketing ? "" :
-	    cp + strlen (var->id);
-	  const char *id = var->hidden_by ? var->hidden_by->id :
-	    var->id;
-	  location id_loc = var->hidden_by ? var->hidden_by->loc :
-	    var->loc;
-
-	  /* Create the explanation message. */
-	  obstack_init (&msg_buf);
-
-	  obstack_printf (&msg_buf, _("possibly meant: %c"), dollar_or_at);
-	  if (contains_dot_or_dash (id))
-	    obstack_printf (&msg_buf, "[%s]", id);
-	  else
-	    obstack_sgrow (&msg_buf, id);
-	  obstack_sgrow (&msg_buf, tail);
-
-	  if (var->err & VARIANT_HIDDEN)
-	    {
-	      obstack_printf (&msg_buf, _(", hiding %c"), dollar_or_at);
-	      if (contains_dot_or_dash (var->id))
-		obstack_printf (&msg_buf, "[%s]", var->id);
-	      else
-		obstack_sgrow (&msg_buf, var->id);
-	      obstack_sgrow (&msg_buf, tail);
-	    }
-
-	  obstack_printf (&msg_buf, _(" at %s"), at_spec);
-
-	  if (var->err & VARIANT_NOT_VISIBLE_FROM_MIDRULE)
->>>>>>> aaf63e45
             {
               const char *format =
                 _(", cannot be accessed from mid-rule action at $%d");
@@ -819,13 +784,8 @@
             untyped_var_seen = true;
         }
 
-<<<<<<< HEAD
-      obstack_fgrow2 (&obstack_for_string,
+      obstack_printf (&obstack_for_string,
                       "]b4_rhs_value(%d, %d, ", effective_rule_length, n);
-=======
-      obstack_printf (&obstack_for_string,
-		      "]b4_rhs_value(%d, %d, ", effective_rule_length, n);
->>>>>>> aaf63e45
       obstack_quote (&obstack_for_string, type_name);
       obstack_sgrow (&obstack_for_string, ")[");
       if (n > 0)
@@ -874,13 +834,8 @@
       break;
 
     default:
-<<<<<<< HEAD
-      obstack_fgrow2 (&obstack_for_string, "]b4_rhs_location(%d, %d)[",
+      obstack_printf (&obstack_for_string, "]b4_rhs_location(%d, %d)[",
                       effective_rule_length, n);
-=======
-      obstack_printf (&obstack_for_string, "]b4_rhs_location(%d, %d)[",
-		      effective_rule_length, n);
->>>>>>> aaf63e45
       break;
     }
 }
