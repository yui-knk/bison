--- conflicted
+++ resolved
@@ -100,21 +100,13 @@
     trace_grammar   = 1 << 7,  /**< Reading, reducing the grammar. */
     trace_time      = 1 << 8,  /**< Time consumption. */
     trace_skeleton  = 1 << 9,  /**< Skeleton postprocessing. */
-<<<<<<< HEAD
-    trace_m4        = 1 << 10, /**< M4 traces. */
-    trace_muscles   = 1 << 11, /**< M4 definitions of the muscles. */
-    trace_ielr      = 1 << 12, /**< IELR conversion. */
-    trace_closure   = 1 << 13, /**< Input/output of closure(). */
-    trace_locations = 1 << 14, /**< Full display of locations. */
-    trace_cex       = 1 << 15, /**< Counterexample generation */
-=======
     trace_m4_early  = 1 << 10, /**< M4 early traces. */
     trace_m4        = 1 << 11, /**< M4 traces. */
     trace_muscles   = 1 << 12, /**< M4 definitions of the muscles. */
     trace_ielr      = 1 << 13, /**< IELR conversion. */
     trace_closure   = 1 << 14, /**< Input/output of closure(). */
     trace_locations = 1 << 15, /**< Full display of locations. */
->>>>>>> f80890c4
+    trace_cex       = 1 << 16, /**< Counterexample generation */
     trace_all       = ~0       /**< All of the above.  */
   };
 /** What debug items bison displays during its run.  */
