/* Parse command line arguments for Bison.

   Copyright (C) 1984, 1986, 1989, 1992, 2000-2012 Free Software
   Foundation, Inc.

   This file is part of Bison, the GNU Compiler Compiler.

   This program is free software: you can redistribute it and/or modify
   it under the terms of the GNU General Public License as published by
   the Free Software Foundation, either version 3 of the License, or
   (at your option) any later version.

   This program is distributed in the hope that it will be useful,
   but WITHOUT ANY WARRANTY; without even the implied warranty of
   MERCHANTABILITY or FITNESS FOR A PARTICULAR PURPOSE.  See the
   GNU General Public License for more details.

   You should have received a copy of the GNU General Public License
   along with this program.  If not, see <http://www.gnu.org/licenses/>.  */

#include <config.h>
#include "system.h"
#include "output.h"

#include <argmatch.h>
#include <c-strcase.h>
#include <configmake.h>
#include <error.h>
#include <getopt.h>
#include <progname.h>

#include "complain.h"
#include "files.h"
#include "getargs.h"
#include "muscle-tab.h"
#include "quote.h"
#include "uniqstr.h"

bool defines_flag;
bool graph_flag;
bool xml_flag;
bool no_lines_flag;
bool token_table_flag;
bool yacc_flag; /* for -y */

bool nondeterministic_parser = false;
bool glr_parser = false;

int feature_flag = feature_none;
int report_flag = report_none;
int trace_flag = trace_none;

static struct bison_language const valid_languages[] = {
  { "c", "c-skel.m4", ".c", ".h", true },
  { "c++", "c++-skel.m4", ".cc", ".hh", true },
  { "java", "java-skel.m4", ".java", ".java", false },
  { "", "", "", "", false }
};

int skeleton_prio = default_prio;
const char *skeleton = NULL;
int language_prio = default_prio;
struct bison_language const *language = &valid_languages[0];
const char *include = NULL;

/** Decode an option's key.
 *
 *  \param option   option being decoded.
 *  \param keys     array of valid subarguments.
 *  \param values   array of corresponding (int) values.
 *  \param all      the all value.
 *  \param flags    the flags to update
 *  \param arg      the subarguments to decode.
 *                  If null, then activate all the flags.
 *  \param no       length of the potential "no-" prefix.
 *                  Can be 0 or 3. If 3, negate the action of the subargument.
 *  \param err      length of a potential "error=".
 *                  Can be 0 or 6. If 6, treat the subargument as a CATEGORY
 *
 *  If VALUE != 0 then KEY sets flags and no-KEY clears them.
 *  If VALUE == 0 then KEY clears all flags from \c all and no-KEY sets all
 *  flags from \c all.  Thus no-none = all and no-all = none.
 */
static void
flag_argmatch (const char *option,
               const char * const keys[], const int values[],
               int all, int *flags, char *arg, size_t no, size_t err)
{
  int value = 0;
  if (!err || arg[no + err++] != '\0')
    value = XARGMATCH (option, arg + no + err, keys, values);

  if (value)
    {
      if (no)
        *flags &= ~value;
      else
        {
          if (err)
            warnings_flag |= value;
          *flags |= value;
        }
    }
  else
    {
      /* With a simpler 'if (no)' version, -Werror means -Werror=all
         (or rather, -Werror=no-none, but that syntax is invalid).
         The difference is:
         - Werror activates all errors, but not the warnings
         - Werror=all activates errors, and all warnings */
      if (no ? !err : err)
        *flags |= all;
      else
        *flags &= ~all;
    }
}
/** Decode an option's set of keys.
 *
 *  \param option   option being decoded.
 *  \param keys     array of valid subarguments.
 *  \param values   array of corresponding (int) values.
 *  \param all      the all value.
 *  \param flags    the flags to update
 *  \param args     comma separated list of effective subarguments to decode.
 *                  If 0, then activate all the flags.
 */
static void
flags_argmatch (const char *option,
                const char * const keys[], const int values[],
                int all, int *flags, char *args)
{
  if (args)
    for (args = strtok (args, ","); args; args = strtok (NULL, ","))
      {
        size_t no = STRPREFIX_LIT ("no-", args) ? 3 : 0;
        size_t err = STRPREFIX_LIT ("error", args + no) ? 5 : 0;

        flag_argmatch (option, keys,
                       values, all, err ? &errors_flag : flags,
                       args, no, err);
      }
  else
    *flags |= all;
}

/** Decode a set of sub arguments.
 *
 *  \param FlagName  the flag familly to update.
 *  \param Args      the effective sub arguments to decode.
 *  \param All       the "all" value.
 *
 *  \arg FlagName_args   the list of keys.
 *  \arg FlagName_types  the list of values.
 *  \arg FlagName_flag   the flag to update.
 */
#define FLAGS_ARGMATCH(FlagName, Args, All)                             \
  flags_argmatch ("--" #FlagName, FlagName ## _args, FlagName ## _types, \
                  All, &FlagName ## _flag, Args)


/*----------------------.
| --report's handling.  |
`----------------------*/

static const char * const report_args[] =
{
  /* In a series of synonyms, present the most meaningful first, so
     that argmatch_valid be more readable.  */
  "none",
  "state", "states",
  "itemset", "itemsets",
  "lookahead", "lookaheads", "look-ahead",
  "solved",
  "all",
  0
};

static const int report_types[] =
{
  report_none,
  report_states, report_states,
  report_states | report_itemsets, report_states | report_itemsets,
  report_states | report_lookahead_tokens,
  report_states | report_lookahead_tokens,
  report_states | report_lookahead_tokens,
  report_states | report_solved_conflicts,
  report_all
};

ARGMATCH_VERIFY (report_args, report_types);


/*---------------------.
| --trace's handling.  |
`---------------------*/

static const char * const trace_args[] =
{
  /* In a series of synonyms, present the most meaningful first, so
     that argmatch_valid be more readable.  */
  "none       - no traces",
  "scan       - grammar scanner traces",
  "parse      - grammar parser traces",
  "automaton  - construction of the automaton",
  "bitsets    - use of bitsets",
  "grammar    - reading, reducing the grammar",
  "resource   - memory consumption (where available)",
  "sets       - grammar sets: firsts, nullable etc.",
  "muscles    - m4 definitions passed to the skeleton",
  "tools      - m4 invocation",
  "m4         - m4 traces",
  "skeleton   - skeleton postprocessing",
  "time       - time consumption",
  "ielr       - IELR conversion",
  "all        - all of the above",
  0
};

static const int trace_types[] =
{
  trace_none,
  trace_scan,
  trace_parse,
  trace_automaton,
  trace_bitsets,
  trace_grammar,
  trace_resource,
  trace_sets,
  trace_muscles,
  trace_tools,
  trace_m4,
  trace_skeleton,
  trace_time,
  trace_ielr,
  trace_all
};

ARGMATCH_VERIFY (trace_args, trace_types);


/*------------------------.
| --warnings's handling.  |
`------------------------*/

static const char * const warnings_args[] =
{
  /* In a series of synonyms, present the most meaningful first, so
     that argmatch_valid be more readable.  */
  "none            - no warnings",
  "midrule-values  - unset or unused midrule values",
  "yacc            - incompatibilities with POSIX Yacc",
  "conflicts-sr    - S/R conflicts",
  "conflicts-rr    - R/R conflicts",
  "deprecated      - obsolete constructs",
  "other           - all other warnings",
  "all             - all of the above",
  "error           - warnings are errors",
  0
};

static const int warnings_types[] =
{
  Wnone,
  Wmidrule_values,
  Wyacc,
  Wconflicts_sr,
  Wconflicts_rr,
  Wdeprecated,
  Wother,
  Wall,
  Werror
};

ARGMATCH_VERIFY (warnings_args, warnings_types);

<<<<<<< HEAD
=======
/*-----------------------.
| --feature's handling.  |
`-----------------------*/

static const char * const feature_args[] =
{
  "none",
  "caret", "diagnostics-show-caret",
  "all",
  0
};

static const int feature_types[] =
{
  feature_none,
  feature_caret, feature_caret,
  feature_all
};

ARGMATCH_VERIFY (feature_args, feature_types);

>>>>>>> 9960a6ae
/*-------------------------------------------.
| Display the help message and exit STATUS.  |
`-------------------------------------------*/

static void usage (int) ATTRIBUTE_NORETURN;

static void
usage (int status)
{
  if (status != 0)
    fprintf (stderr, _("Try `%s --help' for more information.\n"),
             program_name);
  else
    {
      /* For ../build-aux/cross-options.pl to work, use the format:
                ^  -S, --long[=ARGS] (whitespace)
         A --long option is required.
         Otherwise, add exceptions to ../build-aux/cross-options.pl.  */

      printf (_("Usage: %s [OPTION]... FILE\n"), program_name);
      fputs (_("\
Generate a deterministic LR or generalized LR (GLR) parser employing\n\
LALR(1), IELR(1), or canonical LR(1) parser tables.  IELR(1) and\n\
canonical LR(1) support is experimental.\n\
\n\
"), stdout);

      fputs (_("\
Mandatory arguments to long options are mandatory for short options too.\n\
"), stdout);
      fputs (_("\
The same is true for optional arguments.\n\
"), stdout);

      fputs (_("\
\n\
Operation modes:\n\
  -h, --help                 display this help and exit\n\
  -V, --version              output version information and exit\n\
      --print-localedir      output directory containing locale-dependent data\n\
      --print-datadir        output directory containing skeletons and XSLT\n\
  -y, --yacc                 emulate POSIX Yacc\n\
  -W, --warnings[=CATEGORY]  report the warnings falling in CATEGORY\n\
  -f, --feature[=FEATURE]    activate miscellaneous features\n\
\n\
"), stdout);

      fputs (_("\
Parser:\n\
  -L, --language=LANGUAGE          specify the output programming language\n\
  -S, --skeleton=FILE              specify the skeleton to use\n\
  -t, --debug                      instrument the parser for tracing\n\
                                   same as `-Dparse.trace'\n\
      --locations                  enable location support\n\
  -D, --define=NAME[=VALUE]        similar to '%define NAME \"VALUE\"'\n\
  -F, --force-define=NAME[=VALUE]  override '%define NAME \"VALUE\"'\n\
  -p, --name-prefix=PREFIX         prepend PREFIX to the external symbols\n\
                                   deprecated by '-Dapi.prefix=PREFIX'\n\
  -l, --no-lines                   don't generate '#line' directives\n\
  -k, --token-table                include a table of token names\n\
"), stdout);
      putc ('\n', stdout);

      /* Keep -d and --defines separate so that ../build-aux/cross-options.pl
       * won't assume that -d also takes an argument.  */
      fputs (_("\
Output:\n\
      --defines[=FILE]       also produce a header file\n\
  -d                         likewise but cannot specify FILE (for POSIX Yacc)\n\
  -r, --report=THINGS        also produce details on the automaton\n\
      --report-file=FILE     write report to FILE\n\
  -v, --verbose              same as `--report=state'\n\
  -b, --file-prefix=PREFIX   specify a PREFIX for output files\n\
  -o, --output=FILE          leave output to FILE\n\
  -g, --graph[=FILE]         also output a graph of the automaton\n\
  -x, --xml[=FILE]           also output an XML report of the automaton\n\
                             (the XML schema is experimental)\n\
"), stdout);
      putc ('\n', stdout);

      fputs (_("\
Warning categories include:\n\
  `midrule-values'    unset or unused midrule values\n\
  `yacc'              incompatibilities with POSIX Yacc\n\
  `conflicts-sr'      S/R conflicts (enabled by default)\n\
  `conflicts-rr'      R/R conflicts (enabled by default)\n\
  `deprecated'        obsolete constructs\n\
  `other'             all other warnings (enabled by default)\n\
  `all'               all the warnings\n\
  `no-CATEGORY'       turn off warnings in CATEGORY\n\
  `none'              turn off all the warnings\n\
  `error[=CATEGORY]'  treat warnings as errors\n\
"), stdout);
      putc ('\n', stdout);

      fputs (_("\
THINGS is a list of comma separated words that can include:\n\
  `state'        describe the states\n\
  `itemset'      complete the core item sets with their closure\n\
  `lookahead'    explicitly associate lookahead tokens to items\n\
  `solved'       describe shift/reduce conflicts solving\n\
  `all'          include all the above information\n\
  `none'         disable the report\n\
"), stdout);
      putc ('\n', stdout);

      fputs (_("\
FEATURE is a list of comma separated words that can include:\n\
  `caret'        show errors with carets\n\
  `all'          all of the above\n\
  `none'         disable all of the above\n\
  "), stdout);

      putc ('\n', stdout);
      printf (_("Report bugs to <%s>.\n"), PACKAGE_BUGREPORT);
      printf (_("%s home page: <%s>.\n"), PACKAGE_NAME, PACKAGE_URL);
      fputs (_("General help using GNU software: "
               "<http://www.gnu.org/gethelp/>.\n"),
             stdout);
      /* Don't output this redundant message for English locales.
         Note we still output for 'C' so that it gets included in the
         man page.  */
      const char *lc_messages = setlocale (LC_MESSAGES, NULL);
      if (lc_messages && !STREQ (lc_messages, "en_"))
        /* TRANSLATORS: Replace LANG_CODE in this URL with your language
           code <http://translationproject.org/team/LANG_CODE.html> to
           form one of the URLs at http://translationproject.org/team/.
           Otherwise, replace the entire URL with your translation team's
           email address.  */
        fputs (_("Report translation bugs to "
                 "<http://translationproject.org/team/>.\n"), stdout);
      fputs (_("For complete documentation, run: info bison.\n"), stdout);
    }

  exit (status);
}


/*------------------------------.
| Display the version message.  |
`------------------------------*/

static void
version (void)
{
  /* Some efforts were made to ease the translators' task, please
     continue.  */
  printf (_("bison (GNU Bison) %s"), VERSION);
  putc ('\n', stdout);
  fputs (_("Written by Robert Corbett and Richard Stallman.\n"), stdout);
  putc ('\n', stdout);

  fprintf (stdout,
           _("Copyright (C) %d Free Software Foundation, Inc.\n"),
           PACKAGE_COPYRIGHT_YEAR);

  fputs (_("\
This is free software; see the source for copying conditions.  There is NO\n\
warranty; not even for MERCHANTABILITY or FITNESS FOR A PARTICULAR PURPOSE.\n\
"),
         stdout);
}


/*-------------------------------------.
| --skeleton and --language handling.  |
`--------------------------------------*/

void
skeleton_arg (char const *arg, int prio, location loc)
{
  if (prio < skeleton_prio)
    {
      skeleton_prio = prio;
      skeleton = arg;
    }
  else if (prio == skeleton_prio)
    complain (&loc, complaint,
              _("multiple skeleton declarations are invalid"));
}

void
language_argmatch (char const *arg, int prio, location loc)
{
  char const *msg;

  if (prio < language_prio)
    {
      int i;
      for (i = 0; valid_languages[i].language[0]; i++)
        if (c_strcasecmp (arg, valid_languages[i].language) == 0)
          {
            language_prio = prio;
            language = &valid_languages[i];
            return;
          }
      msg = _("%s: invalid language");
    }
  else if (language_prio == prio)
    msg = _("multiple language declarations are invalid");
  else
    return;

  complain (&loc, complaint, msg, quotearg_colon (arg));
}

/*----------------------.
| Process the options.  |
`----------------------*/

/* Shorts options.
   Should be computed from long_options.  */
static char const short_options[] =
  "D:"
  "F:"
  "L:"
  "S:"
  "T::"
  "V"
  "W::"
  "b:"
  "d"
  "f::"
  "e"
  "g::"
  "h"
  "k"
  "l"
  "n"
  "o:"
  "p:"
  "r:"
  "t"
  "v"
  "x::"
  "y"
  ;

/* Values for long options that do not have single-letter equivalents.  */
enum
{
  LOCATIONS_OPTION = CHAR_MAX + 1,
  PRINT_LOCALEDIR_OPTION,
  PRINT_DATADIR_OPTION,
  REPORT_FILE_OPTION
};

static struct option const long_options[] =
{
  /* Operation modes. */
  { "help",            no_argument,       0,   'h' },
  { "version",         no_argument,       0,   'V' },
  { "print-localedir", no_argument,       0,   PRINT_LOCALEDIR_OPTION },
  { "print-datadir",   no_argument,       0,   PRINT_DATADIR_OPTION   },
  { "warnings",        optional_argument, 0,   'W' },

  /* Parser. */
  { "name-prefix",   required_argument,   0,   'p' },
  { "include",       required_argument,   0,   'I' },

  /* Output. */
  { "file-prefix", required_argument,   0,   'b' },
  { "output",      required_argument,   0,   'o' },
  { "output-file", required_argument,   0,   'o' },
  { "graph",       optional_argument,   0,   'g' },
  { "xml",         optional_argument,   0,   'x' },
  { "report",      required_argument,   0,   'r' },
  { "report-file", required_argument,   0,   REPORT_FILE_OPTION },
  { "verbose",     no_argument,         0,   'v' },

  /* Hidden. */
  { "trace",         optional_argument,   0,     'T' },

  /* Output.  */
  { "defines",     optional_argument,   0,   'd' },
  { "feature",     optional_argument,   0,   'f' },

  /* Operation modes.  */
  { "fixed-output-files", no_argument,  0,   'y' },
  { "yacc",               no_argument,  0,   'y' },

  /* Parser.  */
  { "debug",          no_argument,               0,   't' },
  { "define",         required_argument,         0,   'D' },
  { "force-define",   required_argument,         0,   'F' },
  { "locations",      no_argument,               0, LOCATIONS_OPTION },
  { "no-lines",       no_argument,               0,   'l' },
  { "raw",            no_argument,               0,     0 },
  { "skeleton",       required_argument,         0,   'S' },
  { "language",       required_argument,         0,   'L' },
  { "token-table",    no_argument,               0,   'k' },

  {0, 0, 0, 0}
};

/* Under DOS, there is no difference on the case.  This can be
   troublesome when looking for `.tab' etc.  */
#ifdef MSDOS
# define AS_FILE_NAME(File) (strlwr (File), (File))
#else
# define AS_FILE_NAME(File) (File)
#endif

/* Build a location for the current command line argument. */
static
location
command_line_location (void)
{
  location res;
  /* "<command line>" is used in GCC's messages about -D. */
  boundary_set (&res.start, uniqstr_new ("<command line>"), optind - 1, -1);
  res.end = res.start;
  return res;
}


void
getargs (int argc, char *argv[])
{
  int c;

  while ((c = getopt_long (argc, argv, short_options, long_options, NULL))
         != -1)
    switch (c)
      {
        /* ASCII Sorting for short options (i.e., upper case then
           lower case), and then long-only options.  */

      case 0:
        /* Certain long options cause getopt_long to return 0.  */
        break;

      case 'D': /* -DNAME[=VALUE]. */
      case 'F': /* -FNAME[=VALUE]. */
        {
          char* name = optarg;
          char* value = strchr (optarg, '=');
          if (value)
            *value++ = 0;
          muscle_percent_define_insert (name, command_line_location (),
                                        value ? value : "",
                                        c == 'D' ? MUSCLE_PERCENT_DEFINE_D
                                                 : MUSCLE_PERCENT_DEFINE_F);
        }
        break;

      case 'I':
        include = AS_FILE_NAME (optarg);
        break;

      case 'L':
        language_argmatch (optarg, command_line_prio,
                           command_line_location ());
        break;

      case 'S':
        skeleton_arg (AS_FILE_NAME (optarg), command_line_prio,
                      command_line_location ());
        break;

      case 'T':
        FLAGS_ARGMATCH (trace, optarg, trace_all);
        break;

      case 'V':
        version ();
        exit (EXIT_SUCCESS);

      case 'f':
        FLAGS_ARGMATCH (feature, optarg);
        break;

      case 'W':
        FLAGS_ARGMATCH (warnings, optarg, Wall);
        break;

      case 'b':
        spec_file_prefix = AS_FILE_NAME (optarg);
        break;

      case 'd':
        /* Here, the -d and --defines options are differentiated.  */
        defines_flag = true;
        if (optarg)
          {
            free (spec_defines_file);
            spec_defines_file = xstrdup (AS_FILE_NAME (optarg));
          }
        break;

      case 'g':
        graph_flag = true;
        if (optarg)
          {
            free (spec_graph_file);
            spec_graph_file = xstrdup (AS_FILE_NAME (optarg));
          }
        break;

      case 'h':
        usage (EXIT_SUCCESS);

      case 'k':
        token_table_flag = true;
        break;

      case 'l':
        no_lines_flag = true;
        break;

      case 'o':
        spec_outfile = AS_FILE_NAME (optarg);
        break;

      case 'p':
        spec_name_prefix = optarg;
        break;

      case 'r':
        FLAGS_ARGMATCH (report, optarg, report_all);
        break;

      case 't':
        muscle_percent_define_insert ("parse.trace",
                                      command_line_location (), "",
                                      MUSCLE_PERCENT_DEFINE_D);
        break;

      case 'v':
        report_flag |= report_states;
        break;

      case 'x':
        xml_flag = true;
        if (optarg)
          {
            free (spec_xml_file);
            spec_xml_file = xstrdup (AS_FILE_NAME (optarg));
          }
        break;

      case 'y':
        warnings_flag |= Wyacc;
        errors_flag |= Wyacc;
        yacc_flag = true;
        break;

      case LOCATIONS_OPTION:
        muscle_percent_define_ensure ("locations",
                                      command_line_location (), true);
        break;

      case PRINT_LOCALEDIR_OPTION:
        printf ("%s\n", LOCALEDIR);
        exit (EXIT_SUCCESS);

      case PRINT_DATADIR_OPTION:
        printf ("%s\n", pkgdatadir ());
        exit (EXIT_SUCCESS);

      case REPORT_FILE_OPTION:
        free (spec_verbose_file);
        spec_verbose_file = xstrdup (AS_FILE_NAME (optarg));
        break;

      default:
        usage (EXIT_FAILURE);
      }

  if (argc - optind != 1)
    {
      if (argc - optind < 1)
        error (0, 0, _("%s: missing operand"), quotearg_colon (argv[argc - 1]));
      else
        error (0, 0, _("extra operand %s"), quote (argv[optind + 1]));
      usage (EXIT_FAILURE);
    }

  current_file = grammar_file = uniqstr_new (argv[optind]);
  MUSCLE_INSERT_C_STRING ("file_name", grammar_file);
}

void
tr (char *s, char from, char to)
{
  for (; *s; s++)
    if (*s == from)
      *s = to;
}<|MERGE_RESOLUTION|>--- conflicted
+++ resolved
@@ -273,8 +273,6 @@
 
 ARGMATCH_VERIFY (warnings_args, warnings_types);
 
-<<<<<<< HEAD
-=======
 /*-----------------------.
 | --feature's handling.  |
 `-----------------------*/
@@ -296,7 +294,6 @@
 
 ARGMATCH_VERIFY (feature_args, feature_types);
 
->>>>>>> 9960a6ae
 /*-------------------------------------------.
 | Display the help message and exit STATUS.  |
 `-------------------------------------------*/
@@ -666,7 +663,7 @@
         exit (EXIT_SUCCESS);
 
       case 'f':
-        FLAGS_ARGMATCH (feature, optarg);
+        FLAGS_ARGMATCH (feature, optarg, feature_all);
         break;
 
       case 'W':
