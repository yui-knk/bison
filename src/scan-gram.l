/* Bison Grammar Scanner                             -*- C -*-

   Copyright (C) 2002-2012 Free Software Foundation, Inc.

   This file is part of Bison, the GNU Compiler Compiler.

   This program is free software: you can redistribute it and/or modify
   it under the terms of the GNU General Public License as published by
   the Free Software Foundation, either version 3 of the License, or
   (at your option) any later version.

   This program is distributed in the hope that it will be useful,
   but WITHOUT ANY WARRANTY; without even the implied warranty of
   MERCHANTABILITY or FITNESS FOR A PARTICULAR PURPOSE.  See the
   GNU General Public License for more details.

   You should have received a copy of the GNU General Public License
   along with this program.  If not, see <http://www.gnu.org/licenses/>.  */

%option debug nodefault noinput noyywrap never-interactive
%option prefix="gram_" outfile="lex.yy.c"

%{
/* Work around a bug in flex 2.5.31.  See Debian bug 333231
   <http://bugs.debian.org/cgi-bin/bugreport.cgi?bug=333231>.  */
#undef gram_wrap
#define gram_wrap() 1

#define FLEX_PREFIX(Id) gram_ ## Id
#include <src/flex-scanner.h>

#include <src/complain.h>
#include <src/files.h>
#include <src/getargs.h>
#include <src/gram.h>
#include <quotearg.h>
#include <src/reader.h>
#include <src/uniqstr.h>

#include <c-ctype.h>
#include <mbswidth.h>
#include <quote.h>

#include <src/scan-gram.h>

#define YY_DECL GRAM_LEX_DECL

#define YY_USER_INIT                                    \
   code_start = scanner_cursor = loc->start;            \

/* Location of scanner cursor.  */
static boundary scanner_cursor;

#define YY_USER_ACTION  location_compute (loc, &scanner_cursor, yytext, yyleng);

static size_t no_cr_read (FILE *, char *, size_t);
#define YY_INPUT(buf, result, size) ((result) = no_cr_read (yyin, buf, size))

#define RETURN_PERCENT_PARAM(Value)                     \
  RETURN_VALUE(PERCENT_PARAM, param, param_ ## Value)

#define RETURN_PERCENT_FLAG(Value)                              \
  RETURN_VALUE(PERCENT_FLAG, uniqstr, uniqstr_new (Value))

#define RETURN_VALUE(Token, Field, Value)       \
  do {                                          \
    val->Field = Value;                         \
    return Token;                               \
  } while (0)

#define ROLLBACK_CURRENT_TOKEN                                  \
  do {                                                          \
    scanner_cursor.column -= mbsnwidth (yytext, yyleng, 0);     \
    yyless (0);                                                 \
  } while (0)

#define DEPRECATED(Msg)                                         \
  do {                                                          \
    size_t i;                                                   \
    complain (loc, Wdeprecated,                                 \
              _("deprecated directive: %s, use %s"),            \
              quote (yytext), quote_n (1, Msg));                \
    scanner_cursor.column -= mbsnwidth (Msg, strlen (Msg), 0);  \
    for (i = strlen (Msg); i != 0; --i)                         \
      unput (Msg[i - 1]);                                       \
  } while (0)

/* A string representing the most recently saved token.  */
static char *last_string;

/* Bracketed identifier. */
static uniqstr bracketed_id_str = 0;
static location bracketed_id_loc;
static boundary bracketed_id_start;
static int bracketed_id_context_state = 0;

void
gram_scanner_last_string_free (void)
{
  STRING_FREE;
}

static void handle_syncline (char *, location);
static unsigned long int scan_integer (char const *p, int base, location loc);
static int convert_ucn_to_byte (char const *hex_text);
static void unexpected_eof (boundary, char const *);
static void unexpected_newline (boundary, char const *);

%}
 /* A C-like comment in directives/rules. */
%x SC_YACC_COMMENT
 /* Strings and characters in directives/rules. */
%x SC_ESCAPED_STRING SC_ESCAPED_CHARACTER
 /* A identifier was just read in directives/rules.  Special state
    to capture the sequence 'identifier :'. */
%x SC_AFTER_IDENTIFIER
 /* A complex tag, with nested angles brackets. */
%x SC_TAG

 /* Four types of user code:
    - prologue (code between '%{' '%}' in the first section, before %%);
    - actions, printers, union, etc, (between braced in the middle section);
    - epilogue (everything after the second %%).
    - predicate (code between '%?{' and '{' in middle section); */
%x SC_PROLOGUE SC_BRACED_CODE SC_EPILOGUE SC_PREDICATE
 /* C and C++ comments in code. */
%x SC_COMMENT SC_LINE_COMMENT
 /* Strings and characters in code. */
%x SC_STRING SC_CHARACTER
 /* Bracketed identifiers support. */
%x SC_BRACKETED_ID SC_RETURN_BRACKETED_ID

letter    [.abcdefghijklmnopqrstuvwxyzABCDEFGHIJKLMNOPQRSTUVWXYZ_]
notletter [^.abcdefghijklmnopqrstuvwxyzABCDEFGHIJKLMNOPQRSTUVWXYZ_]{-}[%\{]
id        {letter}({letter}|[-0-9])*
int       [0-9]+

/* POSIX says that a tag must be both an id and a C union member, but
   historically almost any character is allowed in a tag.  We disallow
   NUL, as this simplifies our implementation.  We disallow angle
   bracket to match them in nested pairs: several languages use them
   for generics/template types.  */
tag      [^\0<>]+

/* Zero or more instances of backslash-newline.  Following GCC, allow
   white space between the backslash and the newline.  */
splice   (\\[ \f\t\v]*\n)*

/* An equal sign, with optional leading whitespaces. This is used in some
   deprecated constructs. */
eqopt    ([[:space:]]*=)?

%%
%{
  /* Nesting level.  Either for nested braces, or nested angle brackets
     (but not mixed).  */
  int nesting PACIFY_CC (= 0);

  /* Parent context state, when applicable.  */
  int context_state PACIFY_CC (= 0);

  /* Location of most recent identifier, when applicable.  */
  location id_loc PACIFY_CC (= empty_location);

  /* Where containing code started, when applicable.  Its initial
     value is relevant only when yylex is invoked in the SC_EPILOGUE
     start condition.  */
  boundary code_start = scanner_cursor;

  /* Where containing comment or string or character literal started,
     when applicable.  */
  boundary token_start PACIFY_CC (= scanner_cursor);
%}


  /*-----------------------.
  | Scanning white space.  |
  `-----------------------*/

<INITIAL,SC_AFTER_IDENTIFIER,SC_BRACKETED_ID,SC_RETURN_BRACKETED_ID>
{
  /* Comments and white space.  */
  "," {
     complain (loc, Wother, _("stray ',' treated as white space"));
  }
  [ \f\n\t\v]  |
  "//".*       continue;
  "/*" {
    token_start = loc->start;
    context_state = YY_START;
    BEGIN SC_YACC_COMMENT;
  }

  /* #line directives are not documented, and may be withdrawn or
     modified in future versions of Bison.  */
  ^"#line "{int}(" \"".*"\"")?"\n" {
    handle_syncline (yytext + sizeof "#line " - 1, *loc);
  }
}


  /*----------------------------.
  | Scanning Bison directives.  |
  `----------------------------*/

  /* For directives that are also command line options, the regex must be
        "%..."
     after "[-_]"s are removed, and the directive must match the --long
     option name, with a single string argument.  Otherwise, add exceptions
     to ../build-aux/cross-options.pl.  */

<INITIAL>
{
  "%binary"                         return PERCENT_NONASSOC;
  "%code"                           return PERCENT_CODE;
  "%debug"                          RETURN_PERCENT_FLAG("parse.trace");
  "%default-prec"                   return PERCENT_DEFAULT_PREC;
  "%define"                         return PERCENT_DEFINE;
  "%defines"                        return PERCENT_DEFINES;
  "%destructor"                     return PERCENT_DESTRUCTOR;
  "%dprec"                          return PERCENT_DPREC;
  "%error-verbose"                  return PERCENT_ERROR_VERBOSE;
  "%expect"                         return PERCENT_EXPECT;
  "%expect-rr"                      return PERCENT_EXPECT_RR;
  "%file-prefix"                    return PERCENT_FILE_PREFIX;
  "%fixed-output-files"             return PERCENT_YACC;
  "%initial-action"                 return PERCENT_INITIAL_ACTION;
  "%glr-parser"                     return PERCENT_GLR_PARSER;
  "%language"                       return PERCENT_LANGUAGE;
  "%left"                           return PERCENT_LEFT;
  "%lex-param"                      RETURN_PERCENT_PARAM(lex);
  "%locations"                      RETURN_PERCENT_FLAG("locations");
  "%merge"                          return PERCENT_MERGE;
  "%name-prefix"                    return PERCENT_NAME_PREFIX;
  "%no-default-prec"                return PERCENT_NO_DEFAULT_PREC;
  "%no-lines"                       return PERCENT_NO_LINES;
  "%nonassoc"                       return PERCENT_NONASSOC;
  "%nondeterministic-parser"        return PERCENT_NONDETERMINISTIC_PARSER;
  "%nterm"                          return PERCENT_NTERM;
  "%output"                         return PERCENT_OUTPUT;
  "%param"                          RETURN_PERCENT_PARAM(both);
  "%parse-param"                    RETURN_PERCENT_PARAM(parse);
  "%prec"                           return PERCENT_PREC;
  "%precedence"                     return PERCENT_PRECEDENCE;
  "%printer"                        return PERCENT_PRINTER;
  "%pure-parser"                    RETURN_PERCENT_FLAG("api.pure");
  "%require"                        return PERCENT_REQUIRE;
  "%right"                          return PERCENT_RIGHT;
  "%skeleton"                       return PERCENT_SKELETON;
  "%start"                          return PERCENT_START;
  "%term"                           return PERCENT_TOKEN;
  "%token"                          return PERCENT_TOKEN;
  "%token-table"                    return PERCENT_TOKEN_TABLE;
  "%type"                           return PERCENT_TYPE;
  "%union"                          return PERCENT_UNION;
  "%verbose"                        return PERCENT_VERBOSE;
  "%yacc"                           return PERCENT_YACC;

  /* deprecated */
  "%default"[-_]"prec"              DEPRECATED("%default-prec");
  "%error"[-_]"verbose"             DEPRECATED("%define parse.error verbose");
  "%expect"[-_]"rr"                 DEPRECATED("%expect-rr");
  "%file-prefix"{eqopt}             DEPRECATED("%file-prefix");
  "%fixed"[-_]"output"[-_]"files"   DEPRECATED("%fixed-output-files");
  "%name"[-_]"prefix"{eqopt}        DEPRECATED("%name-prefix");
  "%no"[-_]"default"[-_]"prec"      DEPRECATED("%no-default-prec");
  "%no"[-_]"lines"                  DEPRECATED("%no-lines");
  "%output"{eqopt}                  DEPRECATED("%output");
  "%pure"[-_]"parser"               DEPRECATED("%pure-parser");
  "%token"[-_]"table"               DEPRECATED("%token-table");

  "%"{id}|"%"{notletter}([[:graph:]])+ {
    complain (loc, complaint, _("invalid directive: %s"), quote (yytext));
  }

  "="                     return EQUAL;
  "|"                     return PIPE;
  ";"                     return SEMICOLON;

  {id} {
    val->uniqstr = uniqstr_new (yytext);
    id_loc = *loc;
    bracketed_id_str = NULL;
    BEGIN SC_AFTER_IDENTIFIER;
  }

  {int} {
    val->integer = scan_integer (yytext, 10, *loc);
    return INT;
  }
  0[xX][0-9abcdefABCDEF]+ {
    val->integer = scan_integer (yytext, 16, *loc);
    return INT;
  }

  /* Identifiers may not start with a digit.  Yet, don't silently
     accept "1FOO" as "1 FOO".  */
  {int}{id} {
    complain (loc, complaint, _("invalid identifier: %s"), quote (yytext));
  }

  /* Characters.  */
  "'"         token_start = loc->start; BEGIN SC_ESCAPED_CHARACTER;

  /* Strings. */
  "\""        token_start = loc->start; BEGIN SC_ESCAPED_STRING;

  /* Prologue. */
  "%{"        code_start = loc->start; BEGIN SC_PROLOGUE;

  /* Code in between braces.  */
  "{" {
    STRING_GROW;
    nesting = 0;
    code_start = loc->start;
    BEGIN SC_BRACED_CODE;
  }

  /* Semantic predicate. */
  "%?"[ \f\n\t\v]*"{" {
    nesting = 0;
    code_start = loc->start;
    BEGIN SC_PREDICATE;
  }

  /* A type. */
  "<*>"       return TAG_ANY;
  "<>"        return TAG_NONE;
  "<"{tag}">" {
    obstack_grow (&obstack_for_string, yytext + 1, yyleng - 2);
    STRING_FINISH;
    val->uniqstr = uniqstr_new (last_string);
    STRING_FREE;
    return TAG;
  }
  "<"         {
    nesting = 0;
    token_start = loc->start;
    BEGIN SC_TAG;
  }

  "%%" {
    static int percent_percent_count;
    if (++percent_percent_count == 2)
      BEGIN SC_EPILOGUE;
    return PERCENT_PERCENT;
  }

  "[" {
    bracketed_id_str = NULL;
    bracketed_id_start = loc->start;
    bracketed_id_context_state = YY_START;
    BEGIN SC_BRACKETED_ID;
  }

  [^\[%A-Za-z0-9_<>{}\"\'*;|=/, \f\n\t\v]+|. {
    complain (loc, complaint, "%s: %s",
              ngettext ("invalid character", "invalid characters", yyleng),
              quote_mem (yytext, yyleng));
  }

  <<EOF>> {
    loc->start = loc->end = scanner_cursor;
    yyterminate ();
  }
}


  /*--------------------------------------------------------------.
  | Supporting \0 complexifies our implementation for no expected |
  | added value.                                                  |
  `--------------------------------------------------------------*/

<SC_ESCAPED_CHARACTER,SC_ESCAPED_STRING,SC_TAG>
{
  \0        complain (loc, complaint, _("invalid null character"));
}


  /*-----------------------------------------------------------------.
  | Scanning after an identifier, checking whether a colon is next.  |
  `-----------------------------------------------------------------*/

<SC_AFTER_IDENTIFIER>
{
  "[" {
    if (bracketed_id_str)
      {
        ROLLBACK_CURRENT_TOKEN;
        BEGIN SC_RETURN_BRACKETED_ID;
        *loc = id_loc;
        return ID;
      }
    else
      {
        bracketed_id_start = loc->start;
        bracketed_id_context_state = YY_START;
        BEGIN SC_BRACKETED_ID;
      }
  }
  ":" {
    BEGIN (bracketed_id_str ? SC_RETURN_BRACKETED_ID : INITIAL);
    *loc = id_loc;
    return ID_COLON;
  }
  . {
    ROLLBACK_CURRENT_TOKEN;
    BEGIN (bracketed_id_str ? SC_RETURN_BRACKETED_ID : INITIAL);
    *loc = id_loc;
    return ID;
  }
  <<EOF>> {
    BEGIN (bracketed_id_str ? SC_RETURN_BRACKETED_ID : INITIAL);
    *loc = id_loc;
    return ID;
  }
}

  /*--------------------------------.
  | Scanning bracketed identifiers. |
  `--------------------------------*/

<SC_BRACKETED_ID>
{
  {id} {
    if (bracketed_id_str)
      {
        complain (loc, complaint,
                  _("unexpected identifier in bracketed name: %s"),
                  quote (yytext));
      }
    else
      {
        bracketed_id_str = uniqstr_new (yytext);
        bracketed_id_loc = *loc;
      }
  }
  "]" {
    BEGIN bracketed_id_context_state;
    if (bracketed_id_str)
      {
        if (INITIAL == bracketed_id_context_state)
          {
            val->uniqstr = bracketed_id_str;
            bracketed_id_str = 0;
            *loc = bracketed_id_loc;
            return BRACKETED_ID;
          }
      }
    else
      complain (loc, complaint, _("an identifier expected"));
  }

  [^\].A-Za-z0-9_/ \f\n\t\v]+|. {
    complain (loc, complaint, "%s: %s",
              ngettext ("invalid character in bracketed name",
                        "invalid characters in bracketed name", yyleng),
              quote_mem (yytext, yyleng));
  }

  <<EOF>> {
    BEGIN bracketed_id_context_state;
    unexpected_eof (bracketed_id_start, "]");
  }
}

<SC_RETURN_BRACKETED_ID>
{
  . {
    ROLLBACK_CURRENT_TOKEN;
    val->uniqstr = bracketed_id_str;
    bracketed_id_str = 0;
    *loc = bracketed_id_loc;
    BEGIN INITIAL;
    return BRACKETED_ID;
  }
}


  /*---------------------------------------------------------------.
  | Scanning a Yacc comment.  The initial '/ *' is already eaten.  |
  `---------------------------------------------------------------*/

<SC_YACC_COMMENT>
{
  "*/"     BEGIN context_state;
  .|\n     continue;
  <<EOF>>  unexpected_eof (token_start, "*/"); BEGIN context_state;
}


  /*------------------------------------------------------------.
  | Scanning a C comment.  The initial '/ *' is already eaten.  |
  `------------------------------------------------------------*/

<SC_COMMENT>
{
  "*"{splice}"/"  STRING_GROW; BEGIN context_state;
  <<EOF>>         unexpected_eof (token_start, "*/"); BEGIN context_state;
}


  /*--------------------------------------------------------------.
  | Scanning a line comment.  The initial '//' is already eaten.  |
  `--------------------------------------------------------------*/

<SC_LINE_COMMENT>
{
  "\n"           STRING_GROW; BEGIN context_state;
  {splice}       STRING_GROW;
  <<EOF>>        BEGIN context_state;
}


  /*------------------------------------------------.
  | Scanning a Bison string, including its escapes. |
  | The initial quote is already eaten.             |
  `------------------------------------------------*/

<SC_ESCAPED_STRING>
{
  "\""|"\n" {
    if (yytext[0] == '\n')
      unexpected_newline (token_start, "\"");
    STRING_FINISH;
    loc->start = token_start;
    val->chars = last_string;
    BEGIN INITIAL;
    return STRING;
  }
  <<EOF>> {
    unexpected_eof (token_start, "\"");
    STRING_FINISH;
    loc->start = token_start;
    val->chars = last_string;
    BEGIN INITIAL;
    return STRING;
  }
}

  /*----------------------------------------------------------.
  | Scanning a Bison character literal, decoding its escapes. |
  | The initial quote is already eaten.                       |
  `----------------------------------------------------------*/

<SC_ESCAPED_CHARACTER>
{
  "'"|"\n" {
    STRING_FINISH;
    loc->start = token_start;
    val->character = last_string[0];
    {
      /* FIXME: Eventually, make these errors.  */
      if (last_string[0] == '\0')
        {
          complain (loc, Wother, _("empty character literal"));
          /* '\0' seems dangerous even if we are about to complain.  */
          val->character = '\'';
        }
      else if (last_string[1] != '\0')
        complain (loc, Wother,
                  _("extra characters in character literal"));
    }
    if (yytext[0] == '\n')
      unexpected_newline (token_start, "'");
    STRING_FREE;
    BEGIN INITIAL;
    return CHAR;
  }
  <<EOF>> {
    STRING_FINISH;
    loc->start = token_start;
    val->character = last_string[0];
    {
      /* FIXME: Eventually, make these errors.  */
      if (last_string[0] == '\0')
        {
          complain (loc, Wother, _("empty character literal"));
          /* '\0' seems dangerous even if we are about to complain.  */
          val->character = '\'';
        }
      else if (last_string[1] != '\0')
        complain (loc, Wother,
                  _("extra characters in character literal"));
    }
    unexpected_eof (token_start, "'");
    STRING_FREE;
    BEGIN INITIAL;
    return CHAR;
  }
}

  /*-----------------------------------------------------------.
  | Scanning a Bison nested tag.  The initial angle bracket is |
  | already eaten.                                             |
  `-----------------------------------------------------------*/

<SC_TAG>
{
  ">" {
    --nesting;
    if (nesting < 0)
      {
        STRING_FINISH;
        loc->start = token_start;
        val->uniqstr = uniqstr_new (last_string);
        STRING_FREE;
        BEGIN INITIAL;
        return TAG;
      }
    STRING_GROW;
  }

  [^<>]+ STRING_GROW;
  "<"+   STRING_GROW; nesting += yyleng;

  <<EOF>> {
    unexpected_eof (token_start, ">");
    STRING_FINISH;
    loc->start = token_start;
    val->uniqstr = uniqstr_new (last_string);
    STRING_FREE;
    BEGIN INITIAL;
    return TAG;
  }
}

  /*----------------------------.
  | Decode escaped characters.  |
  `----------------------------*/

<SC_ESCAPED_STRING,SC_ESCAPED_CHARACTER>
{
  \\[0-7]{1,3} {
    unsigned long int c = strtoul (yytext + 1, NULL, 8);
    if (!c || UCHAR_MAX < c)
      complain (loc, complaint, _("invalid number after \\-escape: %s"),
                   yytext+1);
    else
      obstack_1grow (&obstack_for_string, c);
  }

  \\x[0-9abcdefABCDEF]+ {
    verify (UCHAR_MAX < ULONG_MAX);
    unsigned long int c = strtoul (yytext + 2, NULL, 16);
    if (!c || UCHAR_MAX < c)
      complain (loc, complaint, _("invalid number after \\-escape: %s"),
                   yytext+1);
    else
      obstack_1grow (&obstack_for_string, c);
  }

  \\a   obstack_1grow (&obstack_for_string, '\a');
  \\b   obstack_1grow (&obstack_for_string, '\b');
  \\f   obstack_1grow (&obstack_for_string, '\f');
  \\n   obstack_1grow (&obstack_for_string, '\n');
  \\r   obstack_1grow (&obstack_for_string, '\r');
  \\t   obstack_1grow (&obstack_for_string, '\t');
  \\v   obstack_1grow (&obstack_for_string, '\v');

  /* \\[\"\'?\\] would be shorter, but it confuses xgettext.  */
  \\("\""|"'"|"?"|"\\")  obstack_1grow (&obstack_for_string, yytext[1]);

  \\(u|U[0-9abcdefABCDEF]{4})[0-9abcdefABCDEF]{4} {
    int c = convert_ucn_to_byte (yytext);
    if (c <= 0)
      complain (loc, complaint, _("invalid number after \\-escape: %s"),
                   yytext+1);
    else
      obstack_1grow (&obstack_for_string, c);
  }
  \\(.|\n)      {
    char const *p = yytext + 1;
    /* Quote only if escaping won't make the character visible.  */
    if (c_isspace ((unsigned char) *p) && c_isprint ((unsigned char) *p))
      p = quote (p);
    else
      p = quotearg_style_mem (escape_quoting_style, p, 1);
    complain (loc, complaint, _("invalid character after \\-escape: %s"),
                 p);
  }
}

  /*--------------------------------------------.
  | Scanning user-code characters and strings.  |
  `--------------------------------------------*/

<SC_CHARACTER,SC_STRING>
{
  {splice}|\\{splice}[^\n\[\]]  STRING_GROW;
}

<SC_CHARACTER>
{
  "'"           STRING_GROW; BEGIN context_state;
  \n            unexpected_newline (token_start, "'"); BEGIN context_state;
  <<EOF>>       unexpected_eof (token_start, "'"); BEGIN context_state;
}

<SC_STRING>
{
  "\""          STRING_GROW; BEGIN context_state;
  \n            unexpected_newline (token_start, "\""); BEGIN context_state;
  <<EOF>>       unexpected_eof (token_start, "\""); BEGIN context_state;
}


  /*---------------------------------------------------.
  | Strings, comments etc. can be found in user code.  |
  `---------------------------------------------------*/

<SC_BRACED_CODE,SC_PROLOGUE,SC_EPILOGUE,SC_PREDICATE>
{
  "'" {
    STRING_GROW;
    context_state = YY_START;
    token_start = loc->start;
    BEGIN SC_CHARACTER;
  }
  "\"" {
    STRING_GROW;
    context_state = YY_START;
    token_start = loc->start;
    BEGIN SC_STRING;
  }
  "/"{splice}"*" {
    STRING_GROW;
    context_state = YY_START;
    token_start = loc->start;
    BEGIN SC_COMMENT;
  }
  "/"{splice}"/" {
    STRING_GROW;
    context_state = YY_START;
    BEGIN SC_LINE_COMMENT;
  }
}



  /*-----------------------------------------------------------.
  | Scanning some code in braces (actions, predicates). The    |
  | initial "{" is already eaten.                              |
  `-----------------------------------------------------------*/

<SC_BRACED_CODE,SC_PREDICATE>
{
  "{"|"<"{splice}"%"  STRING_GROW; nesting++;
  "%"{splice}">"      STRING_GROW; nesting--;

  /* Tokenize '<<%' correctly (as '<<' '%') rather than incorrrectly
     (as '<' '<%').  */
  "<"{splice}"<"  STRING_GROW;

  <<EOF>> {
    int token = (YY_START == SC_BRACED_CODE) ? BRACED_CODE : BRACED_PREDICATE;
    unexpected_eof (code_start, "}");
    STRING_FINISH;
    loc->start = code_start;
    val->code = last_string;
    BEGIN INITIAL;
    return token;
  }
}

<SC_BRACED_CODE>
{
  "}" {
    obstack_1grow (&obstack_for_string, '}');

    --nesting;
    if (nesting < 0)
      {
        STRING_FINISH;
        loc->start = code_start;
        val->code = last_string;
        BEGIN INITIAL;
        return BRACED_CODE;
      }
  }
}

<SC_PREDICATE>
{
  "}" {
    --nesting;
    if (nesting < 0)
      {
        STRING_FINISH;
        loc->start = code_start;
        val->code = last_string;
        BEGIN INITIAL;
        return BRACED_PREDICATE;
      }
    else
      obstack_1grow (&obstack_for_string, '}');
  }
}

  /*--------------------------------------------------------------.
  | Scanning some prologue: from "%{" (already scanned) to "%}".  |
  `--------------------------------------------------------------*/

<SC_PROLOGUE>
{
  "%}" {
    STRING_FINISH;
    loc->start = code_start;
    val->chars = last_string;
    BEGIN INITIAL;
    return PROLOGUE;
  }

  <<EOF>> {
    unexpected_eof (code_start, "%}");
    STRING_FINISH;
    loc->start = code_start;
    val->chars = last_string;
    BEGIN INITIAL;
    return PROLOGUE;
  }
}


  /*---------------------------------------------------------------.
  | Scanning the epilogue (everything after the second "%%", which |
  | has already been eaten).                                       |
  `---------------------------------------------------------------*/

<SC_EPILOGUE>
{
  <<EOF>> {
    STRING_FINISH;
    loc->start = code_start;
    val->chars = last_string;
    BEGIN INITIAL;
    return EPILOGUE;
  }
}


  /*-----------------------------------------------------.
  | By default, grow the string obstack with the input.  |
  `-----------------------------------------------------*/

<SC_COMMENT,SC_LINE_COMMENT,SC_BRACED_CODE,SC_PREDICATE,SC_PROLOGUE,SC_EPILOGUE,SC_STRING,SC_CHARACTER,SC_ESCAPED_STRING,SC_ESCAPED_CHARACTER>. |
  <SC_COMMENT,SC_LINE_COMMENT,SC_BRACED_CODE,SC_PREDICATE,SC_PROLOGUE,SC_EPILOGUE>\n    STRING_GROW;

%%

/* Read bytes from FP into buffer BUF of size SIZE.  Return the
   number of bytes read.  Remove '\r' from input, treating \r\n
   and isolated \r as \n.  */

static size_t
no_cr_read (FILE *fp, char *buf, size_t size)
{
  size_t bytes_read = fread (buf, 1, size, fp);
  if (bytes_read)
    {
      char *w = memchr (buf, '\r', bytes_read);
      if (w)
        {
          char const *r = ++w;
          char const *lim = buf + bytes_read;

          for (;;)
            {
              /* Found an '\r'.  Treat it like '\n', but ignore any
                 '\n' that immediately follows.  */
              w[-1] = '\n';
              if (r == lim)
                {
                  int ch = getc (fp);
                  if (ch != '\n' && ungetc (ch, fp) != ch)
                    break;
                }
              else if (*r == '\n')
                r++;

              /* Copy until the next '\r'.  */
              do
                {
                  if (r == lim)
                    return w - buf;
                }
              while ((*w++ = *r++) != '\r');
            }

          return w - buf;
        }
    }

  return bytes_read;
}



/*------------------------------------------------------.
| Scan NUMBER for a base-BASE integer at location LOC.  |
`------------------------------------------------------*/

static unsigned long int
scan_integer (char const *number, int base, location loc)
{
  verify (INT_MAX < ULONG_MAX);
  unsigned long int num = strtoul (number, NULL, base);

  if (INT_MAX < num)
    {
      complain (&loc, complaint, _("integer out of range: %s"),
                   quote (number));
      num = INT_MAX;
    }

  return num;
}


/*------------------------------------------------------------------.
| Convert universal character name UCN to a single-byte character,  |
| and return that character.  Return -1 if UCN does not correspond  |
| to a single-byte character.                                       |
`------------------------------------------------------------------*/

static int
convert_ucn_to_byte (char const *ucn)
{
  verify (UCHAR_MAX <= INT_MAX);
  unsigned long int code = strtoul (ucn + 2, NULL, 16);

  /* FIXME: Currently we assume Unicode-compatible unibyte characters
     on ASCII hosts (i.e., Latin-1 on hosts with 8-bit bytes).  On
     non-ASCII hosts we support only the portable C character set.
     These limitations should be removed once we add support for
     multibyte characters.  */

  if (UCHAR_MAX < code)
    return -1;

#if ! ('$' == 0x24 && '@' == 0x40 && '`' == 0x60 && '~' == 0x7e)
  {
    /* A non-ASCII host.  Use CODE to index into a table of the C
       basic execution character set, which is guaranteed to exist on
       all Standard C platforms.  This table also includes '$', '@',
       and '`', which are not in the basic execution character set but
       which are unibyte characters on all the platforms that we know
       about.  */
    static signed char const table[] =
      {
        '\0',   -1,   -1,   -1,   -1,   -1,   -1, '\a',
        '\b', '\t', '\n', '\v', '\f', '\r',   -1,   -1,
          -1,   -1,   -1,   -1,   -1,   -1,   -1,   -1,
          -1,   -1,   -1,   -1,   -1,   -1,   -1,   -1,
         ' ',  '!',  '"',  '#',  '$',  '%',  '&', '\'',
         '(',  ')',  '*',  '+',  ',',  '-',  '.',  '/',
         '0',  '1',  '2',  '3',  '4',  '5',  '6',  '7',
         '8',  '9',  ':',  ';',  '<',  '=',  '>',  '?',
         '@',  'A',  'B',  'C',  'D',  'E',  'F',  'G',
         'H',  'I',  'J',  'K',  'L',  'M',  'N',  'O',
         'P',  'Q',  'R',  'S',  'T',  'U',  'V',  'W',
         'X',  'Y',  'Z',  '[', '\\',  ']',  '^',  '_',
         '`',  'a',  'b',  'c',  'd',  'e',  'f',  'g',
         'h',  'i',  'j',  'k',  'l',  'm',  'n',  'o',
         'p',  'q',  'r',  's',  't',  'u',  'v',  'w',
         'x',  'y',  'z',  '{',  '|',  '}',  '~'
      };

    code = code < sizeof table ? table[code] : -1;
  }
#endif

  return code;
}


/*---------------------------------------------------------------------.
| Handle '#line INT( "FILE")?\n'.  ARGS has already skipped '#line '.  |
`---------------------------------------------------------------------*/

static void
handle_syncline (char *args, location loc)
{
  char *file;
  unsigned long int lineno = strtoul (args, &file, 10);
  if (INT_MAX <= lineno)
    {
      complain (&loc, Wother, _("line number overflow"));
      lineno = INT_MAX;
    }

  file = strchr (file, '"');
  if (file)
    {
      *strchr (file + 1, '"') = '\0';
      current_file = uniqstr_new (file + 1);
    }
  boundary_set (&scanner_cursor, current_file, lineno, 1);
}


/*----------------------------------------------------------------.
| For a token or comment starting at START, report message MSGID, |
| which should say that an end marker was found before            |
| the expected TOKEN_END.                                         |
`----------------------------------------------------------------*/

static void
unexpected_end (boundary start, char const *msgid, char const *token_end)
{
  location loc;
  loc.start = start;
  loc.end = scanner_cursor;
  token_end = quote (token_end);
<<<<<<< HEAD
  // Instead of '\'', display "'".
  if (STREQ (token_end, "'\\''"))
=======
  /* Instead of '\'', display "'".  */
  if (!strcmp (token_end, "'\\''"))
>>>>>>> 2bd435c3
    token_end = "\"'\"";
  complain (&loc, complaint, _(msgid), token_end);
}


/*------------------------------------------------------------------------.
| Report an unexpected EOF in a token or comment starting at START.       |
| An end of file was encountered and the expected TOKEN_END was missing.  |
`------------------------------------------------------------------------*/

static void
unexpected_eof (boundary start, char const *token_end)
{
  unexpected_end (start, N_("missing %s at end of file"), token_end);
}


/*----------------------------------------.
| Likewise, but for unexpected newlines.  |
`----------------------------------------*/

static void
unexpected_newline (boundary start, char const *token_end)
{
  unexpected_end (start, N_("missing %s at end of line"), token_end);
}


/*-------------------------.
| Initialize the scanner.  |
`-------------------------*/

void
gram_scanner_initialize (void)
{
  obstack_init (&obstack_for_string);
}


/*-----------------------------------------------.
| Free all the memory allocated to the scanner.  |
`-----------------------------------------------*/

void
gram_scanner_free (void)
{
  obstack_free (&obstack_for_string, 0);
  /* Reclaim Flex's buffers.  */
  yylex_destroy ();
}<|MERGE_RESOLUTION|>--- conflicted
+++ resolved
@@ -1012,13 +1012,8 @@
   loc.start = start;
   loc.end = scanner_cursor;
   token_end = quote (token_end);
-<<<<<<< HEAD
-  // Instead of '\'', display "'".
+  /* Instead of '\'', display "'".  */
   if (STREQ (token_end, "'\\''"))
-=======
-  /* Instead of '\'', display "'".  */
-  if (!strcmp (token_end, "'\\''"))
->>>>>>> 2bd435c3
     token_end = "\"'\"";
   complain (&loc, complaint, _(msgid), token_end);
 }
