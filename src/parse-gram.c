--- conflicted
+++ resolved
@@ -1573,11 +1573,8 @@
   if (yytoken != YYEMPTY)
     {
       int yyn = yypact[+*yyssp];
-<<<<<<< HEAD
-=======
       YYPTRDIFF_T yysize0 = yytnamerr (YY_NULLPTR, yytname[yytoken]);
       yysize = yysize0;
->>>>>>> 9cf0a97a
       YYDPRINTF ((stderr, "Constructing syntax error message\n"));
       yyarg[yycount++] = yytname[yytoken];
       if (!yypact_value_is_default (yyn))
