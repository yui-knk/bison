\input texinfo @c -*-texinfo-*-
@comment %**start of header
@setfilename bison.info
@include version.texi
@settitle Bison @value{VERSION}
@setchapternewpage odd

@finalout

@c SMALL BOOK version
@c This edition has been formatted so that you can format and print it in
@c the smallbook format.
@c @smallbook

@c Set following if you want to document %default-prec and %no-default-prec.
@c This feature is experimental and may change in future Bison versions.
@c @set defaultprec

@ifnotinfo
@syncodeindex fn cp
@syncodeindex vr cp
@syncodeindex tp cp
@end ifnotinfo
@ifinfo
@synindex fn cp
@synindex vr cp
@synindex tp cp
@end ifinfo
@comment %**end of header

@copying

This manual (@value{UPDATED}) is for GNU Bison (version
@value{VERSION}), the GNU parser generator.

Copyright @copyright{} 1988-1993, 1995, 1998-2012 Free Software
Foundation, Inc.

@quotation
Permission is granted to copy, distribute and/or modify this document
under the terms of the GNU Free Documentation License,
Version 1.3 or any later version published by the Free Software
Foundation; with no Invariant Sections, with the Front-Cover texts
being ``A GNU Manual,'' and with the Back-Cover Texts as in
(a) below.  A copy of the license is included in the section entitled
``GNU Free Documentation License.''

(a) The FSF's Back-Cover Text is: ``You have the freedom to copy and
modify this GNU manual.  Buying copies from the FSF
supports it in developing GNU and promoting software
freedom.''
@end quotation
@end copying

@dircategory Software development
@direntry
* bison: (bison).       GNU parser generator (Yacc replacement).
@end direntry

@titlepage
@title Bison
@subtitle The Yacc-compatible Parser Generator
@subtitle @value{UPDATED}, Bison Version @value{VERSION}

@author by Charles Donnelly and Richard Stallman

@page
@vskip 0pt plus 1filll
@insertcopying
@sp 2
Published by the Free Software Foundation @*
51 Franklin Street, Fifth Floor @*
Boston, MA  02110-1301  USA @*
Printed copies are available from the Free Software Foundation.@*
ISBN 1-882114-44-2
@sp 2
Cover art by Etienne Suvasa.
@end titlepage

@contents

@ifnottex
@node Top
@top Bison
@insertcopying
@end ifnottex

@menu
* Introduction::
* Conditions::
* Copying::             The GNU General Public License says
                          how you can copy and share Bison.

Tutorial sections:
* Concepts::            Basic concepts for understanding Bison.
* Examples::            Three simple explained examples of using Bison.

Reference sections:
* Grammar File::        Writing Bison declarations and rules.
* Interface::           C-language interface to the parser function @code{yyparse}.
* Algorithm::           How the Bison parser works at run-time.
* Error Recovery::      Writing rules for error recovery.
* Context Dependency::  What to do if your language syntax is too
                          messy for Bison to handle straightforwardly.
* Debugging::           Understanding or debugging Bison parsers.
* Invocation::          How to run Bison (to produce the parser implementation).
* Other Languages::     Creating C++ and Java parsers.
* FAQ::                 Frequently Asked Questions
* Table of Symbols::    All the keywords of the Bison language are explained.
* Glossary::            Basic concepts are explained.
* Copying This Manual:: License for copying this manual.
* Bibliography::        Publications cited in this manual.
* Index of Terms::      Cross-references to the text.

@detailmenu
 --- The Detailed Node Listing ---

The Concepts of Bison

* Language and Grammar:: Languages and context-free grammars,
                           as mathematical ideas.
* Grammar in Bison::     How we represent grammars for Bison's sake.
* Semantic Values::      Each token or syntactic grouping can have
                           a semantic value (the value of an integer,
                           the name of an identifier, etc.).
* Semantic Actions::     Each rule can have an action containing C code.
* GLR Parsers::          Writing parsers for general context-free languages.
* Locations::            Overview of location tracking.
* Bison Parser::         What are Bison's input and output,
                           how is the output used?
* Stages::               Stages in writing and running Bison grammars.
* Grammar Layout::       Overall structure of a Bison grammar file.

Writing GLR Parsers

* Simple GLR Parsers::     Using GLR parsers on unambiguous grammars.
* Merging GLR Parses::     Using GLR parsers to resolve ambiguities.
* GLR Semantic Actions::   Considerations for semantic values and deferred actions.
* Semantic Predicates::    Controlling a parse with arbitrary computations.
* Compiler Requirements::  GLR parsers require a modern C compiler.

Examples

* RPN Calc::               Reverse polish notation calculator;
                             a first example with no operator precedence.
* Infix Calc::             Infix (algebraic) notation calculator.
                             Operator precedence is introduced.
* Simple Error Recovery::  Continuing after syntax errors.
* Location Tracking Calc:: Demonstrating the use of @@@var{n} and @@$.
* Multi-function Calc::    Calculator with memory and trig functions.
                             It uses multiple data-types for semantic values.
* Exercises::              Ideas for improving the multi-function calculator.

Reverse Polish Notation Calculator

* Rpcalc Declarations::    Prologue (declarations) for rpcalc.
* Rpcalc Rules::           Grammar Rules for rpcalc, with explanation.
* Rpcalc Lexer::           The lexical analyzer.
* Rpcalc Main::            The controlling function.
* Rpcalc Error::           The error reporting function.
* Rpcalc Generate::        Running Bison on the grammar file.
* Rpcalc Compile::         Run the C compiler on the output code.

Grammar Rules for @code{rpcalc}

* Rpcalc Input::            Explanation of the @code{input} nonterminal
* Rpcalc Line::             Explanation of the @code{line} nonterminal
* Rpcalc Expr::             Explanation of the @code{expr} nonterminal

Location Tracking Calculator: @code{ltcalc}

* Ltcalc Declarations::    Bison and C declarations for ltcalc.
* Ltcalc Rules::           Grammar rules for ltcalc, with explanations.
* Ltcalc Lexer::           The lexical analyzer.

Multi-Function Calculator: @code{mfcalc}

* Mfcalc Declarations::    Bison declarations for multi-function calculator.
* Mfcalc Rules::           Grammar rules for the calculator.
* Mfcalc Symbol Table::    Symbol table management subroutines.
* Mfcalc Lexer::           The lexical analyzer.
* Mfcalc Main::            The controlling function.

Bison Grammar Files

* Grammar Outline::    Overall layout of the grammar file.
* Symbols::            Terminal and nonterminal symbols.
* Rules::              How to write grammar rules.
* Recursion::          Writing recursive rules.
* Semantics::          Semantic values and actions.
* Tracking Locations:: Locations and actions.
* Named References::   Using named references in actions.
* Declarations::       All kinds of Bison declarations are described here.
* Multiple Parsers::   Putting more than one Bison parser in one program.

Outline of a Bison Grammar

* Prologue::              Syntax and usage of the prologue.
* Prologue Alternatives:: Syntax and usage of alternatives to the prologue.
* Bison Declarations::    Syntax and usage of the Bison declarations section.
* Grammar Rules::         Syntax and usage of the grammar rules section.
* Epilogue::              Syntax and usage of the epilogue.

Defining Language Semantics

* Value Type::        Specifying one data type for all semantic values.
* Multiple Types::    Specifying several alternative data types.
* Actions::           An action is the semantic definition of a grammar rule.
* Action Types::      Specifying data types for actions to operate on.
* Mid-Rule Actions::  Most actions go at the end of a rule.
                      This says when, why and how to use the exceptional
                        action in the middle of a rule.

Tracking Locations

* Location Type::               Specifying a data type for locations.
* Actions and Locations::       Using locations in actions.
* Location Default Action::     Defining a general way to compute locations.

Bison Declarations

* Require Decl::      Requiring a Bison version.
* Token Decl::        Declaring terminal symbols.
* Precedence Decl::   Declaring terminals with precedence and associativity.
* Union Decl::        Declaring the set of all semantic value types.
* Type Decl::         Declaring the choice of type for a nonterminal symbol.
* Initial Action Decl::  Code run before parsing starts.
* Destructor Decl::   Declaring how symbols are freed.
* Printer Decl::      Declaring how symbol values are displayed.
* Expect Decl::       Suppressing warnings about parsing conflicts.
* Start Decl::        Specifying the start symbol.
* Pure Decl::         Requesting a reentrant parser.
* Push Decl::         Requesting a push parser.
* Decl Summary::      Table of all Bison declarations.
* %define Summary::   Defining variables to adjust Bison's behavior.
* %code Summary::     Inserting code into the parser source.

Parser C-Language Interface

* Parser Function::         How to call @code{yyparse} and what it returns.
* Push Parser Function::    How to call @code{yypush_parse} and what it returns.
* Pull Parser Function::    How to call @code{yypull_parse} and what it returns.
* Parser Create Function::  How to call @code{yypstate_new} and what it returns.
* Parser Delete Function::  How to call @code{yypstate_delete} and what it returns.
* Lexical::                 You must supply a function @code{yylex}
                              which reads tokens.
* Error Reporting::         You must supply a function @code{yyerror}.
* Action Features::         Special features for use in actions.
* Internationalization::    How to let the parser speak in the user's
                              native language.

The Lexical Analyzer Function @code{yylex}

* Calling Convention::  How @code{yyparse} calls @code{yylex}.
* Token Values::        How @code{yylex} must return the semantic value
                          of the token it has read.
* Token Locations::     How @code{yylex} must return the text location
                          (line number, etc.) of the token, if the
                          actions want that.
* Pure Calling::        How the calling convention differs in a pure parser
                          (@pxref{Pure Decl, ,A Pure (Reentrant) Parser}).

The Bison Parser Algorithm

* Lookahead::         Parser looks one token ahead when deciding what to do.
* Shift/Reduce::      Conflicts: when either shifting or reduction is valid.
* Precedence::        Operator precedence works by resolving conflicts.
* Contextual Precedence::  When an operator's precedence depends on context.
* Parser States::     The parser is a finite-state-machine with stack.
* Reduce/Reduce::     When two rules are applicable in the same situation.
* Mysterious Conflicts:: Conflicts that look unjustified.
* Tuning LR::         How to tune fundamental aspects of LR-based parsing.
* Generalized LR Parsing::  Parsing arbitrary context-free grammars.
* Memory Management:: What happens when memory is exhausted.  How to avoid it.

Operator Precedence

* Why Precedence::    An example showing why precedence is needed.
* Using Precedence::  How to specify precedence and associativity.
* Precedence Only::   How to specify precedence only.
* Precedence Examples::  How these features are used in the previous example.
* How Precedence::    How they work.
* Non Operators::     Using precedence for general conflicts.

Tuning LR

* LR Table Construction:: Choose a different construction algorithm.
* Default Reductions::    Disable default reductions.
* LAC::                   Correct lookahead sets in the parser states.
* Unreachable States::    Keep unreachable parser states for debugging.

Handling Context Dependencies

* Semantic Tokens::   Token parsing can depend on the semantic context.
* Lexical Tie-ins::   Token parsing can depend on the syntactic context.
* Tie-in Recovery::   Lexical tie-ins have implications for how
                        error recovery rules must be written.

Debugging Your Parser

* Understanding::     Understanding the structure of your parser.
* Graphviz::          Getting a visual representation of the parser.
* Xml::               Getting a markup representation of the parser.
* Tracing::           Tracing the execution of your parser.

Tracing Your Parser

* Enabling Traces::             Activating run-time trace support
* Mfcalc Traces::               Extending @code{mfcalc} to support traces
* The YYPRINT Macro::           Obsolete interface for semantic value reports

Invoking Bison

* Bison Options::     All the options described in detail,
                        in alphabetical order by short options.
* Option Cross Key::  Alphabetical list of long options.
* Yacc Library::      Yacc-compatible @code{yylex} and @code{main}.

Parsers Written In Other Languages

* C++ Parsers::                 The interface to generate C++ parser classes
* Java Parsers::                The interface to generate Java parser classes

C++ Parsers

* C++ Bison Interface::         Asking for C++ parser generation
* C++ Semantic Values::         %union vs. C++
* C++ Location Values::         The position and location classes
* C++ Parser Interface::        Instantiating and running the parser
* C++ Scanner Interface::       Exchanges between yylex and parse
* A Complete C++ Example::      Demonstrating their use

C++ Location Values

* C++ position::                One point in the source file
* C++ location::                Two points in the source file
* User Defined Location Type::  Required interface for locations

A Complete C++ Example

* Calc++ --- C++ Calculator::   The specifications
* Calc++ Parsing Driver::       An active parsing context
* Calc++ Parser::               A parser class
* Calc++ Scanner::              A pure C++ Flex scanner
* Calc++ Top Level::            Conducting the band

Java Parsers

* Java Bison Interface::        Asking for Java parser generation
* Java Semantic Values::        %type and %token vs. Java
* Java Location Values::        The position and location classes
* Java Parser Interface::       Instantiating and running the parser
* Java Scanner Interface::      Specifying the scanner for the parser
* Java Action Features::        Special features for use in actions
* Java Differences::            Differences between C/C++ and Java Grammars
* Java Declarations Summary::   List of Bison declarations used with Java

Frequently Asked Questions

* Memory Exhausted::            Breaking the Stack Limits
* How Can I Reset the Parser::  @code{yyparse} Keeps some State
* Strings are Destroyed::       @code{yylval} Loses Track of Strings
* Implementing Gotos/Loops::    Control Flow in the Calculator
* Multiple start-symbols::      Factoring closely related grammars
* Secure?  Conform?::           Is Bison POSIX safe?
* I can't build Bison::         Troubleshooting
* Where can I find help?::      Troubleshouting
* Bug Reports::                 Troublereporting
* More Languages::              Parsers in C++, Java, and so on
* Beta Testing::                Experimenting development versions
* Mailing Lists::               Meeting other Bison users

Copying This Manual

* Copying This Manual::         License for copying this manual.

@end detailmenu
@end menu

@node Introduction
@unnumbered Introduction
@cindex introduction

@dfn{Bison} is a general-purpose parser generator that converts an
annotated context-free grammar into a deterministic LR or generalized
LR (GLR) parser employing LALR(1) parser tables.  As an experimental
feature, Bison can also generate IELR(1) or canonical LR(1) parser
tables.  Once you are proficient with Bison, you can use it to develop
a wide range of language parsers, from those used in simple desk
calculators to complex programming languages.

Bison is upward compatible with Yacc: all properly-written Yacc
grammars ought to work with Bison with no change.  Anyone familiar
with Yacc should be able to use Bison with little trouble.  You need
to be fluent in C or C++ programming in order to use Bison or to
understand this manual.  Java is also supported as an experimental
feature.

We begin with tutorial chapters that explain the basic concepts of
using Bison and show three explained examples, each building on the
last.  If you don't know Bison or Yacc, start by reading these
chapters.  Reference chapters follow, which describe specific aspects
of Bison in detail.

Bison was written originally by Robert Corbett.  Richard Stallman made
it Yacc-compatible.  Wilfred Hansen of Carnegie Mellon University
added multi-character string literals and other features.  Since then,
Bison has grown more robust and evolved many other new features thanks
to the hard work of a long list of volunteers.  For details, see the
@file{THANKS} and @file{ChangeLog} files included in the Bison
distribution.

This edition corresponds to version @value{VERSION} of Bison.

@node Conditions
@unnumbered Conditions for Using Bison

The distribution terms for Bison-generated parsers permit using the
parsers in nonfree programs.  Before Bison version 2.2, these extra
permissions applied only when Bison was generating LALR(1)
parsers in C@.  And before Bison version 1.24, Bison-generated
parsers could be used only in programs that were free software.

The other GNU programming tools, such as the GNU C
compiler, have never
had such a requirement.  They could always be used for nonfree
software.  The reason Bison was different was not due to a special
policy decision; it resulted from applying the usual General Public
License to all of the Bison source code.

The main output of the Bison utility---the Bison parser implementation
file---contains a verbatim copy of a sizable piece of Bison, which is
the code for the parser's implementation.  (The actions from your
grammar are inserted into this implementation at one point, but most
of the rest of the implementation is not changed.)  When we applied
the GPL terms to the skeleton code for the parser's implementation,
the effect was to restrict the use of Bison output to free software.

We didn't change the terms because of sympathy for people who want to
make software proprietary.  @strong{Software should be free.}  But we
concluded that limiting Bison's use to free software was doing little to
encourage people to make other software free.  So we decided to make the
practical conditions for using Bison match the practical conditions for
using the other GNU tools.

This exception applies when Bison is generating code for a parser.
You can tell whether the exception applies to a Bison output file by
inspecting the file for text beginning with ``As a special
exception@dots{}''.  The text spells out the exact terms of the
exception.

@node Copying
@unnumbered GNU GENERAL PUBLIC LICENSE
@include gpl-3.0.texi

@node Concepts
@chapter The Concepts of Bison

This chapter introduces many of the basic concepts without which the
details of Bison will not make sense.  If you do not already know how to
use Bison or Yacc, we suggest you start by reading this chapter carefully.

@menu
* Language and Grammar:: Languages and context-free grammars,
                           as mathematical ideas.
* Grammar in Bison::     How we represent grammars for Bison's sake.
* Semantic Values::      Each token or syntactic grouping can have
                           a semantic value (the value of an integer,
                           the name of an identifier, etc.).
* Semantic Actions::     Each rule can have an action containing C code.
* GLR Parsers::          Writing parsers for general context-free languages.
* Locations::            Overview of location tracking.
* Bison Parser::         What are Bison's input and output,
                           how is the output used?
* Stages::               Stages in writing and running Bison grammars.
* Grammar Layout::       Overall structure of a Bison grammar file.
@end menu

@node Language and Grammar
@section Languages and Context-Free Grammars

@cindex context-free grammar
@cindex grammar, context-free
In order for Bison to parse a language, it must be described by a
@dfn{context-free grammar}.  This means that you specify one or more
@dfn{syntactic groupings} and give rules for constructing them from their
parts.  For example, in the C language, one kind of grouping is called an
`expression'.  One rule for making an expression might be, ``An expression
can be made of a minus sign and another expression''.  Another would be,
``An expression can be an integer''.  As you can see, rules are often
recursive, but there must be at least one rule which leads out of the
recursion.

@cindex BNF
@cindex Backus-Naur form
The most common formal system for presenting such rules for humans to read
is @dfn{Backus-Naur Form} or ``BNF'', which was developed in
order to specify the language Algol 60.  Any grammar expressed in
BNF is a context-free grammar.  The input to Bison is
essentially machine-readable BNF.

@cindex LALR grammars
@cindex IELR grammars
@cindex LR grammars
There are various important subclasses of context-free grammars.  Although
it can handle almost all context-free grammars, Bison is optimized for what
are called LR(1) grammars.  In brief, in these grammars, it must be possible
to tell how to parse any portion of an input string with just a single token
of lookahead.  For historical reasons, Bison by default is limited by the
additional restrictions of LALR(1), which is hard to explain simply.
@xref{Mysterious Conflicts}, for more information on this.  As an
experimental feature, you can escape these additional restrictions by
requesting IELR(1) or canonical LR(1) parser tables.  @xref{LR Table
Construction}, to learn how.

@cindex GLR parsing
@cindex generalized LR (GLR) parsing
@cindex ambiguous grammars
@cindex nondeterministic parsing

Parsers for LR(1) grammars are @dfn{deterministic}, meaning
roughly that the next grammar rule to apply at any point in the input is
uniquely determined by the preceding input and a fixed, finite portion
(called a @dfn{lookahead}) of the remaining input.  A context-free
grammar can be @dfn{ambiguous}, meaning that there are multiple ways to
apply the grammar rules to get the same inputs.  Even unambiguous
grammars can be @dfn{nondeterministic}, meaning that no fixed
lookahead always suffices to determine the next grammar rule to apply.
With the proper declarations, Bison is also able to parse these more
general context-free grammars, using a technique known as GLR
parsing (for Generalized LR).  Bison's GLR parsers
are able to handle any context-free grammar for which the number of
possible parses of any given string is finite.

@cindex symbols (abstract)
@cindex token
@cindex syntactic grouping
@cindex grouping, syntactic
In the formal grammatical rules for a language, each kind of syntactic
unit or grouping is named by a @dfn{symbol}.  Those which are built by
grouping smaller constructs according to grammatical rules are called
@dfn{nonterminal symbols}; those which can't be subdivided are called
@dfn{terminal symbols} or @dfn{token types}.  We call a piece of input
corresponding to a single terminal symbol a @dfn{token}, and a piece
corresponding to a single nonterminal symbol a @dfn{grouping}.

We can use the C language as an example of what symbols, terminal and
nonterminal, mean.  The tokens of C are identifiers, constants (numeric
and string), and the various keywords, arithmetic operators and
punctuation marks.  So the terminal symbols of a grammar for C include
`identifier', `number', `string', plus one symbol for each keyword,
operator or punctuation mark: `if', `return', `const', `static', `int',
`char', `plus-sign', `open-brace', `close-brace', `comma' and many more.
(These tokens can be subdivided into characters, but that is a matter of
lexicography, not grammar.)

Here is a simple C function subdivided into tokens:

@example
int             /* @r{keyword `int'} */
square (int x)  /* @r{identifier, open-paren, keyword `int',}
                   @r{identifier, close-paren} */
@{               /* @r{open-brace} */
  return x * x; /* @r{keyword `return', identifier, asterisk,}
                   @r{identifier, semicolon} */
@}               /* @r{close-brace} */
@end example

The syntactic groupings of C include the expression, the statement, the
declaration, and the function definition.  These are represented in the
grammar of C by nonterminal symbols `expression', `statement',
`declaration' and `function definition'.  The full grammar uses dozens of
additional language constructs, each with its own nonterminal symbol, in
order to express the meanings of these four.  The example above is a
function definition; it contains one declaration, and one statement.  In
the statement, each @samp{x} is an expression and so is @samp{x * x}.

Each nonterminal symbol must have grammatical rules showing how it is made
out of simpler constructs.  For example, one kind of C statement is the
@code{return} statement; this would be described with a grammar rule which
reads informally as follows:

@quotation
A `statement' can be made of a `return' keyword, an `expression' and a
`semicolon'.
@end quotation

@noindent
There would be many other rules for `statement', one for each kind of
statement in C.

@cindex start symbol
One nonterminal symbol must be distinguished as the special one which
defines a complete utterance in the language.  It is called the @dfn{start
symbol}.  In a compiler, this means a complete input program.  In the C
language, the nonterminal symbol `sequence of definitions and declarations'
plays this role.

For example, @samp{1 + 2} is a valid C expression---a valid part of a C
program---but it is not valid as an @emph{entire} C program.  In the
context-free grammar of C, this follows from the fact that `expression' is
not the start symbol.

The Bison parser reads a sequence of tokens as its input, and groups the
tokens using the grammar rules.  If the input is valid, the end result is
that the entire token sequence reduces to a single grouping whose symbol is
the grammar's start symbol.  If we use a grammar for C, the entire input
must be a `sequence of definitions and declarations'.  If not, the parser
reports a syntax error.

@node Grammar in Bison
@section From Formal Rules to Bison Input
@cindex Bison grammar
@cindex grammar, Bison
@cindex formal grammar

A formal grammar is a mathematical construct.  To define the language
for Bison, you must write a file expressing the grammar in Bison syntax:
a @dfn{Bison grammar} file.  @xref{Grammar File, ,Bison Grammar Files}.

A nonterminal symbol in the formal grammar is represented in Bison input
as an identifier, like an identifier in C@.  By convention, it should be
in lower case, such as @code{expr}, @code{stmt} or @code{declaration}.

The Bison representation for a terminal symbol is also called a @dfn{token
type}.  Token types as well can be represented as C-like identifiers.  By
convention, these identifiers should be upper case to distinguish them from
nonterminals: for example, @code{INTEGER}, @code{IDENTIFIER}, @code{IF} or
@code{RETURN}.  A terminal symbol that stands for a particular keyword in
the language should be named after that keyword converted to upper case.
The terminal symbol @code{error} is reserved for error recovery.
@xref{Symbols}.

A terminal symbol can also be represented as a character literal, just like
a C character constant.  You should do this whenever a token is just a
single character (parenthesis, plus-sign, etc.): use that same character in
a literal as the terminal symbol for that token.

A third way to represent a terminal symbol is with a C string constant
containing several characters.  @xref{Symbols}, for more information.

The grammar rules also have an expression in Bison syntax.  For example,
here is the Bison rule for a C @code{return} statement.  The semicolon in
quotes is a literal character token, representing part of the C syntax for
the statement; the naked semicolon, and the colon, are Bison punctuation
used in every rule.

@example
stmt: RETURN expr ';' ;
@end example

@noindent
@xref{Rules, ,Syntax of Grammar Rules}.

@node Semantic Values
@section Semantic Values
@cindex semantic value
@cindex value, semantic

A formal grammar selects tokens only by their classifications: for example,
if a rule mentions the terminal symbol `integer constant', it means that
@emph{any} integer constant is grammatically valid in that position.  The
precise value of the constant is irrelevant to how to parse the input: if
@samp{x+4} is grammatical then @samp{x+1} or @samp{x+3989} is equally
grammatical.

But the precise value is very important for what the input means once it is
parsed.  A compiler is useless if it fails to distinguish between 4, 1 and
3989 as constants in the program!  Therefore, each token in a Bison grammar
has both a token type and a @dfn{semantic value}.  @xref{Semantics,
,Defining Language Semantics},
for details.

The token type is a terminal symbol defined in the grammar, such as
@code{INTEGER}, @code{IDENTIFIER} or @code{','}.  It tells everything
you need to know to decide where the token may validly appear and how to
group it with other tokens.  The grammar rules know nothing about tokens
except their types.

The semantic value has all the rest of the information about the
meaning of the token, such as the value of an integer, or the name of an
identifier.  (A token such as @code{','} which is just punctuation doesn't
need to have any semantic value.)

For example, an input token might be classified as token type
@code{INTEGER} and have the semantic value 4.  Another input token might
have the same token type @code{INTEGER} but value 3989.  When a grammar
rule says that @code{INTEGER} is allowed, either of these tokens is
acceptable because each is an @code{INTEGER}.  When the parser accepts the
token, it keeps track of the token's semantic value.

Each grouping can also have a semantic value as well as its nonterminal
symbol.  For example, in a calculator, an expression typically has a
semantic value that is a number.  In a compiler for a programming
language, an expression typically has a semantic value that is a tree
structure describing the meaning of the expression.

@node Semantic Actions
@section Semantic Actions
@cindex semantic actions
@cindex actions, semantic

In order to be useful, a program must do more than parse input; it must
also produce some output based on the input.  In a Bison grammar, a grammar
rule can have an @dfn{action} made up of C statements.  Each time the
parser recognizes a match for that rule, the action is executed.
@xref{Actions}.

Most of the time, the purpose of an action is to compute the semantic value
of the whole construct from the semantic values of its parts.  For example,
suppose we have a rule which says an expression can be the sum of two
expressions.  When the parser recognizes such a sum, each of the
subexpressions has a semantic value which describes how it was built up.
The action for this rule should create a similar sort of value for the
newly recognized larger expression.

For example, here is a rule that says an expression can be the sum of
two subexpressions:

@example
expr: expr '+' expr   @{ $$ = $1 + $3; @} ;
@end example

@noindent
The action says how to produce the semantic value of the sum expression
from the values of the two subexpressions.

@node GLR Parsers
@section Writing GLR Parsers
@cindex GLR parsing
@cindex generalized LR (GLR) parsing
@findex %glr-parser
@cindex conflicts
@cindex shift/reduce conflicts
@cindex reduce/reduce conflicts

In some grammars, Bison's deterministic
LR(1) parsing algorithm cannot decide whether to apply a
certain grammar rule at a given point.  That is, it may not be able to
decide (on the basis of the input read so far) which of two possible
reductions (applications of a grammar rule) applies, or whether to apply
a reduction or read more of the input and apply a reduction later in the
input.  These are known respectively as @dfn{reduce/reduce} conflicts
(@pxref{Reduce/Reduce}), and @dfn{shift/reduce} conflicts
(@pxref{Shift/Reduce}).

To use a grammar that is not easily modified to be LR(1), a
more general parsing algorithm is sometimes necessary.  If you include
@code{%glr-parser} among the Bison declarations in your file
(@pxref{Grammar Outline}), the result is a Generalized LR
(GLR) parser.  These parsers handle Bison grammars that
contain no unresolved conflicts (i.e., after applying precedence
declarations) identically to deterministic parsers.  However, when
faced with unresolved shift/reduce and reduce/reduce conflicts,
GLR parsers use the simple expedient of doing both,
effectively cloning the parser to follow both possibilities.  Each of
the resulting parsers can again split, so that at any given time, there
can be any number of possible parses being explored.  The parsers
proceed in lockstep; that is, all of them consume (shift) a given input
symbol before any of them proceed to the next.  Each of the cloned
parsers eventually meets one of two possible fates: either it runs into
a parsing error, in which case it simply vanishes, or it merges with
another parser, because the two of them have reduced the input to an
identical set of symbols.

During the time that there are multiple parsers, semantic actions are
recorded, but not performed.  When a parser disappears, its recorded
semantic actions disappear as well, and are never performed.  When a
reduction makes two parsers identical, causing them to merge, Bison
records both sets of semantic actions.  Whenever the last two parsers
merge, reverting to the single-parser case, Bison resolves all the
outstanding actions either by precedences given to the grammar rules
involved, or by performing both actions, and then calling a designated
user-defined function on the resulting values to produce an arbitrary
merged result.

@menu
* Simple GLR Parsers::     Using GLR parsers on unambiguous grammars.
* Merging GLR Parses::     Using GLR parsers to resolve ambiguities.
* GLR Semantic Actions::   Considerations for semantic values and deferred actions.
* Semantic Predicates::    Controlling a parse with arbitrary computations.
* Compiler Requirements::  GLR parsers require a modern C compiler.
@end menu

@node Simple GLR Parsers
@subsection Using GLR on Unambiguous Grammars
@cindex GLR parsing, unambiguous grammars
@cindex generalized LR (GLR) parsing, unambiguous grammars
@findex %glr-parser
@findex %expect-rr
@cindex conflicts
@cindex reduce/reduce conflicts
@cindex shift/reduce conflicts

In the simplest cases, you can use the GLR algorithm
to parse grammars that are unambiguous but fail to be LR(1).
Such grammars typically require more than one symbol of lookahead.

Consider a problem that
arises in the declaration of enumerated and subrange types in the
programming language Pascal.  Here are some examples:

@example
type subrange = lo .. hi;
type enum = (a, b, c);
@end example

@noindent
The original language standard allows only numeric
literals and constant identifiers for the subrange bounds (@samp{lo}
and @samp{hi}), but Extended Pascal (ISO/IEC
10206) and many other
Pascal implementations allow arbitrary expressions there.  This gives
rise to the following situation, containing a superfluous pair of
parentheses:

@example
type subrange = (a) .. b;
@end example

@noindent
Compare this to the following declaration of an enumerated
type with only one value:

@example
type enum = (a);
@end example

@noindent
(These declarations are contrived, but they are syntactically
valid, and more-complicated cases can come up in practical programs.)

These two declarations look identical until the @samp{..} token.
With normal LR(1) one-token lookahead it is not
possible to decide between the two forms when the identifier
@samp{a} is parsed.  It is, however, desirable
for a parser to decide this, since in the latter case
@samp{a} must become a new identifier to represent the enumeration
value, while in the former case @samp{a} must be evaluated with its
current meaning, which may be a constant or even a function call.

You could parse @samp{(a)} as an ``unspecified identifier in parentheses'',
to be resolved later, but this typically requires substantial
contortions in both semantic actions and large parts of the
grammar, where the parentheses are nested in the recursive rules for
expressions.

You might think of using the lexer to distinguish between the two
forms by returning different tokens for currently defined and
undefined identifiers.  But if these declarations occur in a local
scope, and @samp{a} is defined in an outer scope, then both forms
are possible---either locally redefining @samp{a}, or using the
value of @samp{a} from the outer scope.  So this approach cannot
work.

A simple solution to this problem is to declare the parser to
use the GLR algorithm.
When the GLR parser reaches the critical state, it
merely splits into two branches and pursues both syntax rules
simultaneously.  Sooner or later, one of them runs into a parsing
error.  If there is a @samp{..} token before the next
@samp{;}, the rule for enumerated types fails since it cannot
accept @samp{..} anywhere; otherwise, the subrange type rule
fails since it requires a @samp{..} token.  So one of the branches
fails silently, and the other one continues normally, performing
all the intermediate actions that were postponed during the split.

If the input is syntactically incorrect, both branches fail and the parser
reports a syntax error as usual.

The effect of all this is that the parser seems to ``guess'' the
correct branch to take, or in other words, it seems to use more
lookahead than the underlying LR(1) algorithm actually allows
for.  In this example, LR(2) would suffice, but also some cases
that are not LR(@math{k}) for any @math{k} can be handled this way.

In general, a GLR parser can take quadratic or cubic worst-case time,
and the current Bison parser even takes exponential time and space
for some grammars.  In practice, this rarely happens, and for many
grammars it is possible to prove that it cannot happen.
The present example contains only one conflict between two
rules, and the type-declaration context containing the conflict
cannot be nested.  So the number of
branches that can exist at any time is limited by the constant 2,
and the parsing time is still linear.

Here is a Bison grammar corresponding to the example above.  It
parses a vastly simplified form of Pascal type declarations.

@example
%token TYPE DOTDOT ID

@group
%left '+' '-'
%left '*' '/'
@end group

%%
type_decl: TYPE ID '=' type ';' ;

@group
type:
  '(' id_list ')'
| expr DOTDOT expr
;
@end group

@group
id_list:
  ID
| id_list ',' ID
;
@end group

@group
expr:
  '(' expr ')'
| expr '+' expr
| expr '-' expr
| expr '*' expr
| expr '/' expr
| ID
;
@end group
@end example

When used as a normal LR(1) grammar, Bison correctly complains
about one reduce/reduce conflict.  In the conflicting situation the
parser chooses one of the alternatives, arbitrarily the one
declared first.  Therefore the following correct input is not
recognized:

@example
type t = (a) .. b;
@end example

The parser can be turned into a GLR parser, while also telling Bison
to be silent about the one known reduce/reduce conflict, by adding
these two declarations to the Bison grammar file (before the first
@samp{%%}):

@example
%glr-parser
%expect-rr 1
@end example

@noindent
No change in the grammar itself is required.  Now the
parser recognizes all valid declarations, according to the
limited syntax above, transparently.  In fact, the user does not even
notice when the parser splits.

So here we have a case where we can use the benefits of GLR,
almost without disadvantages.  Even in simple cases like this, however,
there are at least two potential problems to beware.  First, always
analyze the conflicts reported by Bison to make sure that GLR
splitting is only done where it is intended.  A GLR parser
splitting inadvertently may cause problems less obvious than an
LR parser statically choosing the wrong alternative in a
conflict.  Second, consider interactions with the lexer (@pxref{Semantic
Tokens}) with great care.  Since a split parser consumes tokens without
performing any actions during the split, the lexer cannot obtain
information via parser actions.  Some cases of lexer interactions can be
eliminated by using GLR to shift the complications from the
lexer to the parser.  You must check the remaining cases for
correctness.

In our example, it would be safe for the lexer to return tokens based on
their current meanings in some symbol table, because no new symbols are
defined in the middle of a type declaration.  Though it is possible for
a parser to define the enumeration constants as they are parsed, before
the type declaration is completed, it actually makes no difference since
they cannot be used within the same enumerated type declaration.

@node Merging GLR Parses
@subsection Using GLR to Resolve Ambiguities
@cindex GLR parsing, ambiguous grammars
@cindex generalized LR (GLR) parsing, ambiguous grammars
@findex %dprec
@findex %merge
@cindex conflicts
@cindex reduce/reduce conflicts

Let's consider an example, vastly simplified from a C++ grammar.

@example
%@{
  #include <stdio.h>
  #define YYSTYPE char const *
  int yylex (void);
  void yyerror (char const *);
%@}

%token TYPENAME ID

%right '='
%left '+'

%glr-parser

%%

prog:
  /* Nothing.  */
| prog stmt   @{ printf ("\n"); @}
;

stmt:
  expr ';'  %dprec 1
| decl      %dprec 2
;

expr:
  ID               @{ printf ("%s ", $$); @}
| TYPENAME '(' expr ')'
                   @{ printf ("%s <cast> ", $1); @}
| expr '+' expr    @{ printf ("+ "); @}
| expr '=' expr    @{ printf ("= "); @}
;

decl:
  TYPENAME declarator ';'
                   @{ printf ("%s <declare> ", $1); @}
| TYPENAME declarator '=' expr ';'
                   @{ printf ("%s <init-declare> ", $1); @}
;

declarator:
  ID               @{ printf ("\"%s\" ", $1); @}
| '(' declarator ')'
;
@end example

@noindent
This models a problematic part of the C++ grammar---the ambiguity between
certain declarations and statements.  For example,

@example
T (x) = y+z;
@end example

@noindent
parses as either an @code{expr} or a @code{stmt}
(assuming that @samp{T} is recognized as a @code{TYPENAME} and
@samp{x} as an @code{ID}).
Bison detects this as a reduce/reduce conflict between the rules
@code{expr : ID} and @code{declarator : ID}, which it cannot resolve at the
time it encounters @code{x} in the example above.  Since this is a
GLR parser, it therefore splits the problem into two parses, one for
each choice of resolving the reduce/reduce conflict.
Unlike the example from the previous section (@pxref{Simple GLR Parsers}),
however, neither of these parses ``dies,'' because the grammar as it stands is
ambiguous.  One of the parsers eventually reduces @code{stmt : expr ';'} and
the other reduces @code{stmt : decl}, after which both parsers are in an
identical state: they've seen @samp{prog stmt} and have the same unprocessed
input remaining.  We say that these parses have @dfn{merged.}

At this point, the GLR parser requires a specification in the
grammar of how to choose between the competing parses.
In the example above, the two @code{%dprec}
declarations specify that Bison is to give precedence
to the parse that interprets the example as a
@code{decl}, which implies that @code{x} is a declarator.
The parser therefore prints

@example
"x" y z + T <init-declare>
@end example

The @code{%dprec} declarations only come into play when more than one
parse survives.  Consider a different input string for this parser:

@example
T (x) + y;
@end example

@noindent
This is another example of using GLR to parse an unambiguous
construct, as shown in the previous section (@pxref{Simple GLR Parsers}).
Here, there is no ambiguity (this cannot be parsed as a declaration).
However, at the time the Bison parser encounters @code{x}, it does not
have enough information to resolve the reduce/reduce conflict (again,
between @code{x} as an @code{expr} or a @code{declarator}).  In this
case, no precedence declaration is used.  Again, the parser splits
into two, one assuming that @code{x} is an @code{expr}, and the other
assuming @code{x} is a @code{declarator}.  The second of these parsers
then vanishes when it sees @code{+}, and the parser prints

@example
x T <cast> y +
@end example

Suppose that instead of resolving the ambiguity, you wanted to see all
the possibilities.  For this purpose, you must merge the semantic
actions of the two possible parsers, rather than choosing one over the
other.  To do so, you could change the declaration of @code{stmt} as
follows:

@example
stmt:
  expr ';'  %merge <stmtMerge>
| decl      %merge <stmtMerge>
;
@end example

@noindent
and define the @code{stmtMerge} function as:

@example
static YYSTYPE
stmtMerge (YYSTYPE x0, YYSTYPE x1)
@{
  printf ("<OR> ");
  return "";
@}
@end example

@noindent
with an accompanying forward declaration
in the C declarations at the beginning of the file:

@example
%@{
  #define YYSTYPE char const *
  static YYSTYPE stmtMerge (YYSTYPE x0, YYSTYPE x1);
%@}
@end example

@noindent
With these declarations, the resulting parser parses the first example
as both an @code{expr} and a @code{decl}, and prints

@example
"x" y z + T <init-declare> x T <cast> y z + = <OR>
@end example

Bison requires that all of the
productions that participate in any particular merge have identical
@samp{%merge} clauses.  Otherwise, the ambiguity would be unresolvable,
and the parser will report an error during any parse that results in
the offending merge.

@node GLR Semantic Actions
@subsection GLR Semantic Actions

The nature of GLR parsing and the structure of the generated
parsers give rise to certain restrictions on semantic values and actions.

@subsubsection Deferred semantic actions
@cindex deferred semantic actions
By definition, a deferred semantic action is not performed at the same time as
the associated reduction.
This raises caveats for several Bison features you might use in a semantic
action in a GLR parser.

@vindex yychar
@cindex GLR parsers and @code{yychar}
@vindex yylval
@cindex GLR parsers and @code{yylval}
@vindex yylloc
@cindex GLR parsers and @code{yylloc}
In any semantic action, you can examine @code{yychar} to determine the type of
the lookahead token present at the time of the associated reduction.
After checking that @code{yychar} is not set to @code{YYEMPTY} or @code{YYEOF},
you can then examine @code{yylval} and @code{yylloc} to determine the
lookahead token's semantic value and location, if any.
In a nondeferred semantic action, you can also modify any of these variables to
influence syntax analysis.
@xref{Lookahead, ,Lookahead Tokens}.

@findex yyclearin
@cindex GLR parsers and @code{yyclearin}
In a deferred semantic action, it's too late to influence syntax analysis.
In this case, @code{yychar}, @code{yylval}, and @code{yylloc} are set to
shallow copies of the values they had at the time of the associated reduction.
For this reason alone, modifying them is dangerous.
Moreover, the result of modifying them is undefined and subject to change with
future versions of Bison.
For example, if a semantic action might be deferred, you should never write it
to invoke @code{yyclearin} (@pxref{Action Features}) or to attempt to free
memory referenced by @code{yylval}.

@subsubsection YYERROR
@findex YYERROR
@cindex GLR parsers and @code{YYERROR}
Another Bison feature requiring special consideration is @code{YYERROR}
(@pxref{Action Features}), which you can invoke in a semantic action to
initiate error recovery.
During deterministic GLR operation, the effect of @code{YYERROR} is
the same as its effect in a deterministic parser.
The effect in a deferred action is similar, but the precise point of the
error is undefined;  instead, the parser reverts to deterministic operation,
selecting an unspecified stack on which to continue with a syntax error.
In a semantic predicate (see @ref{Semantic Predicates}) during nondeterministic
parsing, @code{YYERROR} silently prunes
the parse that invoked the test.

@subsubsection Restrictions on semantic values and locations
GLR parsers require that you use POD (Plain Old Data) types for
semantic values and location types when using the generated parsers as
C++ code.

@node Semantic Predicates
@subsection Controlling a Parse with Arbitrary Predicates
@findex %?
@cindex Semantic predicates in GLR parsers

In addition to the @code{%dprec} and @code{%merge} directives,
GLR parsers
allow you to reject parses on the basis of arbitrary computations executed
in user code, without having Bison treat this rejection as an error
if there are alternative parses. (This feature is experimental and may
evolve.  We welcome user feedback.)  For example,

@example
widget:
  %?@{  new_syntax @} "widget" id new_args  @{ $$ = f($3, $4); @}
| %?@{ !new_syntax @} "widget" id old_args  @{ $$ = f($3, $4); @}
;
@end example

@noindent
is one way to allow the same parser to handle two different syntaxes for
widgets.  The clause preceded by @code{%?} is treated like an ordinary
action, except that its text is treated as an expression and is always
evaluated immediately (even when in nondeterministic mode).  If the
expression yields 0 (false), the clause is treated as a syntax error,
which, in a nondeterministic parser, causes the stack in which it is reduced
to die.  In a deterministic parser, it acts like YYERROR.

As the example shows, predicates otherwise look like semantic actions, and
therefore you must be take them into account when determining the numbers
to use for denoting the semantic values of right-hand side symbols.
Predicate actions, however, have no defined value, and may not be given
labels.

There is a subtle difference between semantic predicates and ordinary
actions in nondeterministic mode, since the latter are deferred.
For example, we could try to rewrite the previous example as

@example
widget:
  @{ if (!new_syntax) YYERROR; @}
    "widget" id new_args  @{ $$ = f($3, $4); @}
|  @{ if (new_syntax) YYERROR; @}
    "widget" id old_args   @{ $$ = f($3, $4); @}
;
@end example

@noindent
(reversing the sense of the predicate tests to cause an error when they are
false).  However, this
does @emph{not} have the same effect if @code{new_args} and @code{old_args}
have overlapping syntax.
Since the mid-rule actions testing @code{new_syntax} are deferred,
a GLR parser first encounters the unresolved ambiguous reduction
for cases where @code{new_args} and @code{old_args} recognize the same string
@emph{before} performing the tests of @code{new_syntax}.  It therefore
reports an error.

Finally, be careful in writing predicates: deferred actions have not been
evaluated, so that using them in a predicate will have undefined effects.

@node Compiler Requirements
@subsection Considerations when Compiling GLR Parsers
@cindex @code{inline}
@cindex GLR parsers and @code{inline}

The GLR parsers require a compiler for ISO C89 or
later.  In addition, they use the @code{inline} keyword, which is not
C89, but is C99 and is a common extension in pre-C99 compilers.  It is
up to the user of these parsers to handle
portability issues.  For instance, if using Autoconf and the Autoconf
macro @code{AC_C_INLINE}, a mere

@example
%@{
  #include <config.h>
%@}
@end example

@noindent
will suffice.  Otherwise, we suggest

@example
%@{
  #if (__STDC_VERSION__ < 199901 && ! defined __GNUC__ \
       && ! defined inline)
  # define inline
  #endif
%@}
@end example

@node Locations
@section Locations
@cindex location
@cindex textual location
@cindex location, textual

Many applications, like interpreters or compilers, have to produce verbose
and useful error messages.  To achieve this, one must be able to keep track of
the @dfn{textual location}, or @dfn{location}, of each syntactic construct.
Bison provides a mechanism for handling these locations.

Each token has a semantic value.  In a similar fashion, each token has an
associated location, but the type of locations is the same for all tokens
and groupings.  Moreover, the output parser is equipped with a default data
structure for storing locations (@pxref{Tracking Locations}, for more
details).

Like semantic values, locations can be reached in actions using a dedicated
set of constructs.  In the example above, the location of the whole grouping
is @code{@@$}, while the locations of the subexpressions are @code{@@1} and
@code{@@3}.

When a rule is matched, a default action is used to compute the semantic value
of its left hand side (@pxref{Actions}).  In the same way, another default
action is used for locations.  However, the action for locations is general
enough for most cases, meaning there is usually no need to describe for each
rule how @code{@@$} should be formed.  When building a new location for a given
grouping, the default behavior of the output parser is to take the beginning
of the first symbol, and the end of the last symbol.

@node Bison Parser
@section Bison Output: the Parser Implementation File
@cindex Bison parser
@cindex Bison utility
@cindex lexical analyzer, purpose
@cindex parser

When you run Bison, you give it a Bison grammar file as input.  The
most important output is a C source file that implements a parser for
the language described by the grammar.  This parser is called a
@dfn{Bison parser}, and this file is called a @dfn{Bison parser
implementation file}.  Keep in mind that the Bison utility and the
Bison parser are two distinct programs: the Bison utility is a program
whose output is the Bison parser implementation file that becomes part
of your program.

The job of the Bison parser is to group tokens into groupings according to
the grammar rules---for example, to build identifiers and operators into
expressions.  As it does this, it runs the actions for the grammar rules it
uses.

The tokens come from a function called the @dfn{lexical analyzer} that
you must supply in some fashion (such as by writing it in C).  The Bison
parser calls the lexical analyzer each time it wants a new token.  It
doesn't know what is ``inside'' the tokens (though their semantic values
may reflect this).  Typically the lexical analyzer makes the tokens by
parsing characters of text, but Bison does not depend on this.
@xref{Lexical, ,The Lexical Analyzer Function @code{yylex}}.

The Bison parser implementation file is C code which defines a
function named @code{yyparse} which implements that grammar.  This
function does not make a complete C program: you must supply some
additional functions.  One is the lexical analyzer.  Another is an
error-reporting function which the parser calls to report an error.
In addition, a complete C program must start with a function called
@code{main}; you have to provide this, and arrange for it to call
@code{yyparse} or the parser will never run.  @xref{Interface, ,Parser
C-Language Interface}.

Aside from the token type names and the symbols in the actions you
write, all symbols defined in the Bison parser implementation file
itself begin with @samp{yy} or @samp{YY}.  This includes interface
functions such as the lexical analyzer function @code{yylex}, the
error reporting function @code{yyerror} and the parser function
@code{yyparse} itself.  This also includes numerous identifiers used
for internal purposes.  Therefore, you should avoid using C
identifiers starting with @samp{yy} or @samp{YY} in the Bison grammar
file except for the ones defined in this manual.  Also, you should
avoid using the C identifiers @samp{malloc} and @samp{free} for
anything other than their usual meanings.

In some cases the Bison parser implementation file includes system
headers, and in those cases your code should respect the identifiers
reserved by those headers.  On some non-GNU hosts, @code{<alloca.h>},
@code{<malloc.h>}, @code{<stddef.h>}, and @code{<stdlib.h>} are
included as needed to declare memory allocators and related types.
@code{<libintl.h>} is included if message translation is in use
(@pxref{Internationalization}).  Other system headers may be included
if you define @code{YYDEBUG} to a nonzero value (@pxref{Tracing,
,Tracing Your Parser}).

@node Stages
@section Stages in Using Bison
@cindex stages in using Bison
@cindex using Bison

The actual language-design process using Bison, from grammar specification
to a working compiler or interpreter, has these parts:

@enumerate
@item
Formally specify the grammar in a form recognized by Bison
(@pxref{Grammar File, ,Bison Grammar Files}).  For each grammatical rule
in the language, describe the action that is to be taken when an
instance of that rule is recognized.  The action is described by a
sequence of C statements.

@item
Write a lexical analyzer to process input and pass tokens to the parser.
The lexical analyzer may be written by hand in C (@pxref{Lexical, ,The
Lexical Analyzer Function @code{yylex}}).  It could also be produced
using Lex, but the use of Lex is not discussed in this manual.

@item
Write a controlling function that calls the Bison-produced parser.

@item
Write error-reporting routines.
@end enumerate

To turn this source code as written into a runnable program, you
must follow these steps:

@enumerate
@item
Run Bison on the grammar to produce the parser.

@item
Compile the code output by Bison, as well as any other source files.

@item
Link the object files to produce the finished product.
@end enumerate

@node Grammar Layout
@section The Overall Layout of a Bison Grammar
@cindex grammar file
@cindex file format
@cindex format of grammar file
@cindex layout of Bison grammar

The input file for the Bison utility is a @dfn{Bison grammar file}.  The
general form of a Bison grammar file is as follows:

@example
%@{
@var{Prologue}
%@}

@var{Bison declarations}

%%
@var{Grammar rules}
%%
@var{Epilogue}
@end example

@noindent
The @samp{%%}, @samp{%@{} and @samp{%@}} are punctuation that appears
in every Bison grammar file to separate the sections.

The prologue may define types and variables used in the actions.  You can
also use preprocessor commands to define macros used there, and use
@code{#include} to include header files that do any of these things.
You need to declare the lexical analyzer @code{yylex} and the error
printer @code{yyerror} here, along with any other global identifiers
used by the actions in the grammar rules.

The Bison declarations declare the names of the terminal and nonterminal
symbols, and may also describe operator precedence and the data types of
semantic values of various symbols.

The grammar rules define how to construct each nonterminal symbol from its
parts.

The epilogue can contain any code you want to use.  Often the
definitions of functions declared in the prologue go here.  In a
simple program, all the rest of the program can go here.

@node Examples
@chapter Examples
@cindex simple examples
@cindex examples, simple

Now we show and explain several sample programs written using Bison: a
reverse polish notation calculator, an algebraic (infix) notation
calculator --- later extended to track ``locations'' ---
and a multi-function calculator.  All
produce usable, though limited, interactive desk-top calculators.

These examples are simple, but Bison grammars for real programming
languages are written the same way.  You can copy these examples into a
source file to try them.

@menu
* RPN Calc::               Reverse polish notation calculator;
                             a first example with no operator precedence.
* Infix Calc::             Infix (algebraic) notation calculator.
                             Operator precedence is introduced.
* Simple Error Recovery::  Continuing after syntax errors.
* Location Tracking Calc:: Demonstrating the use of @@@var{n} and @@$.
* Multi-function Calc::    Calculator with memory and trig functions.
                             It uses multiple data-types for semantic values.
* Exercises::              Ideas for improving the multi-function calculator.
@end menu

@node RPN Calc
@section Reverse Polish Notation Calculator
@cindex reverse polish notation
@cindex polish notation calculator
@cindex @code{rpcalc}
@cindex calculator, simple

The first example is that of a simple double-precision @dfn{reverse polish
notation} calculator (a calculator using postfix operators).  This example
provides a good starting point, since operator precedence is not an issue.
The second example will illustrate how operator precedence is handled.

The source code for this calculator is named @file{rpcalc.y}.  The
@samp{.y} extension is a convention used for Bison grammar files.

@menu
* Rpcalc Declarations::    Prologue (declarations) for rpcalc.
* Rpcalc Rules::           Grammar Rules for rpcalc, with explanation.
* Rpcalc Lexer::           The lexical analyzer.
* Rpcalc Main::            The controlling function.
* Rpcalc Error::           The error reporting function.
* Rpcalc Generate::        Running Bison on the grammar file.
* Rpcalc Compile::         Run the C compiler on the output code.
@end menu

@node Rpcalc Declarations
@subsection Declarations for @code{rpcalc}

Here are the C and Bison declarations for the reverse polish notation
calculator.  As in C, comments are placed between @samp{/*@dots{}*/}.

@comment file: rpcalc.y
@example
/* Reverse polish notation calculator.  */

%@{
  #define YYSTYPE double
  #include <stdio.h>
  #include <math.h>
  int yylex (void);
  void yyerror (char const *);
%@}

%token NUM

%% /* Grammar rules and actions follow.  */
@end example

The declarations section (@pxref{Prologue, , The prologue}) contains two
preprocessor directives and two forward declarations.

The @code{#define} directive defines the macro @code{YYSTYPE}, thus
specifying the C data type for semantic values of both tokens and
groupings (@pxref{Value Type, ,Data Types of Semantic Values}).  The
Bison parser will use whatever type @code{YYSTYPE} is defined as; if you
don't define it, @code{int} is the default.  Because we specify
@code{double}, each token and each expression has an associated value,
which is a floating point number.

The @code{#include} directive is used to declare the exponentiation
function @code{pow}.

The forward declarations for @code{yylex} and @code{yyerror} are
needed because the C language requires that functions be declared
before they are used.  These functions will be defined in the
epilogue, but the parser calls them so they must be declared in the
prologue.

The second section, Bison declarations, provides information to Bison
about the token types (@pxref{Bison Declarations, ,The Bison
Declarations Section}).  Each terminal symbol that is not a
single-character literal must be declared here.  (Single-character
literals normally don't need to be declared.)  In this example, all the
arithmetic operators are designated by single-character literals, so the
only terminal symbol that needs to be declared is @code{NUM}, the token
type for numeric constants.

@node Rpcalc Rules
@subsection Grammar Rules for @code{rpcalc}

Here are the grammar rules for the reverse polish notation calculator.

@comment file: rpcalc.y
@example
@group
input:
  /* empty */
| input line
;
@end group

@group
line:
  '\n'
| exp '\n'      @{ printf ("%.10g\n", $1); @}
;
@end group

@group
exp:
  NUM           @{ $$ = $1;           @}
| exp exp '+'   @{ $$ = $1 + $2;      @}
| exp exp '-'   @{ $$ = $1 - $2;      @}
| exp exp '*'   @{ $$ = $1 * $2;      @}
| exp exp '/'   @{ $$ = $1 / $2;      @}
| exp exp '^'   @{ $$ = pow ($1, $2); @}  /* Exponentiation */
| exp 'n'       @{ $$ = -$1;          @}  /* Unary minus    */
;
@end group
%%
@end example

The groupings of the rpcalc ``language'' defined here are the expression
(given the name @code{exp}), the line of input (@code{line}), and the
complete input transcript (@code{input}).  Each of these nonterminal
symbols has several alternate rules, joined by the vertical bar @samp{|}
which is read as ``or''.  The following sections explain what these rules
mean.

The semantics of the language is determined by the actions taken when a
grouping is recognized.  The actions are the C code that appears inside
braces.  @xref{Actions}.

You must specify these actions in C, but Bison provides the means for
passing semantic values between the rules.  In each action, the
pseudo-variable @code{$$} stands for the semantic value for the grouping
that the rule is going to construct.  Assigning a value to @code{$$} is the
main job of most actions.  The semantic values of the components of the
rule are referred to as @code{$1}, @code{$2}, and so on.

@menu
* Rpcalc Input::            Explanation of the @code{input} nonterminal
* Rpcalc Line::             Explanation of the @code{line} nonterminal
* Rpcalc Expr::             Explanation of the @code{expr} nonterminal
@end menu

@node Rpcalc Input
@subsubsection Explanation of @code{input}

Consider the definition of @code{input}:

@example
input:
  /* empty */
| input line
;
@end example

This definition reads as follows: ``A complete input is either an empty
string, or a complete input followed by an input line''.  Notice that
``complete input'' is defined in terms of itself.  This definition is said
to be @dfn{left recursive} since @code{input} appears always as the
leftmost symbol in the sequence.  @xref{Recursion, ,Recursive Rules}.

The first alternative is empty because there are no symbols between the
colon and the first @samp{|}; this means that @code{input} can match an
empty string of input (no tokens).  We write the rules this way because it
is legitimate to type @kbd{Ctrl-d} right after you start the calculator.
It's conventional to put an empty alternative first and write the comment
@samp{/* empty */} in it.

The second alternate rule (@code{input line}) handles all nontrivial input.
It means, ``After reading any number of lines, read one more line if
possible.''  The left recursion makes this rule into a loop.  Since the
first alternative matches empty input, the loop can be executed zero or
more times.

The parser function @code{yyparse} continues to process input until a
grammatical error is seen or the lexical analyzer says there are no more
input tokens; we will arrange for the latter to happen at end-of-input.

@node Rpcalc Line
@subsubsection Explanation of @code{line}

Now consider the definition of @code{line}:

@example
line:
  '\n'
| exp '\n'  @{ printf ("%.10g\n", $1); @}
;
@end example

The first alternative is a token which is a newline character; this means
that rpcalc accepts a blank line (and ignores it, since there is no
action).  The second alternative is an expression followed by a newline.
This is the alternative that makes rpcalc useful.  The semantic value of
the @code{exp} grouping is the value of @code{$1} because the @code{exp} in
question is the first symbol in the alternative.  The action prints this
value, which is the result of the computation the user asked for.

This action is unusual because it does not assign a value to @code{$$}.  As
a consequence, the semantic value associated with the @code{line} is
uninitialized (its value will be unpredictable).  This would be a bug if
that value were ever used, but we don't use it: once rpcalc has printed the
value of the user's input line, that value is no longer needed.

@node Rpcalc Expr
@subsubsection Explanation of @code{expr}

The @code{exp} grouping has several rules, one for each kind of expression.
The first rule handles the simplest expressions: those that are just numbers.
The second handles an addition-expression, which looks like two expressions
followed by a plus-sign.  The third handles subtraction, and so on.

@example
exp:
  NUM
| exp exp '+'     @{ $$ = $1 + $2;    @}
| exp exp '-'     @{ $$ = $1 - $2;    @}
@dots{}
;
@end example

We have used @samp{|} to join all the rules for @code{exp}, but we could
equally well have written them separately:

@example
exp: NUM ;
exp: exp exp '+'     @{ $$ = $1 + $2; @};
exp: exp exp '-'     @{ $$ = $1 - $2; @};
@dots{}
@end example

Most of the rules have actions that compute the value of the expression in
terms of the value of its parts.  For example, in the rule for addition,
@code{$1} refers to the first component @code{exp} and @code{$2} refers to
the second one.  The third component, @code{'+'}, has no meaningful
associated semantic value, but if it had one you could refer to it as
@code{$3}.  When @code{yyparse} recognizes a sum expression using this
rule, the sum of the two subexpressions' values is produced as the value of
the entire expression.  @xref{Actions}.

You don't have to give an action for every rule.  When a rule has no
action, Bison by default copies the value of @code{$1} into @code{$$}.
This is what happens in the first rule (the one that uses @code{NUM}).

The formatting shown here is the recommended convention, but Bison does
not require it.  You can add or change white space as much as you wish.
For example, this:

@example
exp: NUM | exp exp '+' @{$$ = $1 + $2; @} | @dots{} ;
@end example

@noindent
means the same thing as this:

@example
exp:
  NUM
| exp exp '+'    @{ $$ = $1 + $2; @}
| @dots{}
;
@end example

@noindent
The latter, however, is much more readable.

@node Rpcalc Lexer
@subsection The @code{rpcalc} Lexical Analyzer
@cindex writing a lexical analyzer
@cindex lexical analyzer, writing

The lexical analyzer's job is low-level parsing: converting characters
or sequences of characters into tokens.  The Bison parser gets its
tokens by calling the lexical analyzer.  @xref{Lexical, ,The Lexical
Analyzer Function @code{yylex}}.

Only a simple lexical analyzer is needed for the RPN
calculator.  This
lexical analyzer skips blanks and tabs, then reads in numbers as
@code{double} and returns them as @code{NUM} tokens.  Any other character
that isn't part of a number is a separate token.  Note that the token-code
for such a single-character token is the character itself.

The return value of the lexical analyzer function is a numeric code which
represents a token type.  The same text used in Bison rules to stand for
this token type is also a C expression for the numeric code for the type.
This works in two ways.  If the token type is a character literal, then its
numeric code is that of the character; you can use the same
character literal in the lexical analyzer to express the number.  If the
token type is an identifier, that identifier is defined by Bison as a C
macro whose definition is the appropriate number.  In this example,
therefore, @code{NUM} becomes a macro for @code{yylex} to use.

The semantic value of the token (if it has one) is stored into the
global variable @code{yylval}, which is where the Bison parser will look
for it.  (The C data type of @code{yylval} is @code{YYSTYPE}, which was
defined at the beginning of the grammar; @pxref{Rpcalc Declarations,
,Declarations for @code{rpcalc}}.)

A token type code of zero is returned if the end-of-input is encountered.
(Bison recognizes any nonpositive value as indicating end-of-input.)

Here is the code for the lexical analyzer:

@comment file: rpcalc.y
@example
@group
/* The lexical analyzer returns a double floating point
   number on the stack and the token NUM, or the numeric code
   of the character read if not a number.  It skips all blanks
   and tabs, and returns 0 for end-of-input.  */

#include <ctype.h>
@end group

@group
int
yylex (void)
@{
  int c;

  /* Skip white space.  */
  while ((c = getchar ()) == ' ' || c == '\t')
    continue;
@end group
@group
  /* Process numbers.  */
  if (c == '.' || isdigit (c))
    @{
      ungetc (c, stdin);
      scanf ("%lf", &yylval);
      return NUM;
    @}
@end group
@group
  /* Return end-of-input.  */
  if (c == EOF)
    return 0;
  /* Return a single char.  */
  return c;
@}
@end group
@end example

@node Rpcalc Main
@subsection The Controlling Function
@cindex controlling function
@cindex main function in simple example

In keeping with the spirit of this example, the controlling function is
kept to the bare minimum.  The only requirement is that it call
@code{yyparse} to start the process of parsing.

@comment file: rpcalc.y
@example
@group
int
main (void)
@{
  return yyparse ();
@}
@end group
@end example

@node Rpcalc Error
@subsection The Error Reporting Routine
@cindex error reporting routine

When @code{yyparse} detects a syntax error, it calls the error reporting
function @code{yyerror} to print an error message (usually but not
always @code{"syntax error"}).  It is up to the programmer to supply
@code{yyerror} (@pxref{Interface, ,Parser C-Language Interface}), so
here is the definition we will use:

@comment file: rpcalc.y
@example
#include <stdio.h>

@group
/* Called by yyparse on error.  */
void
yyerror (char const *s)
@{
  fprintf (stderr, "%s\n", s);
@}
@end group
@end example

After @code{yyerror} returns, the Bison parser may recover from the error
and continue parsing if the grammar contains a suitable error rule
(@pxref{Error Recovery}).  Otherwise, @code{yyparse} returns nonzero.  We
have not written any error rules in this example, so any invalid input will
cause the calculator program to exit.  This is not clean behavior for a
real calculator, but it is adequate for the first example.

@node Rpcalc Generate
@subsection Running Bison to Make the Parser
@cindex running Bison (introduction)

Before running Bison to produce a parser, we need to decide how to
arrange all the source code in one or more source files.  For such a
simple example, the easiest thing is to put everything in one file,
the grammar file.  The definitions of @code{yylex}, @code{yyerror} and
@code{main} go at the end, in the epilogue of the grammar file
(@pxref{Grammar Layout, ,The Overall Layout of a Bison Grammar}).

For a large project, you would probably have several source files, and use
@code{make} to arrange to recompile them.

With all the source in the grammar file, you use the following command
to convert it into a parser implementation file:

@example
bison @var{file}.y
@end example

@noindent
In this example, the grammar file is called @file{rpcalc.y} (for
``Reverse Polish @sc{calc}ulator'').  Bison produces a parser
implementation file named @file{@var{file}.tab.c}, removing the
@samp{.y} from the grammar file name.  The parser implementation file
contains the source code for @code{yyparse}.  The additional functions
in the grammar file (@code{yylex}, @code{yyerror} and @code{main}) are
copied verbatim to the parser implementation file.

@node Rpcalc Compile
@subsection Compiling the Parser Implementation File
@cindex compiling the parser

Here is how to compile and run the parser implementation file:

@example
@group
# @r{List files in current directory.}
$ @kbd{ls}
rpcalc.tab.c  rpcalc.y
@end group

@group
# @r{Compile the Bison parser.}
# @r{@samp{-lm} tells compiler to search math library for @code{pow}.}
$ @kbd{cc -lm -o rpcalc rpcalc.tab.c}
@end group

@group
# @r{List files again.}
$ @kbd{ls}
rpcalc  rpcalc.tab.c  rpcalc.y
@end group
@end example

The file @file{rpcalc} now contains the executable code.  Here is an
example session using @code{rpcalc}.

@example
$ @kbd{rpcalc}
@kbd{4 9 +}
@result{} 13
@kbd{3 7 + 3 4 5 *+-}
@result{} -13
@kbd{3 7 + 3 4 5 * + - n}              @r{Note the unary minus, @samp{n}}
@result{} 13
@kbd{5 6 / 4 n +}
@result{} -3.166666667
@kbd{3 4 ^}                            @r{Exponentiation}
@result{} 81
@kbd{^D}                               @r{End-of-file indicator}
$
@end example

@node Infix Calc
@section Infix Notation Calculator: @code{calc}
@cindex infix notation calculator
@cindex @code{calc}
@cindex calculator, infix notation

We now modify rpcalc to handle infix operators instead of postfix.  Infix
notation involves the concept of operator precedence and the need for
parentheses nested to arbitrary depth.  Here is the Bison code for
@file{calc.y}, an infix desk-top calculator.

@example
/* Infix notation calculator.  */

@group
%@{
  #define YYSTYPE double
  #include <math.h>
  #include <stdio.h>
  int yylex (void);
  void yyerror (char const *);
%@}
@end group

@group
/* Bison declarations.  */
%token NUM
%left '-' '+'
%left '*' '/'
%precedence NEG   /* negation--unary minus */
%right '^'        /* exponentiation */
@end group

%% /* The grammar follows.  */
@group
input:
  /* empty */
| input line
;
@end group

@group
line:
  '\n'
| exp '\n'  @{ printf ("\t%.10g\n", $1); @}
;
@end group

@group
exp:
  NUM                @{ $$ = $1;           @}
| exp '+' exp        @{ $$ = $1 + $3;      @}
| exp '-' exp        @{ $$ = $1 - $3;      @}
| exp '*' exp        @{ $$ = $1 * $3;      @}
| exp '/' exp        @{ $$ = $1 / $3;      @}
| '-' exp  %prec NEG @{ $$ = -$2;          @}
| exp '^' exp        @{ $$ = pow ($1, $3); @}
| '(' exp ')'        @{ $$ = $2;           @}
;
@end group
%%
@end example

@noindent
The functions @code{yylex}, @code{yyerror} and @code{main} can be the
same as before.

There are two important new features shown in this code.

In the second section (Bison declarations), @code{%left} declares token
types and says they are left-associative operators.  The declarations
@code{%left} and @code{%right} (right associativity) take the place of
@code{%token} which is used to declare a token type name without
associativity/precedence.  (These tokens are single-character literals, which
ordinarily don't need to be declared.  We declare them here to specify
the associativity/precedence.)

Operator precedence is determined by the line ordering of the
declarations; the higher the line number of the declaration (lower on
the page or screen), the higher the precedence.  Hence, exponentiation
has the highest precedence, unary minus (@code{NEG}) is next, followed
by @samp{*} and @samp{/}, and so on.  Unary minus is not associative,
only precedence matters (@code{%precedence}. @xref{Precedence, ,Operator
Precedence}.

The other important new feature is the @code{%prec} in the grammar
section for the unary minus operator.  The @code{%prec} simply instructs
Bison that the rule @samp{| '-' exp} has the same precedence as
@code{NEG}---in this case the next-to-highest.  @xref{Contextual
Precedence, ,Context-Dependent Precedence}.

Here is a sample run of @file{calc.y}:

@need 500
@example
$ @kbd{calc}
@kbd{4 + 4.5 - (34/(8*3+-3))}
6.880952381
@kbd{-56 + 2}
-54
@kbd{3 ^ 2}
9
@end example

@node Simple Error Recovery
@section Simple Error Recovery
@cindex error recovery, simple

Up to this point, this manual has not addressed the issue of @dfn{error
recovery}---how to continue parsing after the parser detects a syntax
error.  All we have handled is error reporting with @code{yyerror}.
Recall that by default @code{yyparse} returns after calling
@code{yyerror}.  This means that an erroneous input line causes the
calculator program to exit.  Now we show how to rectify this deficiency.

The Bison language itself includes the reserved word @code{error}, which
may be included in the grammar rules.  In the example below it has
been added to one of the alternatives for @code{line}:

@example
@group
line:
  '\n'
| exp '\n'   @{ printf ("\t%.10g\n", $1); @}
| error '\n' @{ yyerrok;                  @}
;
@end group
@end example

This addition to the grammar allows for simple error recovery in the
event of a syntax error.  If an expression that cannot be evaluated is
read, the error will be recognized by the third rule for @code{line},
and parsing will continue.  (The @code{yyerror} function is still called
upon to print its message as well.)  The action executes the statement
@code{yyerrok}, a macro defined automatically by Bison; its meaning is
that error recovery is complete (@pxref{Error Recovery}).  Note the
difference between @code{yyerrok} and @code{yyerror}; neither one is a
misprint.

This form of error recovery deals with syntax errors.  There are other
kinds of errors; for example, division by zero, which raises an exception
signal that is normally fatal.  A real calculator program must handle this
signal and use @code{longjmp} to return to @code{main} and resume parsing
input lines; it would also have to discard the rest of the current line of
input.  We won't discuss this issue further because it is not specific to
Bison programs.

@node Location Tracking Calc
@section Location Tracking Calculator: @code{ltcalc}
@cindex location tracking calculator
@cindex @code{ltcalc}
@cindex calculator, location tracking

This example extends the infix notation calculator with location
tracking.  This feature will be used to improve the error messages.  For
the sake of clarity, this example is a simple integer calculator, since
most of the work needed to use locations will be done in the lexical
analyzer.

@menu
* Ltcalc Declarations::    Bison and C declarations for ltcalc.
* Ltcalc Rules::           Grammar rules for ltcalc, with explanations.
* Ltcalc Lexer::           The lexical analyzer.
@end menu

@node Ltcalc Declarations
@subsection Declarations for @code{ltcalc}

The C and Bison declarations for the location tracking calculator are
the same as the declarations for the infix notation calculator.

@example
/* Location tracking calculator.  */

%@{
  #define YYSTYPE int
  #include <math.h>
  int yylex (void);
  void yyerror (char const *);
%@}

/* Bison declarations.  */
%token NUM

%left '-' '+'
%left '*' '/'
%precedence NEG
%right '^'

%% /* The grammar follows.  */
@end example

@noindent
Note there are no declarations specific to locations.  Defining a data
type for storing locations is not needed: we will use the type provided
by default (@pxref{Location Type, ,Data Types of Locations}), which is a
four member structure with the following integer fields:
@code{first_line}, @code{first_column}, @code{last_line} and
@code{last_column}.  By conventions, and in accordance with the GNU
Coding Standards and common practice, the line and column count both
start at 1.

@node Ltcalc Rules
@subsection Grammar Rules for @code{ltcalc}

Whether handling locations or not has no effect on the syntax of your
language.  Therefore, grammar rules for this example will be very close
to those of the previous example: we will only modify them to benefit
from the new information.

Here, we will use locations to report divisions by zero, and locate the
wrong expressions or subexpressions.

@example
@group
input:
  /* empty */
| input line
;
@end group

@group
line:
  '\n'
| exp '\n' @{ printf ("%d\n", $1); @}
;
@end group

@group
exp:
  NUM           @{ $$ = $1; @}
| exp '+' exp   @{ $$ = $1 + $3; @}
| exp '-' exp   @{ $$ = $1 - $3; @}
| exp '*' exp   @{ $$ = $1 * $3; @}
@end group
@group
| exp '/' exp
    @{
      if ($3)
        $$ = $1 / $3;
      else
        @{
          $$ = 1;
          fprintf (stderr, "%d.%d-%d.%d: division by zero",
                   @@3.first_line, @@3.first_column,
                   @@3.last_line, @@3.last_column);
        @}
    @}
@end group
@group
| '-' exp %prec NEG     @{ $$ = -$2; @}
| exp '^' exp           @{ $$ = pow ($1, $3); @}
| '(' exp ')'           @{ $$ = $2; @}
@end group
@end example

This code shows how to reach locations inside of semantic actions, by
using the pseudo-variables @code{@@@var{n}} for rule components, and the
pseudo-variable @code{@@$} for groupings.

We don't need to assign a value to @code{@@$}: the output parser does it
automatically.  By default, before executing the C code of each action,
@code{@@$} is set to range from the beginning of @code{@@1} to the end
of @code{@@@var{n}}, for a rule with @var{n} components.  This behavior
can be redefined (@pxref{Location Default Action, , Default Action for
Locations}), and for very specific rules, @code{@@$} can be computed by
hand.

@node Ltcalc Lexer
@subsection The @code{ltcalc} Lexical Analyzer.

Until now, we relied on Bison's defaults to enable location
tracking.  The next step is to rewrite the lexical analyzer, and make it
able to feed the parser with the token locations, as it already does for
semantic values.

To this end, we must take into account every single character of the
input text, to avoid the computed locations of being fuzzy or wrong:

@example
@group
int
yylex (void)
@{
  int c;
@end group

@group
  /* Skip white space.  */
  while ((c = getchar ()) == ' ' || c == '\t')
    ++yylloc.last_column;
@end group

@group
  /* Step.  */
  yylloc.first_line = yylloc.last_line;
  yylloc.first_column = yylloc.last_column;
@end group

@group
  /* Process numbers.  */
  if (isdigit (c))
    @{
      yylval = c - '0';
      ++yylloc.last_column;
      while (isdigit (c = getchar ()))
        @{
          ++yylloc.last_column;
          yylval = yylval * 10 + c - '0';
        @}
      ungetc (c, stdin);
      return NUM;
    @}
@end group

  /* Return end-of-input.  */
  if (c == EOF)
    return 0;

@group
  /* Return a single char, and update location.  */
  if (c == '\n')
    @{
      ++yylloc.last_line;
      yylloc.last_column = 0;
    @}
  else
    ++yylloc.last_column;
  return c;
@}
@end group
@end example

Basically, the lexical analyzer performs the same processing as before:
it skips blanks and tabs, and reads numbers or single-character tokens.
In addition, it updates @code{yylloc}, the global variable (of type
@code{YYLTYPE}) containing the token's location.

Now, each time this function returns a token, the parser has its number
as well as its semantic value, and its location in the text.  The last
needed change is to initialize @code{yylloc}, for example in the
controlling function:

@example
@group
int
main (void)
@{
  yylloc.first_line = yylloc.last_line = 1;
  yylloc.first_column = yylloc.last_column = 0;
  return yyparse ();
@}
@end group
@end example

Remember that computing locations is not a matter of syntax.  Every
character must be associated to a location update, whether it is in
valid input, in comments, in literal strings, and so on.

@node Multi-function Calc
@section Multi-Function Calculator: @code{mfcalc}
@cindex multi-function calculator
@cindex @code{mfcalc}
@cindex calculator, multi-function

Now that the basics of Bison have been discussed, it is time to move on to
a more advanced problem.  The above calculators provided only five
functions, @samp{+}, @samp{-}, @samp{*}, @samp{/} and @samp{^}.  It would
be nice to have a calculator that provides other mathematical functions such
as @code{sin}, @code{cos}, etc.

It is easy to add new operators to the infix calculator as long as they are
only single-character literals.  The lexical analyzer @code{yylex} passes
back all nonnumeric characters as tokens, so new grammar rules suffice for
adding a new operator.  But we want something more flexible: built-in
functions whose syntax has this form:

@example
@var{function_name} (@var{argument})
@end example

@noindent
At the same time, we will add memory to the calculator, by allowing you
to create named variables, store values in them, and use them later.
Here is a sample session with the multi-function calculator:

@example
@group
$ @kbd{mfcalc}
@kbd{pi = 3.141592653589}
@result{} 3.1415926536
@end group
@group
@kbd{sin(pi)}
@result{} 0.0000000000
@end group
@kbd{alpha = beta1 = 2.3}
@result{} 2.3000000000
@kbd{alpha}
@result{} 2.3000000000
@kbd{ln(alpha)}
@result{} 0.8329091229
@kbd{exp(ln(beta1))}
@result{} 2.3000000000
$
@end example

Note that multiple assignment and nested function calls are permitted.

@menu
* Mfcalc Declarations::    Bison declarations for multi-function calculator.
* Mfcalc Rules::           Grammar rules for the calculator.
* Mfcalc Symbol Table::    Symbol table management subroutines.
* Mfcalc Lexer::           The lexical analyzer.
* Mfcalc Main::            The controlling function.
@end menu

@node Mfcalc Declarations
@subsection Declarations for @code{mfcalc}

Here are the C and Bison declarations for the multi-function calculator.

@comment file: mfcalc.y: 1
@example
@group
%@{
  #include <stdio.h>  /* For printf, etc. */
  #include <math.h>   /* For pow, used in the grammar.  */
  #include "calc.h"   /* Contains definition of `symrec'.  */
  int yylex (void);
  void yyerror (char const *);
%@}
@end group

@group
%union @{
  double    val;   /* For returning numbers.  */
  symrec  *tptr;   /* For returning symbol-table pointers.  */
@}
@end group
%token <val>  NUM        /* Simple double precision number.  */
%token <tptr> VAR FNCT   /* Variable and function.  */
%type  <val>  exp

@group
%right '='
%left '-' '+'
%left '*' '/'
%precedence NEG /* negation--unary minus */
%right '^'      /* exponentiation */
@end group
@end example

The above grammar introduces only two new features of the Bison language.
These features allow semantic values to have various data types
(@pxref{Multiple Types, ,More Than One Value Type}).

The @code{%union} declaration specifies the entire list of possible types;
this is instead of defining @code{YYSTYPE}.  The allowable types are now
double-floats (for @code{exp} and @code{NUM}) and pointers to entries in
the symbol table.  @xref{Union Decl, ,The Collection of Value Types}.

Since values can now have various types, it is necessary to associate a
type with each grammar symbol whose semantic value is used.  These symbols
are @code{NUM}, @code{VAR}, @code{FNCT}, and @code{exp}.  Their
declarations are augmented with information about their data type (placed
between angle brackets).

The Bison construct @code{%type} is used for declaring nonterminal
symbols, just as @code{%token} is used for declaring token types.  We
have not used @code{%type} before because nonterminal symbols are
normally declared implicitly by the rules that define them.  But
@code{exp} must be declared explicitly so we can specify its value type.
@xref{Type Decl, ,Nonterminal Symbols}.

@node Mfcalc Rules
@subsection Grammar Rules for @code{mfcalc}

Here are the grammar rules for the multi-function calculator.
Most of them are copied directly from @code{calc}; three rules,
those which mention @code{VAR} or @code{FNCT}, are new.

@comment file: mfcalc.y: 3
@example
%% /* The grammar follows.  */
@group
input:
  /* empty */
| input line
;
@end group

@group
line:
  '\n'
| exp '\n'   @{ printf ("%.10g\n", $1); @}
| error '\n' @{ yyerrok;                @}
;
@end group

@group
exp:
  NUM                @{ $$ = $1;                         @}
| VAR                @{ $$ = $1->value.var;              @}
| VAR '=' exp        @{ $$ = $3; $1->value.var = $3;     @}
| FNCT '(' exp ')'   @{ $$ = (*($1->value.fnctptr))($3); @}
| exp '+' exp        @{ $$ = $1 + $3;                    @}
| exp '-' exp        @{ $$ = $1 - $3;                    @}
| exp '*' exp        @{ $$ = $1 * $3;                    @}
| exp '/' exp        @{ $$ = $1 / $3;                    @}
| '-' exp  %prec NEG @{ $$ = -$2;                        @}
| exp '^' exp        @{ $$ = pow ($1, $3);               @}
| '(' exp ')'        @{ $$ = $2;                         @}
;
@end group
/* End of grammar.  */
%%
@end example

@node Mfcalc Symbol Table
@subsection The @code{mfcalc} Symbol Table
@cindex symbol table example

The multi-function calculator requires a symbol table to keep track of the
names and meanings of variables and functions.  This doesn't affect the
grammar rules (except for the actions) or the Bison declarations, but it
requires some additional C functions for support.

The symbol table itself consists of a linked list of records.  Its
definition, which is kept in the header @file{calc.h}, is as follows.  It
provides for either functions or variables to be placed in the table.

@comment file: calc.h
@example
@group
/* Function type.  */
typedef double (*func_t) (double);
@end group

@group
/* Data type for links in the chain of symbols.  */
struct symrec
@{
  char *name;  /* name of symbol */
  int type;    /* type of symbol: either VAR or FNCT */
  union
  @{
    double var;      /* value of a VAR */
    func_t fnctptr;  /* value of a FNCT */
  @} value;
  struct symrec *next;  /* link field */
@};
@end group

@group
typedef struct symrec symrec;

/* The symbol table: a chain of `struct symrec'.  */
extern symrec *sym_table;

symrec *putsym (char const *, int);
symrec *getsym (char const *);
@end group
@end example

The new version of @code{main} will call @code{init_table} to initialize
the symbol table:

@comment file: mfcalc.y: 3
@example
@group
struct init
@{
  char const *fname;
  double (*fnct) (double);
@};
@end group

@group
struct init const arith_fncts[] =
@{
  @{ "atan", atan @},
  @{ "cos",  cos  @},
  @{ "exp",  exp  @},
  @{ "ln",   log  @},
  @{ "sin",  sin  @},
  @{ "sqrt", sqrt @},
  @{ 0, 0 @},
@};
@end group

@group
/* The symbol table: a chain of `struct symrec'.  */
symrec *sym_table;
@end group

@group
/* Put arithmetic functions in table.  */
static
void
init_table (void)
@{
  int i;
  for (i = 0; arith_fncts[i].fname != 0; i++)
    @{
      symrec *ptr = putsym (arith_fncts[i].fname, FNCT);
      ptr->value.fnctptr = arith_fncts[i].fnct;
    @}
@}
@end group
@end example

By simply editing the initialization list and adding the necessary include
files, you can add additional functions to the calculator.

Two important functions allow look-up and installation of symbols in the
symbol table.  The function @code{putsym} is passed a name and the type
(@code{VAR} or @code{FNCT}) of the object to be installed.  The object is
linked to the front of the list, and a pointer to the object is returned.
The function @code{getsym} is passed the name of the symbol to look up.  If
found, a pointer to that symbol is returned; otherwise zero is returned.

@comment file: mfcalc.y: 3
@example
#include <stdlib.h> /* malloc. */
#include <string.h> /* strlen. */

@group
symrec *
putsym (char const *sym_name, int sym_type)
@{
  symrec *ptr = (symrec *) malloc (sizeof (symrec));
  ptr->name = (char *) malloc (strlen (sym_name) + 1);
  strcpy (ptr->name,sym_name);
  ptr->type = sym_type;
  ptr->value.var = 0; /* Set value to 0 even if fctn.  */
  ptr->next = (struct symrec *)sym_table;
  sym_table = ptr;
  return ptr;
@}
@end group

@group
symrec *
getsym (char const *sym_name)
@{
  symrec *ptr;
  for (ptr = sym_table; ptr != (symrec *) 0;
       ptr = (symrec *)ptr->next)
    if (strcmp (ptr->name, sym_name) == 0)
      return ptr;
  return 0;
@}
@end group
@end example

@node Mfcalc Lexer
@subsection The @code{mfcalc} Lexer

The function @code{yylex} must now recognize variables, numeric values, and
the single-character arithmetic operators.  Strings of alphanumeric
characters with a leading letter are recognized as either variables or
functions depending on what the symbol table says about them.

The string is passed to @code{getsym} for look up in the symbol table.  If
the name appears in the table, a pointer to its location and its type
(@code{VAR} or @code{FNCT}) is returned to @code{yyparse}.  If it is not
already in the table, then it is installed as a @code{VAR} using
@code{putsym}.  Again, a pointer and its type (which must be @code{VAR}) is
returned to @code{yyparse}.

No change is needed in the handling of numeric values and arithmetic
operators in @code{yylex}.

@comment file: mfcalc.y: 3
@example
#include <ctype.h>

@group
int
yylex (void)
@{
  int c;

  /* Ignore white space, get first nonwhite character.  */
  while ((c = getchar ()) == ' ' || c == '\t')
    continue;

  if (c == EOF)
    return 0;
@end group

@group
  /* Char starts a number => parse the number.         */
  if (c == '.' || isdigit (c))
    @{
      ungetc (c, stdin);
      scanf ("%lf", &yylval.val);
      return NUM;
    @}
@end group

@group
  /* Char starts an identifier => read the name.       */
  if (isalpha (c))
    @{
      /* Initially make the buffer long enough
         for a 40-character symbol name.  */
      static size_t length = 40;
      static char *symbuf = 0;
      symrec *s;
      int i;
@end group
      if (!symbuf)
        symbuf = (char *) malloc (length + 1);

      i = 0;
      do
@group
        @{
          /* If buffer is full, make it bigger.        */
          if (i == length)
            @{
              length *= 2;
              symbuf = (char *) realloc (symbuf, length + 1);
            @}
          /* Add this character to the buffer.         */
          symbuf[i++] = c;
          /* Get another character.                    */
          c = getchar ();
        @}
@end group
@group
      while (isalnum (c));

      ungetc (c, stdin);
      symbuf[i] = '\0';
@end group

@group
      s = getsym (symbuf);
      if (s == 0)
        s = putsym (symbuf, VAR);
      yylval.tptr = s;
      return s->type;
    @}

  /* Any other character is a token by itself.        */
  return c;
@}
@end group
@end example

@node Mfcalc Main
@subsection The @code{mfcalc} Main

The error reporting function is unchanged, and the new version of
@code{main} includes a call to @code{init_table} and sets the @code{yydebug}
on user demand (@xref{Tracing, , Tracing Your Parser}, for details):

@comment file: mfcalc.y: 3
@example
@group
/* Called by yyparse on error.  */
void
yyerror (char const *s)
@{
  fprintf (stderr, "%s\n", s);
@}
@end group

@group
int
main (int argc, char const* argv[])
@{
  int i;
  /* Enable parse traces on option -p.  */
  for (i = 1; i < argc; ++i)
    if (!strcmp(argv[i], "-p"))
      yydebug = 1;
  init_table ();
  return yyparse ();
@}
@end group
@end example

This program is both powerful and flexible.  You may easily add new
functions, and it is a simple job to modify this code to install
predefined variables such as @code{pi} or @code{e} as well.

@node Exercises
@section Exercises
@cindex exercises

@enumerate
@item
Add some new functions from @file{math.h} to the initialization list.

@item
Add another array that contains constants and their values.  Then
modify @code{init_table} to add these constants to the symbol table.
It will be easiest to give the constants type @code{VAR}.

@item
Make the program report an error if the user refers to an
uninitialized variable in any way except to store a value in it.
@end enumerate

@node Grammar File
@chapter Bison Grammar Files

Bison takes as input a context-free grammar specification and produces a
C-language function that recognizes correct instances of the grammar.

The Bison grammar file conventionally has a name ending in @samp{.y}.
@xref{Invocation, ,Invoking Bison}.

@menu
* Grammar Outline::    Overall layout of the grammar file.
* Symbols::            Terminal and nonterminal symbols.
* Rules::              How to write grammar rules.
* Recursion::          Writing recursive rules.
* Semantics::          Semantic values and actions.
* Tracking Locations:: Locations and actions.
* Named References::   Using named references in actions.
* Declarations::       All kinds of Bison declarations are described here.
* Multiple Parsers::   Putting more than one Bison parser in one program.
@end menu

@node Grammar Outline
@section Outline of a Bison Grammar

A Bison grammar file has four main sections, shown here with the
appropriate delimiters:

@example
%@{
  @var{Prologue}
%@}

@var{Bison declarations}

%%
@var{Grammar rules}
%%

@var{Epilogue}
@end example

Comments enclosed in @samp{/* @dots{} */} may appear in any of the sections.
As a GNU extension, @samp{//} introduces a comment that
continues until end of line.

@menu
* Prologue::              Syntax and usage of the prologue.
* Prologue Alternatives:: Syntax and usage of alternatives to the prologue.
* Bison Declarations::    Syntax and usage of the Bison declarations section.
* Grammar Rules::         Syntax and usage of the grammar rules section.
* Epilogue::              Syntax and usage of the epilogue.
@end menu

@node Prologue
@subsection The prologue
@cindex declarations section
@cindex Prologue
@cindex declarations

The @var{Prologue} section contains macro definitions and declarations
of functions and variables that are used in the actions in the grammar
rules.  These are copied to the beginning of the parser implementation
file so that they precede the definition of @code{yyparse}.  You can
use @samp{#include} to get the declarations from a header file.  If
you don't need any C declarations, you may omit the @samp{%@{} and
@samp{%@}} delimiters that bracket this section.

The @var{Prologue} section is terminated by the first occurrence
of @samp{%@}} that is outside a comment, a string literal, or a
character constant.

You may have more than one @var{Prologue} section, intermixed with the
@var{Bison declarations}.  This allows you to have C and Bison
declarations that refer to each other.  For example, the @code{%union}
declaration may use types defined in a header file, and you may wish to
prototype functions that take arguments of type @code{YYSTYPE}.  This
can be done with two @var{Prologue} blocks, one before and one after the
@code{%union} declaration.

@example
%@{
  #define _GNU_SOURCE
  #include <stdio.h>
  #include "ptypes.h"
%@}

%union @{
  long int n;
  tree t;  /* @r{@code{tree} is defined in @file{ptypes.h}.} */
@}

%@{
  static void print_token_value (FILE *, int, YYSTYPE);
  #define YYPRINT(F, N, L) print_token_value (F, N, L)
%@}

@dots{}
@end example

When in doubt, it is usually safer to put prologue code before all
Bison declarations, rather than after.  For example, any definitions
of feature test macros like @code{_GNU_SOURCE} or
@code{_POSIX_C_SOURCE} should appear before all Bison declarations, as
feature test macros can affect the behavior of Bison-generated
@code{#include} directives.

@node Prologue Alternatives
@subsection Prologue Alternatives
@cindex Prologue Alternatives

@findex %code
@findex %code requires
@findex %code provides
@findex %code top

The functionality of @var{Prologue} sections can often be subtle and
inflexible.  As an alternative, Bison provides a @code{%code}
directive with an explicit qualifier field, which identifies the
purpose of the code and thus the location(s) where Bison should
generate it.  For C/C++, the qualifier can be omitted for the default
location, or it can be one of @code{requires}, @code{provides},
@code{top}.  @xref{%code Summary}.

Look again at the example of the previous section:

@example
%@{
  #define _GNU_SOURCE
  #include <stdio.h>
  #include "ptypes.h"
%@}

%union @{
  long int n;
  tree t;  /* @r{@code{tree} is defined in @file{ptypes.h}.} */
@}

%@{
  static void print_token_value (FILE *, int, YYSTYPE);
  #define YYPRINT(F, N, L) print_token_value (F, N, L)
%@}

@dots{}
@end example

@noindent
Notice that there are two @var{Prologue} sections here, but there's a
subtle distinction between their functionality.  For example, if you
decide to override Bison's default definition for @code{YYLTYPE}, in
which @var{Prologue} section should you write your new definition?
You should write it in the first since Bison will insert that code
into the parser implementation file @emph{before} the default
@code{YYLTYPE} definition.  In which @var{Prologue} section should you
prototype an internal function, @code{trace_token}, that accepts
@code{YYLTYPE} and @code{yytokentype} as arguments?  You should
prototype it in the second since Bison will insert that code
@emph{after} the @code{YYLTYPE} and @code{yytokentype} definitions.

This distinction in functionality between the two @var{Prologue} sections is
established by the appearance of the @code{%union} between them.
This behavior raises a few questions.
First, why should the position of a @code{%union} affect definitions related to
@code{YYLTYPE} and @code{yytokentype}?
Second, what if there is no @code{%union}?
In that case, the second kind of @var{Prologue} section is not available.
This behavior is not intuitive.

To avoid this subtle @code{%union} dependency, rewrite the example using a
@code{%code top} and an unqualified @code{%code}.
Let's go ahead and add the new @code{YYLTYPE} definition and the
@code{trace_token} prototype at the same time:

@example
%code top @{
  #define _GNU_SOURCE
  #include <stdio.h>

  /* WARNING: The following code really belongs
   * in a `%code requires'; see below.  */

  #include "ptypes.h"
  #define YYLTYPE YYLTYPE
  typedef struct YYLTYPE
  @{
    int first_line;
    int first_column;
    int last_line;
    int last_column;
    char *filename;
  @} YYLTYPE;
@}

%union @{
  long int n;
  tree t;  /* @r{@code{tree} is defined in @file{ptypes.h}.} */
@}

%code @{
  static void print_token_value (FILE *, int, YYSTYPE);
  #define YYPRINT(F, N, L) print_token_value (F, N, L)
  static void trace_token (enum yytokentype token, YYLTYPE loc);
@}

@dots{}
@end example

@noindent
In this way, @code{%code top} and the unqualified @code{%code} achieve the same
functionality as the two kinds of @var{Prologue} sections, but it's always
explicit which kind you intend.
Moreover, both kinds are always available even in the absence of @code{%union}.

The @code{%code top} block above logically contains two parts.  The
first two lines before the warning need to appear near the top of the
parser implementation file.  The first line after the warning is
required by @code{YYSTYPE} and thus also needs to appear in the parser
implementation file.  However, if you've instructed Bison to generate
a parser header file (@pxref{Decl Summary, ,%defines}), you probably
want that line to appear before the @code{YYSTYPE} definition in that
header file as well.  The @code{YYLTYPE} definition should also appear
in the parser header file to override the default @code{YYLTYPE}
definition there.

In other words, in the @code{%code top} block above, all but the first two
lines are dependency code required by the @code{YYSTYPE} and @code{YYLTYPE}
definitions.
Thus, they belong in one or more @code{%code requires}:

@example
@group
%code top @{
  #define _GNU_SOURCE
  #include <stdio.h>
@}
@end group

@group
%code requires @{
  #include "ptypes.h"
@}
@end group
@group
%union @{
  long int n;
  tree t;  /* @r{@code{tree} is defined in @file{ptypes.h}.} */
@}
@end group

@group
%code requires @{
  #define YYLTYPE YYLTYPE
  typedef struct YYLTYPE
  @{
    int first_line;
    int first_column;
    int last_line;
    int last_column;
    char *filename;
  @} YYLTYPE;
@}
@end group

@group
%code @{
  static void print_token_value (FILE *, int, YYSTYPE);
  #define YYPRINT(F, N, L) print_token_value (F, N, L)
  static void trace_token (enum yytokentype token, YYLTYPE loc);
@}
@end group

@dots{}
@end example

@noindent
Now Bison will insert @code{#include "ptypes.h"} and the new
@code{YYLTYPE} definition before the Bison-generated @code{YYSTYPE}
and @code{YYLTYPE} definitions in both the parser implementation file
and the parser header file.  (By the same reasoning, @code{%code
requires} would also be the appropriate place to write your own
definition for @code{YYSTYPE}.)

When you are writing dependency code for @code{YYSTYPE} and
@code{YYLTYPE}, you should prefer @code{%code requires} over
@code{%code top} regardless of whether you instruct Bison to generate
a parser header file.  When you are writing code that you need Bison
to insert only into the parser implementation file and that has no
special need to appear at the top of that file, you should prefer the
unqualified @code{%code} over @code{%code top}.  These practices will
make the purpose of each block of your code explicit to Bison and to
other developers reading your grammar file.  Following these
practices, we expect the unqualified @code{%code} and @code{%code
requires} to be the most important of the four @var{Prologue}
alternatives.

At some point while developing your parser, you might decide to
provide @code{trace_token} to modules that are external to your
parser.  Thus, you might wish for Bison to insert the prototype into
both the parser header file and the parser implementation file.  Since
this function is not a dependency required by @code{YYSTYPE} or
@code{YYLTYPE}, it doesn't make sense to move its prototype to a
@code{%code requires}.  More importantly, since it depends upon
@code{YYLTYPE} and @code{yytokentype}, @code{%code requires} is not
sufficient.  Instead, move its prototype from the unqualified
@code{%code} to a @code{%code provides}:

@example
@group
%code top @{
  #define _GNU_SOURCE
  #include <stdio.h>
@}
@end group

@group
%code requires @{
  #include "ptypes.h"
@}
@end group
@group
%union @{
  long int n;
  tree t;  /* @r{@code{tree} is defined in @file{ptypes.h}.} */
@}
@end group

@group
%code requires @{
  #define YYLTYPE YYLTYPE
  typedef struct YYLTYPE
  @{
    int first_line;
    int first_column;
    int last_line;
    int last_column;
    char *filename;
  @} YYLTYPE;
@}
@end group

@group
%code provides @{
  void trace_token (enum yytokentype token, YYLTYPE loc);
@}
@end group

@group
%code @{
  static void print_token_value (FILE *, int, YYSTYPE);
  #define YYPRINT(F, N, L) print_token_value (F, N, L)
@}
@end group

@dots{}
@end example

@noindent
Bison will insert the @code{trace_token} prototype into both the
parser header file and the parser implementation file after the
definitions for @code{yytokentype}, @code{YYLTYPE}, and
@code{YYSTYPE}.

The above examples are careful to write directives in an order that
reflects the layout of the generated parser implementation and header
files: @code{%code top}, @code{%code requires}, @code{%code provides},
and then @code{%code}.  While your grammar files may generally be
easier to read if you also follow this order, Bison does not require
it.  Instead, Bison lets you choose an organization that makes sense
to you.

You may declare any of these directives multiple times in the grammar file.
In that case, Bison concatenates the contained code in declaration order.
This is the only way in which the position of one of these directives within
the grammar file affects its functionality.

The result of the previous two properties is greater flexibility in how you may
organize your grammar file.
For example, you may organize semantic-type-related directives by semantic
type:

@example
@group
%code requires @{ #include "type1.h" @}
%union @{ type1 field1; @}
%destructor @{ type1_free ($$); @} <field1>
%printer @{ type1_print (yyoutput, $$); @} <field1>
@end group

@group
%code requires @{ #include "type2.h" @}
%union @{ type2 field2; @}
%destructor @{ type2_free ($$); @} <field2>
%printer @{ type2_print (yyoutput, $$); @} <field2>
@end group
@end example

@noindent
You could even place each of the above directive groups in the rules section of
the grammar file next to the set of rules that uses the associated semantic
type.
(In the rules section, you must terminate each of those directives with a
semicolon.)
And you don't have to worry that some directive (like a @code{%union}) in the
definitions section is going to adversely affect their functionality in some
counter-intuitive manner just because it comes first.
Such an organization is not possible using @var{Prologue} sections.

This section has been concerned with explaining the advantages of the four
@var{Prologue} alternatives over the original Yacc @var{Prologue}.
However, in most cases when using these directives, you shouldn't need to
think about all the low-level ordering issues discussed here.
Instead, you should simply use these directives to label each block of your
code according to its purpose and let Bison handle the ordering.
@code{%code} is the most generic label.
Move code to @code{%code requires}, @code{%code provides}, or @code{%code top}
as needed.

@node Bison Declarations
@subsection The Bison Declarations Section
@cindex Bison declarations (introduction)
@cindex declarations, Bison (introduction)

The @var{Bison declarations} section contains declarations that define
terminal and nonterminal symbols, specify precedence, and so on.
In some simple grammars you may not need any declarations.
@xref{Declarations, ,Bison Declarations}.

@node Grammar Rules
@subsection The Grammar Rules Section
@cindex grammar rules section
@cindex rules section for grammar

The @dfn{grammar rules} section contains one or more Bison grammar
rules, and nothing else.  @xref{Rules, ,Syntax of Grammar Rules}.

There must always be at least one grammar rule, and the first
@samp{%%} (which precedes the grammar rules) may never be omitted even
if it is the first thing in the file.

@node Epilogue
@subsection The epilogue
@cindex additional C code section
@cindex epilogue
@cindex C code, section for additional

The @var{Epilogue} is copied verbatim to the end of the parser
implementation file, just as the @var{Prologue} is copied to the
beginning.  This is the most convenient place to put anything that you
want to have in the parser implementation file but which need not come
before the definition of @code{yyparse}.  For example, the definitions
of @code{yylex} and @code{yyerror} often go here.  Because C requires
functions to be declared before being used, you often need to declare
functions like @code{yylex} and @code{yyerror} in the Prologue, even
if you define them in the Epilogue.  @xref{Interface, ,Parser
C-Language Interface}.

If the last section is empty, you may omit the @samp{%%} that separates it
from the grammar rules.

The Bison parser itself contains many macros and identifiers whose names
start with @samp{yy} or @samp{YY}, so it is a good idea to avoid using
any such names (except those documented in this manual) in the epilogue
of the grammar file.

@node Symbols
@section Symbols, Terminal and Nonterminal
@cindex nonterminal symbol
@cindex terminal symbol
@cindex token type
@cindex symbol

@dfn{Symbols} in Bison grammars represent the grammatical classifications
of the language.

A @dfn{terminal symbol} (also known as a @dfn{token type}) represents a
class of syntactically equivalent tokens.  You use the symbol in grammar
rules to mean that a token in that class is allowed.  The symbol is
represented in the Bison parser by a numeric code, and the @code{yylex}
function returns a token type code to indicate what kind of token has
been read.  You don't need to know what the code value is; you can use
the symbol to stand for it.

A @dfn{nonterminal symbol} stands for a class of syntactically
equivalent groupings.  The symbol name is used in writing grammar rules.
By convention, it should be all lower case.

Symbol names can contain letters, underscores, periods, and non-initial
digits and dashes.  Dashes in symbol names are a GNU extension, incompatible
with POSIX Yacc.  Periods and dashes make symbol names less convenient to
use with named references, which require brackets around such names
(@pxref{Named References}).  Terminal symbols that contain periods or dashes
make little sense: since they are not valid symbols (in most programming
languages) they are not exported as token names.

There are three ways of writing terminal symbols in the grammar:

@itemize @bullet
@item
A @dfn{named token type} is written with an identifier, like an
identifier in C@.  By convention, it should be all upper case.  Each
such name must be defined with a Bison declaration such as
@code{%token}.  @xref{Token Decl, ,Token Type Names}.

@item
@cindex character token
@cindex literal token
@cindex single-character literal
A @dfn{character token type} (or @dfn{literal character token}) is
written in the grammar using the same syntax used in C for character
constants; for example, @code{'+'} is a character token type.  A
character token type doesn't need to be declared unless you need to
specify its semantic value data type (@pxref{Value Type, ,Data Types of
Semantic Values}), associativity, or precedence (@pxref{Precedence,
,Operator Precedence}).

By convention, a character token type is used only to represent a
token that consists of that particular character.  Thus, the token
type @code{'+'} is used to represent the character @samp{+} as a
token.  Nothing enforces this convention, but if you depart from it,
your program will confuse other readers.

All the usual escape sequences used in character literals in C can be
used in Bison as well, but you must not use the null character as a
character literal because its numeric code, zero, signifies
end-of-input (@pxref{Calling Convention, ,Calling Convention
for @code{yylex}}).  Also, unlike standard C, trigraphs have no
special meaning in Bison character literals, nor is backslash-newline
allowed.

@item
@cindex string token
@cindex literal string token
@cindex multicharacter literal
A @dfn{literal string token} is written like a C string constant; for
example, @code{"<="} is a literal string token.  A literal string token
doesn't need to be declared unless you need to specify its semantic
value data type (@pxref{Value Type}), associativity, or precedence
(@pxref{Precedence}).

You can associate the literal string token with a symbolic name as an
alias, using the @code{%token} declaration (@pxref{Token Decl, ,Token
Declarations}).  If you don't do that, the lexical analyzer has to
retrieve the token number for the literal string token from the
@code{yytname} table (@pxref{Calling Convention}).

@strong{Warning}: literal string tokens do not work in Yacc.

By convention, a literal string token is used only to represent a token
that consists of that particular string.  Thus, you should use the token
type @code{"<="} to represent the string @samp{<=} as a token.  Bison
does not enforce this convention, but if you depart from it, people who
read your program will be confused.

All the escape sequences used in string literals in C can be used in
Bison as well, except that you must not use a null character within a
string literal.  Also, unlike Standard C, trigraphs have no special
meaning in Bison string literals, nor is backslash-newline allowed.  A
literal string token must contain two or more characters; for a token
containing just one character, use a character token (see above).
@end itemize

How you choose to write a terminal symbol has no effect on its
grammatical meaning.  That depends only on where it appears in rules and
on when the parser function returns that symbol.

The value returned by @code{yylex} is always one of the terminal
symbols, except that a zero or negative value signifies end-of-input.
Whichever way you write the token type in the grammar rules, you write
it the same way in the definition of @code{yylex}.  The numeric code
for a character token type is simply the positive numeric code of the
character, so @code{yylex} can use the identical value to generate the
requisite code, though you may need to convert it to @code{unsigned
char} to avoid sign-extension on hosts where @code{char} is signed.
Each named token type becomes a C macro in the parser implementation
file, so @code{yylex} can use the name to stand for the code.  (This
is why periods don't make sense in terminal symbols.)  @xref{Calling
Convention, ,Calling Convention for @code{yylex}}.

If @code{yylex} is defined in a separate file, you need to arrange for the
token-type macro definitions to be available there.  Use the @samp{-d}
option when you run Bison, so that it will write these macro definitions
into a separate header file @file{@var{name}.tab.h} which you can include
in the other source files that need it.  @xref{Invocation, ,Invoking Bison}.

If you want to write a grammar that is portable to any Standard C
host, you must use only nonnull character tokens taken from the basic
execution character set of Standard C@.  This set consists of the ten
digits, the 52 lower- and upper-case English letters, and the
characters in the following C-language string:

@example
"\a\b\t\n\v\f\r !\"#%&'()*+,-./:;<=>?[\\]^_@{|@}~"
@end example

The @code{yylex} function and Bison must use a consistent character set
and encoding for character tokens.  For example, if you run Bison in an
ASCII environment, but then compile and run the resulting
program in an environment that uses an incompatible character set like
EBCDIC, the resulting program may not work because the tables
generated by Bison will assume ASCII numeric values for
character tokens.  It is standard practice for software distributions to
contain C source files that were generated by Bison in an
ASCII environment, so installers on platforms that are
incompatible with ASCII must rebuild those files before
compiling them.

The symbol @code{error} is a terminal symbol reserved for error recovery
(@pxref{Error Recovery}); you shouldn't use it for any other purpose.
In particular, @code{yylex} should never return this value.  The default
value of the error token is 256, unless you explicitly assigned 256 to
one of your tokens with a @code{%token} declaration.

@node Rules
@section Syntax of Grammar Rules
@cindex rule syntax
@cindex grammar rule syntax
@cindex syntax of grammar rules

A Bison grammar rule has the following general form:

@example
@var{result}: @var{components}@dots{};
@end example

@noindent
where @var{result} is the nonterminal symbol that this rule describes,
and @var{components} are various terminal and nonterminal symbols that
are put together by this rule (@pxref{Symbols}).

For example,

@example
exp: exp '+' exp;
@end example

@noindent
says that two groupings of type @code{exp}, with a @samp{+} token in between,
can be combined into a larger grouping of type @code{exp}.

White space in rules is significant only to separate symbols.  You can add
extra white space as you wish.

Scattered among the components can be @var{actions} that determine
the semantics of the rule.  An action looks like this:

@example
@{@var{C statements}@}
@end example

@noindent
@cindex braced code
This is an example of @dfn{braced code}, that is, C code surrounded by
braces, much like a compound statement in C@.  Braced code can contain
any sequence of C tokens, so long as its braces are balanced.  Bison
does not check the braced code for correctness directly; it merely
copies the code to the parser implementation file, where the C
compiler can check it.

Within braced code, the balanced-brace count is not affected by braces
within comments, string literals, or character constants, but it is
affected by the C digraphs @samp{<%} and @samp{%>} that represent
braces.  At the top level braced code must be terminated by @samp{@}}
and not by a digraph.  Bison does not look for trigraphs, so if braced
code uses trigraphs you should ensure that they do not affect the
nesting of braces or the boundaries of comments, string literals, or
character constants.

Usually there is only one action and it follows the components.
@xref{Actions}.

@findex |
Multiple rules for the same @var{result} can be written separately or can
be joined with the vertical-bar character @samp{|} as follows:

@example
@group
@var{result}:
  @var{rule1-components}@dots{}
| @var{rule2-components}@dots{}
@dots{}
;
@end group
@end example

@noindent
They are still considered distinct rules even when joined in this way.

If @var{components} in a rule is empty, it means that @var{result} can
match the empty string.  For example, here is how to define a
comma-separated sequence of zero or more @code{exp} groupings:

@example
@group
expseq:
  /* empty */
| expseq1
;
@end group

@group
expseq1:
  exp
| expseq1 ',' exp
;
@end group
@end example

@noindent
It is customary to write a comment @samp{/* empty */} in each rule
with no components.

@node Recursion
@section Recursive Rules
@cindex recursive rule

A rule is called @dfn{recursive} when its @var{result} nonterminal
appears also on its right hand side.  Nearly all Bison grammars need to
use recursion, because that is the only way to define a sequence of any
number of a particular thing.  Consider this recursive definition of a
comma-separated sequence of one or more expressions:

@example
@group
expseq1:
  exp
| expseq1 ',' exp
;
@end group
@end example

@cindex left recursion
@cindex right recursion
@noindent
Since the recursive use of @code{expseq1} is the leftmost symbol in the
right hand side, we call this @dfn{left recursion}.  By contrast, here
the same construct is defined using @dfn{right recursion}:

@example
@group
expseq1:
  exp
| exp ',' expseq1
;
@end group
@end example

@noindent
Any kind of sequence can be defined using either left recursion or right
recursion, but you should always use left recursion, because it can
parse a sequence of any number of elements with bounded stack space.
Right recursion uses up space on the Bison stack in proportion to the
number of elements in the sequence, because all the elements must be
shifted onto the stack before the rule can be applied even once.
@xref{Algorithm, ,The Bison Parser Algorithm}, for further explanation
of this.

@cindex mutual recursion
@dfn{Indirect} or @dfn{mutual} recursion occurs when the result of the
rule does not appear directly on its right hand side, but does appear
in rules for other nonterminals which do appear on its right hand
side.

For example:

@example
@group
expr:
  primary
| primary '+' primary
;
@end group

@group
primary:
  constant
| '(' expr ')'
;
@end group
@end example

@noindent
defines two mutually-recursive nonterminals, since each refers to the
other.

@node Semantics
@section Defining Language Semantics
@cindex defining language semantics
@cindex language semantics, defining

The grammar rules for a language determine only the syntax.  The semantics
are determined by the semantic values associated with various tokens and
groupings, and by the actions taken when various groupings are recognized.

For example, the calculator calculates properly because the value
associated with each expression is the proper number; it adds properly
because the action for the grouping @w{@samp{@var{x} + @var{y}}} is to add
the numbers associated with @var{x} and @var{y}.

@menu
* Value Type::        Specifying one data type for all semantic values.
* Multiple Types::    Specifying several alternative data types.
* Actions::           An action is the semantic definition of a grammar rule.
* Action Types::      Specifying data types for actions to operate on.
* Mid-Rule Actions::  Most actions go at the end of a rule.
                      This says when, why and how to use the exceptional
                        action in the middle of a rule.
@end menu

@node Value Type
@subsection Data Types of Semantic Values
@cindex semantic value type
@cindex value type, semantic
@cindex data types of semantic values
@cindex default data type

In a simple program it may be sufficient to use the same data type for
the semantic values of all language constructs.  This was true in the
RPN and infix calculator examples (@pxref{RPN Calc, ,Reverse Polish
Notation Calculator}).

Bison normally uses the type @code{int} for semantic values if your
program uses the same data type for all language constructs.  To
specify some other type, define @code{YYSTYPE} as a macro, like this:

@example
#define YYSTYPE double
@end example

@noindent
@code{YYSTYPE}'s replacement list should be a type name
that does not contain parentheses or square brackets.
This macro definition must go in the prologue of the grammar file
(@pxref{Grammar Outline, ,Outline of a Bison Grammar}).

@node Multiple Types
@subsection More Than One Value Type

In most programs, you will need different data types for different kinds
of tokens and groupings.  For example, a numeric constant may need type
@code{int} or @code{long int}, while a string constant needs type
@code{char *}, and an identifier might need a pointer to an entry in the
symbol table.

To use more than one data type for semantic values in one parser, Bison
requires you to do two things:

@itemize @bullet
@item
Specify the entire collection of possible data types, either by using the
@code{%union} Bison declaration (@pxref{Union Decl, ,The Collection of
Value Types}), or by using a @code{typedef} or a @code{#define} to
define @code{YYSTYPE} to be a union type whose member names are
the type tags.

@item
Choose one of those types for each symbol (terminal or nonterminal) for
which semantic values are used.  This is done for tokens with the
@code{%token} Bison declaration (@pxref{Token Decl, ,Token Type Names})
and for groupings with the @code{%type} Bison declaration (@pxref{Type
Decl, ,Nonterminal Symbols}).
@end itemize

@node Actions
@subsection Actions
@cindex action
@vindex $$
@vindex $@var{n}
@vindex $@var{name}
@vindex $[@var{name}]

An action accompanies a syntactic rule and contains C code to be executed
each time an instance of that rule is recognized.  The task of most actions
is to compute a semantic value for the grouping built by the rule from the
semantic values associated with tokens or smaller groupings.

An action consists of braced code containing C statements, and can be
placed at any position in the rule;
it is executed at that position.  Most rules have just one action at the
end of the rule, following all the components.  Actions in the middle of
a rule are tricky and used only for special purposes (@pxref{Mid-Rule
Actions, ,Actions in Mid-Rule}).

The C code in an action can refer to the semantic values of the
components matched by the rule with the construct @code{$@var{n}},
which stands for the value of the @var{n}th component.  The semantic
value for the grouping being constructed is @code{$$}.  In addition,
the semantic values of symbols can be accessed with the named
references construct @code{$@var{name}} or @code{$[@var{name}]}.
Bison translates both of these constructs into expressions of the
appropriate type when it copies the actions into the parser
implementation file.  @code{$$} (or @code{$@var{name}}, when it stands
for the current grouping) is translated to a modifiable lvalue, so it
can be assigned to.

Here is a typical example:

@example
@group
exp:
@dots{}
| exp '+' exp     @{ $$ = $1 + $3; @}
@end group
@end example

Or, in terms of named references:

@example
@group
exp[result]:
@dots{}
| exp[left] '+' exp[right]  @{ $result = $left + $right; @}
@end group
@end example

@noindent
This rule constructs an @code{exp} from two smaller @code{exp} groupings
connected by a plus-sign token.  In the action, @code{$1} and @code{$3}
(@code{$left} and @code{$right})
refer to the semantic values of the two component @code{exp} groupings,
which are the first and third symbols on the right hand side of the rule.
The sum is stored into @code{$$} (@code{$result}) so that it becomes the
semantic value of
the addition-expression just recognized by the rule.  If there were a
useful semantic value associated with the @samp{+} token, it could be
referred to as @code{$2}.

@xref{Named References}, for more information about using the named
references construct.

Note that the vertical-bar character @samp{|} is really a rule
separator, and actions are attached to a single rule.  This is a
difference with tools like Flex, for which @samp{|} stands for either
``or'', or ``the same action as that of the next rule''.  In the
following example, the action is triggered only when @samp{b} is found:

@example
a-or-b: 'a'|'b'   @{ a_or_b_found = 1; @};
@end example

@cindex default action
If you don't specify an action for a rule, Bison supplies a default:
@w{@code{$$ = $1}.}  Thus, the value of the first symbol in the rule
becomes the value of the whole rule.  Of course, the default action is
valid only if the two data types match.  There is no meaningful default
action for an empty rule; every empty rule must have an explicit action
unless the rule's value does not matter.

@code{$@var{n}} with @var{n} zero or negative is allowed for reference
to tokens and groupings on the stack @emph{before} those that match the
current rule.  This is a very risky practice, and to use it reliably
you must be certain of the context in which the rule is applied.  Here
is a case in which you can use this reliably:

@example
@group
foo:
  expr bar '+' expr  @{ @dots{} @}
| expr bar '-' expr  @{ @dots{} @}
;
@end group

@group
bar:
  /* empty */    @{ previous_expr = $0; @}
;
@end group
@end example

As long as @code{bar} is used only in the fashion shown here, @code{$0}
always refers to the @code{expr} which precedes @code{bar} in the
definition of @code{foo}.

@vindex yylval
It is also possible to access the semantic value of the lookahead token, if
any, from a semantic action.
This semantic value is stored in @code{yylval}.
@xref{Action Features, ,Special Features for Use in Actions}.

@node Action Types
@subsection Data Types of Values in Actions
@cindex action data types
@cindex data types in actions

If you have chosen a single data type for semantic values, the @code{$$}
and @code{$@var{n}} constructs always have that data type.

If you have used @code{%union} to specify a variety of data types, then you
must declare a choice among these types for each terminal or nonterminal
symbol that can have a semantic value.  Then each time you use @code{$$} or
@code{$@var{n}}, its data type is determined by which symbol it refers to
in the rule.  In this example,

@example
@group
exp:
  @dots{}
| exp '+' exp    @{ $$ = $1 + $3; @}
@end group
@end example

@noindent
@code{$1} and @code{$3} refer to instances of @code{exp}, so they all
have the data type declared for the nonterminal symbol @code{exp}.  If
@code{$2} were used, it would have the data type declared for the
terminal symbol @code{'+'}, whatever that might be.

Alternatively, you can specify the data type when you refer to the value,
by inserting @samp{<@var{type}>} after the @samp{$} at the beginning of the
reference.  For example, if you have defined types as shown here:

@example
@group
%union @{
  int itype;
  double dtype;
@}
@end group
@end example

@noindent
then you can write @code{$<itype>1} to refer to the first subunit of the
rule as an integer, or @code{$<dtype>1} to refer to it as a double.

@node Mid-Rule Actions
@subsection Actions in Mid-Rule
@cindex actions in mid-rule
@cindex mid-rule actions

Occasionally it is useful to put an action in the middle of a rule.
These actions are written just like usual end-of-rule actions, but they
are executed before the parser even recognizes the following components.

A mid-rule action may refer to the components preceding it using
@code{$@var{n}}, but it may not refer to subsequent components because
it is run before they are parsed.

The mid-rule action itself counts as one of the components of the rule.
This makes a difference when there is another action later in the same rule
(and usually there is another at the end): you have to count the actions
along with the symbols when working out which number @var{n} to use in
@code{$@var{n}}.

The mid-rule action can also have a semantic value.  The action can set
its value with an assignment to @code{$$}, and actions later in the rule
can refer to the value using @code{$@var{n}}.  Since there is no symbol
to name the action, there is no way to declare a data type for the value
in advance, so you must use the @samp{$<@dots{}>@var{n}} construct to
specify a data type each time you refer to this value.

There is no way to set the value of the entire rule with a mid-rule
action, because assignments to @code{$$} do not have that effect.  The
only way to set the value for the entire rule is with an ordinary action
at the end of the rule.

Here is an example from a hypothetical compiler, handling a @code{let}
statement that looks like @samp{let (@var{variable}) @var{statement}} and
serves to create a variable named @var{variable} temporarily for the
duration of @var{statement}.  To parse this construct, we must put
@var{variable} into the symbol table while @var{statement} is parsed, then
remove it afterward.  Here is how it is done:

@example
@group
stmt:
  LET '(' var ')'
    @{ $<context>$ = push_context (); declare_variable ($3); @}
  stmt
    @{ $$ = $6; pop_context ($<context>5); @}
@end group
@end example

@noindent
As soon as @samp{let (@var{variable})} has been recognized, the first
action is run.  It saves a copy of the current semantic context (the
list of accessible variables) as its semantic value, using alternative
@code{context} in the data-type union.  Then it calls
@code{declare_variable} to add the new variable to that list.  Once the
first action is finished, the embedded statement @code{stmt} can be
parsed.  Note that the mid-rule action is component number 5, so the
@samp{stmt} is component number 6.

After the embedded statement is parsed, its semantic value becomes the
value of the entire @code{let}-statement.  Then the semantic value from the
earlier action is used to restore the prior list of variables.  This
removes the temporary @code{let}-variable from the list so that it won't
appear to exist while the rest of the program is parsed.

@findex %destructor
@cindex discarded symbols, mid-rule actions
@cindex error recovery, mid-rule actions
In the above example, if the parser initiates error recovery (@pxref{Error
Recovery}) while parsing the tokens in the embedded statement @code{stmt},
it might discard the previous semantic context @code{$<context>5} without
restoring it.
Thus, @code{$<context>5} needs a destructor (@pxref{Destructor Decl, , Freeing
Discarded Symbols}).
However, Bison currently provides no means to declare a destructor specific to
a particular mid-rule action's semantic value.

One solution is to bury the mid-rule action inside a nonterminal symbol and to
declare a destructor for that symbol:

@example
@group
%type <context> let
%destructor @{ pop_context ($$); @} let

%%

stmt:
  let stmt
    @{
      $$ = $2;
      pop_context ($1);
    @};

let:
  LET '(' var ')'
    @{
      $$ = push_context ();
      declare_variable ($3);
    @};

@end group
@end example

@noindent
Note that the action is now at the end of its rule.
Any mid-rule action can be converted to an end-of-rule action in this way, and
this is what Bison actually does to implement mid-rule actions.

Taking action before a rule is completely recognized often leads to
conflicts since the parser must commit to a parse in order to execute the
action.  For example, the following two rules, without mid-rule actions,
can coexist in a working parser because the parser can shift the open-brace
token and look at what follows before deciding whether there is a
declaration or not:

@example
@group
compound:
  '@{' declarations statements '@}'
| '@{' statements '@}'
;
@end group
@end example

@noindent
But when we add a mid-rule action as follows, the rules become nonfunctional:

@example
@group
compound:
  @{ prepare_for_local_variables (); @}
     '@{' declarations statements '@}'
@end group
@group
|    '@{' statements '@}'
;
@end group
@end example

@noindent
Now the parser is forced to decide whether to run the mid-rule action
when it has read no farther than the open-brace.  In other words, it
must commit to using one rule or the other, without sufficient
information to do it correctly.  (The open-brace token is what is called
the @dfn{lookahead} token at this time, since the parser is still
deciding what to do about it.  @xref{Lookahead, ,Lookahead Tokens}.)

You might think that you could correct the problem by putting identical
actions into the two rules, like this:

@example
@group
compound:
  @{ prepare_for_local_variables (); @}
    '@{' declarations statements '@}'
| @{ prepare_for_local_variables (); @}
    '@{' statements '@}'
;
@end group
@end example

@noindent
But this does not help, because Bison does not realize that the two actions
are identical.  (Bison never tries to understand the C code in an action.)

If the grammar is such that a declaration can be distinguished from a
statement by the first token (which is true in C), then one solution which
does work is to put the action after the open-brace, like this:

@example
@group
compound:
  '@{' @{ prepare_for_local_variables (); @}
    declarations statements '@}'
| '@{' statements '@}'
;
@end group
@end example

@noindent
Now the first token of the following declaration or statement,
which would in any case tell Bison which rule to use, can still do so.

Another solution is to bury the action inside a nonterminal symbol which
serves as a subroutine:

@example
@group
subroutine:
  /* empty */  @{ prepare_for_local_variables (); @}
;
@end group

@group
compound:
  subroutine '@{' declarations statements '@}'
| subroutine '@{' statements '@}'
;
@end group
@end example

@noindent
Now Bison can execute the action in the rule for @code{subroutine} without
deciding which rule for @code{compound} it will eventually use.

@node Tracking Locations
@section Tracking Locations
@cindex location
@cindex textual location
@cindex location, textual

Though grammar rules and semantic actions are enough to write a fully
functional parser, it can be useful to process some additional information,
especially symbol locations.

The way locations are handled is defined by providing a data type, and
actions to take when rules are matched.

@menu
* Location Type::               Specifying a data type for locations.
* Actions and Locations::       Using locations in actions.
* Location Default Action::     Defining a general way to compute locations.
@end menu

@node Location Type
@subsection Data Type of Locations
@cindex data type of locations
@cindex default location type

Defining a data type for locations is much simpler than for semantic values,
since all tokens and groupings always use the same type.

You can specify the type of locations by defining a macro called
@code{YYLTYPE}, just as you can specify the semantic value type by
defining a @code{YYSTYPE} macro (@pxref{Value Type}).
When @code{YYLTYPE} is not defined, Bison uses a default structure type with
four members:

@example
typedef struct YYLTYPE
@{
  int first_line;
  int first_column;
  int last_line;
  int last_column;
@} YYLTYPE;
@end example

When @code{YYLTYPE} is not defined, at the beginning of the parsing, Bison
initializes all these fields to 1 for @code{yylloc}.  To initialize
@code{yylloc} with a custom location type (or to chose a different
initialization), use the @code{%initial-action} directive.  @xref{Initial
Action Decl, , Performing Actions before Parsing}.

@node Actions and Locations
@subsection Actions and Locations
@cindex location actions
@cindex actions, location
@vindex @@$
@vindex @@@var{n}
@vindex @@@var{name}
@vindex @@[@var{name}]

Actions are not only useful for defining language semantics, but also for
describing the behavior of the output parser with locations.

The most obvious way for building locations of syntactic groupings is very
similar to the way semantic values are computed.  In a given rule, several
constructs can be used to access the locations of the elements being matched.
The location of the @var{n}th component of the right hand side is
@code{@@@var{n}}, while the location of the left hand side grouping is
@code{@@$}.

In addition, the named references construct @code{@@@var{name}} and
@code{@@[@var{name}]} may also be used to address the symbol locations.
@xref{Named References}, for more information about using the named
references construct.

Here is a basic example using the default data type for locations:

@example
@group
exp:
  @dots{}
| exp '/' exp
    @{
      @@$.first_column = @@1.first_column;
      @@$.first_line = @@1.first_line;
      @@$.last_column = @@3.last_column;
      @@$.last_line = @@3.last_line;
      if ($3)
        $$ = $1 / $3;
      else
        @{
          $$ = 1;
          fprintf (stderr,
                   "Division by zero, l%d,c%d-l%d,c%d",
                   @@3.first_line, @@3.first_column,
                   @@3.last_line, @@3.last_column);
        @}
    @}
@end group
@end example

As for semantic values, there is a default action for locations that is
run each time a rule is matched.  It sets the beginning of @code{@@$} to the
beginning of the first symbol, and the end of @code{@@$} to the end of the
last symbol.

With this default action, the location tracking can be fully automatic.  The
example above simply rewrites this way:

@example
@group
exp:
  @dots{}
| exp '/' exp
    @{
      if ($3)
        $$ = $1 / $3;
      else
        @{
          $$ = 1;
          fprintf (stderr,
                   "Division by zero, l%d,c%d-l%d,c%d",
                   @@3.first_line, @@3.first_column,
                   @@3.last_line, @@3.last_column);
        @}
    @}
@end group
@end example

@vindex yylloc
It is also possible to access the location of the lookahead token, if any,
from a semantic action.
This location is stored in @code{yylloc}.
@xref{Action Features, ,Special Features for Use in Actions}.

@node Location Default Action
@subsection Default Action for Locations
@vindex YYLLOC_DEFAULT
@cindex GLR parsers and @code{YYLLOC_DEFAULT}

Actually, actions are not the best place to compute locations.  Since
locations are much more general than semantic values, there is room in
the output parser to redefine the default action to take for each
rule.  The @code{YYLLOC_DEFAULT} macro is invoked each time a rule is
matched, before the associated action is run.  It is also invoked
while processing a syntax error, to compute the error's location.
Before reporting an unresolvable syntactic ambiguity, a GLR
parser invokes @code{YYLLOC_DEFAULT} recursively to compute the location
of that ambiguity.

Most of the time, this macro is general enough to suppress location
dedicated code from semantic actions.

The @code{YYLLOC_DEFAULT} macro takes three parameters.  The first one is
the location of the grouping (the result of the computation).  When a
rule is matched, the second parameter identifies locations of
all right hand side elements of the rule being matched, and the third
parameter is the size of the rule's right hand side.
When a GLR parser reports an ambiguity, which of multiple candidate
right hand sides it passes to @code{YYLLOC_DEFAULT} is undefined.
When processing a syntax error, the second parameter identifies locations
of the symbols that were discarded during error processing, and the third
parameter is the number of discarded symbols.

By default, @code{YYLLOC_DEFAULT} is defined this way:

@example
@group
# define YYLLOC_DEFAULT(Cur, Rhs, N)                      \
do                                                        \
  if (N)                                                  \
    @{                                                     \
      (Cur).first_line   = YYRHSLOC(Rhs, 1).first_line;   \
      (Cur).first_column = YYRHSLOC(Rhs, 1).first_column; \
      (Cur).last_line    = YYRHSLOC(Rhs, N).last_line;    \
      (Cur).last_column  = YYRHSLOC(Rhs, N).last_column;  \
    @}                                                     \
  else                                                    \
    @{                                                     \
      (Cur).first_line   = (Cur).last_line   =            \
        YYRHSLOC(Rhs, 0).last_line;                       \
      (Cur).first_column = (Cur).last_column =            \
        YYRHSLOC(Rhs, 0).last_column;                     \
    @}                                                     \
while (0)
@end group
@end example

@noindent
where @code{YYRHSLOC (rhs, k)} is the location of the @var{k}th symbol
in @var{rhs} when @var{k} is positive, and the location of the symbol
just before the reduction when @var{k} and @var{n} are both zero.

When defining @code{YYLLOC_DEFAULT}, you should consider that:

@itemize @bullet
@item
All arguments are free of side-effects.  However, only the first one (the
result) should be modified by @code{YYLLOC_DEFAULT}.

@item
For consistency with semantic actions, valid indexes within the
right hand side range from 1 to @var{n}.  When @var{n} is zero, only 0 is a
valid index, and it refers to the symbol just before the reduction.
During error processing @var{n} is always positive.

@item
Your macro should parenthesize its arguments, if need be, since the
actual arguments may not be surrounded by parentheses.  Also, your
macro should expand to something that can be used as a single
statement when it is followed by a semicolon.
@end itemize

@node Named References
@section Named References
@cindex named references

As described in the preceding sections, the traditional way to refer to any
semantic value or location is a @dfn{positional reference}, which takes the
form @code{$@var{n}}, @code{$$}, @code{@@@var{n}}, and @code{@@$}.  However,
such a reference is not very descriptive.  Moreover, if you later decide to
insert or remove symbols in the right-hand side of a grammar rule, the need
to renumber such references can be tedious and error-prone.

To avoid these issues, you can also refer to a semantic value or location
using a @dfn{named reference}.  First of all, original symbol names may be
used as named references.  For example:

@example
@group
invocation: op '(' args ')'
  @{ $invocation = new_invocation ($op, $args, @@invocation); @}
@end group
@end example

@noindent
Positional and named references can be mixed arbitrarily.  For example:

@example
@group
invocation: op '(' args ')'
  @{ $$ = new_invocation ($op, $args, @@$); @}
@end group
@end example

@noindent
However, sometimes regular symbol names are not sufficient due to
ambiguities:

@example
@group
exp: exp '/' exp
  @{ $exp = $exp / $exp; @} // $exp is ambiguous.

exp: exp '/' exp
  @{ $$ = $1 / $exp; @} // One usage is ambiguous.

exp: exp '/' exp
  @{ $$ = $1 / $3; @} // No error.
@end group
@end example

@noindent
When ambiguity occurs, explicitly declared names may be used for values and
locations.  Explicit names are declared as a bracketed name after a symbol
appearance in rule definitions.  For example:
@example
@group
exp[result]: exp[left] '/' exp[right]
  @{ $result = $left / $right; @}
@end group
@end example

@noindent
In order to access a semantic value generated by a mid-rule action, an
explicit name may also be declared by putting a bracketed name after the
closing brace of the mid-rule action code:
@example
@group
exp[res]: exp[x] '+' @{$left = $x;@}[left] exp[right]
  @{ $res = $left + $right; @}
@end group
@end example

@noindent

In references, in order to specify names containing dots and dashes, an explicit
bracketed syntax @code{$[name]} and @code{@@[name]} must be used:
@example
@group
if-stmt: "if" '(' expr ')' "then" then.stmt ';'
  @{ $[if-stmt] = new_if_stmt ($expr, $[then.stmt]); @}
@end group
@end example

It often happens that named references are followed by a dot, dash or other
C punctuation marks and operators.  By default, Bison will read
@samp{$name.suffix} as a reference to symbol value @code{$name} followed by
@samp{.suffix}, i.e., an access to the @code{suffix} field of the semantic
value.  In order to force Bison to recognize @samp{name.suffix} in its
entirety as the name of a semantic value, the bracketed syntax
@samp{$[name.suffix]} must be used.

The named references feature is experimental.  More user feedback will help
to stabilize it.

@node Declarations
@section Bison Declarations
@cindex declarations, Bison
@cindex Bison declarations

The @dfn{Bison declarations} section of a Bison grammar defines the symbols
used in formulating the grammar and the data types of semantic values.
@xref{Symbols}.

All token type names (but not single-character literal tokens such as
@code{'+'} and @code{'*'}) must be declared.  Nonterminal symbols must be
declared if you need to specify which data type to use for the semantic
value (@pxref{Multiple Types, ,More Than One Value Type}).

The first rule in the grammar file also specifies the start symbol, by
default.  If you want some other symbol to be the start symbol, you
must declare it explicitly (@pxref{Language and Grammar, ,Languages
and Context-Free Grammars}).

@menu
* Require Decl::      Requiring a Bison version.
* Token Decl::        Declaring terminal symbols.
* Precedence Decl::   Declaring terminals with precedence and associativity.
* Union Decl::        Declaring the set of all semantic value types.
* Type Decl::         Declaring the choice of type for a nonterminal symbol.
* Initial Action Decl::  Code run before parsing starts.
* Destructor Decl::   Declaring how symbols are freed.
* Printer Decl::      Declaring how symbol values are displayed.
* Expect Decl::       Suppressing warnings about parsing conflicts.
* Start Decl::        Specifying the start symbol.
* Pure Decl::         Requesting a reentrant parser.
* Push Decl::         Requesting a push parser.
* Decl Summary::      Table of all Bison declarations.
* %define Summary::   Defining variables to adjust Bison's behavior.
* %code Summary::     Inserting code into the parser source.
@end menu

@node Require Decl
@subsection Require a Version of Bison
@cindex version requirement
@cindex requiring a version of Bison
@findex %require

You may require the minimum version of Bison to process the grammar.  If
the requirement is not met, @command{bison} exits with an error (exit
status 63).

@example
%require "@var{version}"
@end example

@node Token Decl
@subsection Token Type Names
@cindex declaring token type names
@cindex token type names, declaring
@cindex declaring literal string tokens
@findex %token

The basic way to declare a token type name (terminal symbol) is as follows:

@example
%token @var{name}
@end example

Bison will convert this into a @code{#define} directive in
the parser, so that the function @code{yylex} (if it is in this file)
can use the name @var{name} to stand for this token type's code.

Alternatively, you can use @code{%left}, @code{%right},
@code{%precedence}, or
@code{%nonassoc} instead of @code{%token}, if you wish to specify
associativity and precedence.  @xref{Precedence Decl, ,Operator
Precedence}.

You can explicitly specify the numeric code for a token type by appending
a nonnegative decimal or hexadecimal integer value in the field immediately
following the token name:

@example
%token NUM 300
%token XNUM 0x12d // a GNU extension
@end example

@noindent
It is generally best, however, to let Bison choose the numeric codes for
all token types.  Bison will automatically select codes that don't conflict
with each other or with normal characters.

In the event that the stack type is a union, you must augment the
@code{%token} or other token declaration to include the data type
alternative delimited by angle-brackets (@pxref{Multiple Types, ,More
Than One Value Type}).

For example:

@example
@group
%union @{              /* define stack type */
  double val;
  symrec *tptr;
@}
%token <val> NUM      /* define token NUM and its type */
@end group
@end example

You can associate a literal string token with a token type name by
writing the literal string at the end of a @code{%token}
declaration which declares the name.  For example:

@example
%token arrow "=>"
@end example

@noindent
For example, a grammar for the C language might specify these names with
equivalent literal string tokens:

@example
%token  <operator>  OR      "||"
%token  <operator>  LE 134  "<="
%left  OR  "<="
@end example

@noindent
Once you equate the literal string and the token name, you can use them
interchangeably in further declarations or the grammar rules.  The
@code{yylex} function can use the token name or the literal string to
obtain the token type code number (@pxref{Calling Convention}).
Syntax error messages passed to @code{yyerror} from the parser will reference
the literal string instead of the token name.

The token numbered as 0 corresponds to end of file; the following line
allows for nicer error messages referring to ``end of file'' instead
of ``$end'':

@example
%token END 0 "end of file"
@end example

@node Precedence Decl
@subsection Operator Precedence
@cindex precedence declarations
@cindex declaring operator precedence
@cindex operator precedence, declaring

Use the @code{%left}, @code{%right}, @code{%nonassoc}, or
@code{%precedence} declaration to
declare a token and specify its precedence and associativity, all at
once.  These are called @dfn{precedence declarations}.
@xref{Precedence, ,Operator Precedence}, for general information on
operator precedence.

The syntax of a precedence declaration is nearly the same as that of
@code{%token}: either

@example
%left @var{symbols}@dots{}
@end example

@noindent
or

@example
%left <@var{type}> @var{symbols}@dots{}
@end example

And indeed any of these declarations serves the purposes of @code{%token}.
But in addition, they specify the associativity and relative precedence for
all the @var{symbols}:

@itemize @bullet
@item
The associativity of an operator @var{op} determines how repeated uses
of the operator nest: whether @samp{@var{x} @var{op} @var{y} @var{op}
@var{z}} is parsed by grouping @var{x} with @var{y} first or by
grouping @var{y} with @var{z} first.  @code{%left} specifies
left-associativity (grouping @var{x} with @var{y} first) and
@code{%right} specifies right-associativity (grouping @var{y} with
@var{z} first).  @code{%nonassoc} specifies no associativity, which
means that @samp{@var{x} @var{op} @var{y} @var{op} @var{z}} is
considered a syntax error.

@code{%precedence} gives only precedence to the @var{symbols}, and
defines no associativity at all.  Use this to define precedence only,
and leave any potential conflict due to associativity enabled.

@item
The precedence of an operator determines how it nests with other operators.
All the tokens declared in a single precedence declaration have equal
precedence and nest together according to their associativity.
When two tokens declared in different precedence declarations associate,
the one declared later has the higher precedence and is grouped first.
@end itemize

For backward compatibility, there is a confusing difference between the
argument lists of @code{%token} and precedence declarations.
Only a @code{%token} can associate a literal string with a token type name.
A precedence declaration always interprets a literal string as a reference to a
separate token.
For example:

@example
%left  OR "<="         // Does not declare an alias.
%left  OR 134 "<=" 135 // Declares 134 for OR and 135 for "<=".
@end example

@node Union Decl
@subsection The Collection of Value Types
@cindex declaring value types
@cindex value types, declaring
@findex %union

The @code{%union} declaration specifies the entire collection of
possible data types for semantic values.  The keyword @code{%union} is
followed by braced code containing the same thing that goes inside a
@code{union} in C@.

For example:

@example
@group
%union @{
  double val;
  symrec *tptr;
@}
@end group
@end example

@noindent
This says that the two alternative types are @code{double} and @code{symrec
*}.  They are given names @code{val} and @code{tptr}; these names are used
in the @code{%token} and @code{%type} declarations to pick one of the types
for a terminal or nonterminal symbol (@pxref{Type Decl, ,Nonterminal Symbols}).

As an extension to POSIX, a tag is allowed after the
@code{union}.  For example:

@example
@group
%union value @{
  double val;
  symrec *tptr;
@}
@end group
@end example

@noindent
specifies the union tag @code{value}, so the corresponding C type is
@code{union value}.  If you do not specify a tag, it defaults to
@code{YYSTYPE}.

As another extension to POSIX, you may specify multiple
@code{%union} declarations; their contents are concatenated.  However,
only the first @code{%union} declaration can specify a tag.

Note that, unlike making a @code{union} declaration in C, you need not write
a semicolon after the closing brace.

Instead of @code{%union}, you can define and use your own union type
@code{YYSTYPE} if your grammar contains at least one
@samp{<@var{type}>} tag.  For example, you can put the following into
a header file @file{parser.h}:

@example
@group
union YYSTYPE @{
  double val;
  symrec *tptr;
@};
typedef union YYSTYPE YYSTYPE;
@end group
@end example

@noindent
and then your grammar can use the following
instead of @code{%union}:

@example
@group
%@{
#include "parser.h"
%@}
%type <val> expr
%token <tptr> ID
@end group
@end example

@node Type Decl
@subsection Nonterminal Symbols
@cindex declaring value types, nonterminals
@cindex value types, nonterminals, declaring
@findex %type

@noindent
When you use @code{%union} to specify multiple value types, you must
declare the value type of each nonterminal symbol for which values are
used.  This is done with a @code{%type} declaration, like this:

@example
%type <@var{type}> @var{nonterminal}@dots{}
@end example

@noindent
Here @var{nonterminal} is the name of a nonterminal symbol, and
@var{type} is the name given in the @code{%union} to the alternative
that you want (@pxref{Union Decl, ,The Collection of Value Types}).  You
can give any number of nonterminal symbols in the same @code{%type}
declaration, if they have the same value type.  Use spaces to separate
the symbol names.

You can also declare the value type of a terminal symbol.  To do this,
use the same @code{<@var{type}>} construction in a declaration for the
terminal symbol.  All kinds of token declarations allow
@code{<@var{type}>}.

@node Initial Action Decl
@subsection Performing Actions before Parsing
@findex %initial-action

Sometimes your parser needs to perform some initializations before
parsing.  The @code{%initial-action} directive allows for such arbitrary
code.

@deffn {Directive} %initial-action @{ @var{code} @}
@findex %initial-action
Declare that the braced @var{code} must be invoked before parsing each time
@code{yyparse} is called.  The @var{code} may use @code{$$} (or
@code{$<@var{tag}>$}) and @code{@@$} --- initial value and location of the
lookahead --- and the @code{%parse-param}.
@end deffn

For instance, if your locations use a file name, you may use

@example
%parse-param @{ char const *file_name @};
%initial-action
@{
  @@$.initialize (file_name);
@};
@end example


@node Destructor Decl
@subsection Freeing Discarded Symbols
@cindex freeing discarded symbols
@findex %destructor
@findex <*>
@findex <>
During error recovery (@pxref{Error Recovery}), symbols already pushed
on the stack and tokens coming from the rest of the file are discarded
until the parser falls on its feet.  If the parser runs out of memory,
or if it returns via @code{YYABORT} or @code{YYACCEPT}, all the
symbols on the stack must be discarded.  Even if the parser succeeds, it
must discard the start symbol.

When discarded symbols convey heap based information, this memory is
lost.  While this behavior can be tolerable for batch parsers, such as
in traditional compilers, it is unacceptable for programs like shells or
protocol implementations that may parse and execute indefinitely.

The @code{%destructor} directive defines code that is called when a
symbol is automatically discarded.

@deffn {Directive} %destructor @{ @var{code} @} @var{symbols}
@findex %destructor
Invoke the braced @var{code} whenever the parser discards one of the
@var{symbols}.  Within @var{code}, @code{$$} (or @code{$<@var{tag}>$})
designates the semantic value associated with the discarded symbol, and
@code{@@$} designates its location.  The additional parser parameters are
also available (@pxref{Parser Function, , The Parser Function
@code{yyparse}}).

When a symbol is listed among @var{symbols}, its @code{%destructor} is called a
per-symbol @code{%destructor}.
You may also define a per-type @code{%destructor} by listing a semantic type
tag among @var{symbols}.
In that case, the parser will invoke this @var{code} whenever it discards any
grammar symbol that has that semantic type tag unless that symbol has its own
per-symbol @code{%destructor}.

Finally, you can define two different kinds of default @code{%destructor}s.
(These default forms are experimental.
More user feedback will help to determine whether they should become permanent
features.)
You can place each of @code{<*>} and @code{<>} in the @var{symbols} list of
exactly one @code{%destructor} declaration in your grammar file.
The parser will invoke the @var{code} associated with one of these whenever it
discards any user-defined grammar symbol that has no per-symbol and no per-type
@code{%destructor}.
The parser uses the @var{code} for @code{<*>} in the case of such a grammar
symbol for which you have formally declared a semantic type tag (@code{%type}
counts as such a declaration, but @code{$<tag>$} does not).
The parser uses the @var{code} for @code{<>} in the case of such a grammar
symbol that has no declared semantic type tag.
@end deffn

@noindent
For example:

@example
%union @{ char *string; @}
%token <string> STRING1
%token <string> STRING2
%type  <string> string1
%type  <string> string2
%union @{ char character; @}
%token <character> CHR
%type  <character> chr
%token TAGLESS

%destructor @{ @} <character>
%destructor @{ free ($$); @} <*>
%destructor @{ free ($$); printf ("%d", @@$.first_line); @} STRING1 string1
%destructor @{ printf ("Discarding tagless symbol.\n"); @} <>
@end example

@noindent
guarantees that, when the parser discards any user-defined symbol that has a
semantic type tag other than @code{<character>}, it passes its semantic value
to @code{free} by default.
However, when the parser discards a @code{STRING1} or a @code{string1}, it also
prints its line number to @code{stdout}.
It performs only the second @code{%destructor} in this case, so it invokes
@code{free} only once.
Finally, the parser merely prints a message whenever it discards any symbol,
such as @code{TAGLESS}, that has no semantic type tag.

A Bison-generated parser invokes the default @code{%destructor}s only for
user-defined as opposed to Bison-defined symbols.
For example, the parser will not invoke either kind of default
@code{%destructor} for the special Bison-defined symbols @code{$accept},
@code{$undefined}, or @code{$end} (@pxref{Table of Symbols, ,Bison Symbols}),
none of which you can reference in your grammar.
It also will not invoke either for the @code{error} token (@pxref{Table of
Symbols, ,error}), which is always defined by Bison regardless of whether you
reference it in your grammar.
However, it may invoke one of them for the end token (token 0) if you
redefine it from @code{$end} to, for example, @code{END}:

@example
%token END 0
@end example

@cindex actions in mid-rule
@cindex mid-rule actions
Finally, Bison will never invoke a @code{%destructor} for an unreferenced
mid-rule semantic value (@pxref{Mid-Rule Actions,,Actions in Mid-Rule}).
That is, Bison does not consider a mid-rule to have a semantic value if you
do not reference @code{$$} in the mid-rule's action or @code{$@var{n}}
(where @var{n} is the right-hand side symbol position of the mid-rule) in
any later action in that rule.  However, if you do reference either, the
Bison-generated parser will invoke the @code{<>} @code{%destructor} whenever
it discards the mid-rule symbol.

@ignore
@noindent
In the future, it may be possible to redefine the @code{error} token as a
nonterminal that captures the discarded symbols.
In that case, the parser will invoke the default destructor for it as well.
@end ignore

@sp 1

@cindex discarded symbols
@dfn{Discarded symbols} are the following:

@itemize
@item
stacked symbols popped during the first phase of error recovery,
@item
incoming terminals during the second phase of error recovery,
@item
the current lookahead and the entire stack (except the current
right-hand side symbols) when the parser returns immediately, and
@item
the current lookahead and the entire stack (including the current right-hand
side symbols) when the C++ parser (@file{lalr1.cc}) catches an exception in
@code{parse},
@item
the start symbol, when the parser succeeds.
@end itemize

The parser can @dfn{return immediately} because of an explicit call to
@code{YYABORT} or @code{YYACCEPT}, or failed error recovery, or memory
exhaustion.

Right-hand side symbols of a rule that explicitly triggers a syntax
error via @code{YYERROR} are not discarded automatically.  As a rule
of thumb, destructors are invoked only when user actions cannot manage
the memory.

@node Printer Decl
@subsection Printing Semantic Values
@cindex printing semantic values
@findex %printer
@findex <*>
@findex <>
When run-time traces are enabled (@pxref{Tracing, ,Tracing Your Parser}),
the parser reports its actions, such as reductions.  When a symbol involved
in an action is reported, only its kind is displayed, as the parser cannot
know how semantic values should be formatted.

The @code{%printer} directive defines code that is called when a symbol is
reported.  Its syntax is the same as @code{%destructor} (@pxref{Destructor
Decl, , Freeing Discarded Symbols}).

@deffn {Directive} %printer @{ @var{code} @} @var{symbols}
@findex %printer
@vindex yyoutput
@c This is the same text as for %destructor.
Invoke the braced @var{code} whenever the parser displays one of the
@var{symbols}.  Within @var{code}, @code{yyoutput} denotes the output stream
(a @code{FILE*} in C, and an @code{std::ostream&} in C++), @code{$$} (or
@code{$<@var{tag}>$}) designates the semantic value associated with the
symbol, and @code{@@$} its location.  The additional parser parameters are
also available (@pxref{Parser Function, , The Parser Function
@code{yyparse}}).

The @var{symbols} are defined as for @code{%destructor} (@pxref{Destructor
Decl, , Freeing Discarded Symbols}.): they can be per-type (e.g.,
@samp{<ival>}), per-symbol (e.g., @samp{exp}, @samp{NUM}, @samp{"float"}),
typed per-default (i.e., @samp{<*>}, or untyped per-default (i.e.,
@samp{<>}).
@end deffn

@noindent
For example:

@example
%union @{ char *string; @}
%token <string> STRING1
%token <string> STRING2
%type  <string> string1
%type  <string> string2
%union @{ char character; @}
%token <character> CHR
%type  <character> chr
%token TAGLESS

%printer @{ fprintf (yyoutput, "'%c'", $$); @} <character>
%printer @{ fprintf (yyoutput, "&%p", $$); @} <*>
%printer @{ fprintf (yyoutput, "\"%s\"", $$); @} STRING1 string1
%printer @{ fprintf (yyoutput, "<>"); @} <>
@end example

@noindent
guarantees that, when the parser print any symbol that has a semantic type
tag other than @code{<character>}, it display the address of the semantic
value by default.  However, when the parser displays a @code{STRING1} or a
@code{string1}, it formats it as a string in double quotes.  It performs
only the second @code{%printer} in this case, so it prints only once.
Finally, the parser print @samp{<>} for any symbol, such as @code{TAGLESS},
that has no semantic type tag.  See also


@node Expect Decl
@subsection Suppressing Conflict Warnings
@cindex suppressing conflict warnings
@cindex preventing warnings about conflicts
@cindex warnings, preventing
@cindex conflicts, suppressing warnings of
@findex %expect
@findex %expect-rr

Bison normally warns if there are any conflicts in the grammar
(@pxref{Shift/Reduce, ,Shift/Reduce Conflicts}), but most real grammars
have harmless shift/reduce conflicts which are resolved in a predictable
way and would be difficult to eliminate.  It is desirable to suppress
the warning about these conflicts unless the number of conflicts
changes.  You can do this with the @code{%expect} declaration.

The declaration looks like this:

@example
%expect @var{n}
@end example

Here @var{n} is a decimal integer.  The declaration says there should
be @var{n} shift/reduce conflicts and no reduce/reduce conflicts.
Bison reports an error if the number of shift/reduce conflicts differs
from @var{n}, or if there are any reduce/reduce conflicts.

For deterministic parsers, reduce/reduce conflicts are more
serious, and should be eliminated entirely.  Bison will always report
reduce/reduce conflicts for these parsers.  With GLR
parsers, however, both kinds of conflicts are routine; otherwise,
there would be no need to use GLR parsing.  Therefore, it is
also possible to specify an expected number of reduce/reduce conflicts
in GLR parsers, using the declaration:

@example
%expect-rr @var{n}
@end example

In general, using @code{%expect} involves these steps:

@itemize @bullet
@item
Compile your grammar without @code{%expect}.  Use the @samp{-v} option
to get a verbose list of where the conflicts occur.  Bison will also
print the number of conflicts.

@item
Check each of the conflicts to make sure that Bison's default
resolution is what you really want.  If not, rewrite the grammar and
go back to the beginning.

@item
Add an @code{%expect} declaration, copying the number @var{n} from the
number which Bison printed.  With GLR parsers, add an
@code{%expect-rr} declaration as well.
@end itemize

Now Bison will report an error if you introduce an unexpected conflict,
but will keep silent otherwise.

@node Start Decl
@subsection The Start-Symbol
@cindex declaring the start symbol
@cindex start symbol, declaring
@cindex default start symbol
@findex %start

Bison assumes by default that the start symbol for the grammar is the first
nonterminal specified in the grammar specification section.  The programmer
may override this restriction with the @code{%start} declaration as follows:

@example
%start @var{symbol}
@end example

@node Pure Decl
@subsection A Pure (Reentrant) Parser
@cindex reentrant parser
@cindex pure parser
@findex %define api.pure

A @dfn{reentrant} program is one which does not alter in the course of
execution; in other words, it consists entirely of @dfn{pure} (read-only)
code.  Reentrancy is important whenever asynchronous execution is possible;
for example, a nonreentrant program may not be safe to call from a signal
handler.  In systems with multiple threads of control, a nonreentrant
program must be called only within interlocks.

Normally, Bison generates a parser which is not reentrant.  This is
suitable for most uses, and it permits compatibility with Yacc.  (The
standard Yacc interfaces are inherently nonreentrant, because they use
statically allocated variables for communication with @code{yylex},
including @code{yylval} and @code{yylloc}.)

Alternatively, you can generate a pure, reentrant parser.  The Bison
declaration @samp{%define api.pure} says that you want the parser to be
reentrant.  It looks like this:

@example
%define api.pure full
@end example

The result is that the communication variables @code{yylval} and
@code{yylloc} become local variables in @code{yyparse}, and a different
calling convention is used for the lexical analyzer function
@code{yylex}.  @xref{Pure Calling, ,Calling Conventions for Pure
Parsers}, for the details of this.  The variable @code{yynerrs}
becomes local in @code{yyparse} in pull mode but it becomes a member
of yypstate in push mode.  (@pxref{Error Reporting, ,The Error
Reporting Function @code{yyerror}}).  The convention for calling
@code{yyparse} itself is unchanged.

Whether the parser is pure has nothing to do with the grammar rules.
You can generate either a pure parser or a nonreentrant parser from any
valid grammar.

@node Push Decl
@subsection A Push Parser
@cindex push parser
@cindex push parser
@findex %define api.push-pull

(The current push parsing interface is experimental and may evolve.
More user feedback will help to stabilize it.)

A pull parser is called once and it takes control until all its input
is completely parsed.  A push parser, on the other hand, is called
each time a new token is made available.

A push parser is typically useful when the parser is part of a
main event loop in the client's application.  This is typically
a requirement of a GUI, when the main event loop needs to be triggered
within a certain time period.

Normally, Bison generates a pull parser.
The following Bison declaration says that you want the parser to be a push
parser (@pxref{%define Summary,,api.push-pull}):

@example
%define api.push-pull push
@end example

In almost all cases, you want to ensure that your push parser is also
a pure parser (@pxref{Pure Decl, ,A Pure (Reentrant) Parser}).  The only
time you should create an impure push parser is to have backwards
compatibility with the impure Yacc pull mode interface.  Unless you know
what you are doing, your declarations should look like this:

@example
%define api.pure full
%define api.push-pull push
@end example

There is a major notable functional difference between the pure push parser
and the impure push parser.  It is acceptable for a pure push parser to have
many parser instances, of the same type of parser, in memory at the same time.
An impure push parser should only use one parser at a time.

When a push parser is selected, Bison will generate some new symbols in
the generated parser.  @code{yypstate} is a structure that the generated
parser uses to store the parser's state.  @code{yypstate_new} is the
function that will create a new parser instance.  @code{yypstate_delete}
will free the resources associated with the corresponding parser instance.
Finally, @code{yypush_parse} is the function that should be called whenever a
token is available to provide the parser.  A trivial example
of using a pure push parser would look like this:

@example
int status;
yypstate *ps = yypstate_new ();
do @{
  status = yypush_parse (ps, yylex (), NULL);
@} while (status == YYPUSH_MORE);
yypstate_delete (ps);
@end example

If the user decided to use an impure push parser, a few things about
the generated parser will change.  The @code{yychar} variable becomes
a global variable instead of a variable in the @code{yypush_parse} function.
For this reason, the signature of the @code{yypush_parse} function is
changed to remove the token as a parameter.  A nonreentrant push parser
example would thus look like this:

@example
extern int yychar;
int status;
yypstate *ps = yypstate_new ();
do @{
  yychar = yylex ();
  status = yypush_parse (ps);
@} while (status == YYPUSH_MORE);
yypstate_delete (ps);
@end example

That's it. Notice the next token is put into the global variable @code{yychar}
for use by the next invocation of the @code{yypush_parse} function.

Bison also supports both the push parser interface along with the pull parser
interface in the same generated parser.  In order to get this functionality,
you should replace the @samp{%define api.push-pull push} declaration with the
@samp{%define api.push-pull both} declaration.  Doing this will create all of
the symbols mentioned earlier along with the two extra symbols, @code{yyparse}
and @code{yypull_parse}.  @code{yyparse} can be used exactly as it normally
would be used.  However, the user should note that it is implemented in the
generated parser by calling @code{yypull_parse}.
This makes the @code{yyparse} function that is generated with the
@samp{%define api.push-pull both} declaration slower than the normal
@code{yyparse} function.  If the user
calls the @code{yypull_parse} function it will parse the rest of the input
stream.  It is possible to @code{yypush_parse} tokens to select a subgrammar
and then @code{yypull_parse} the rest of the input stream.  If you would like
to switch back and forth between between parsing styles, you would have to
write your own @code{yypull_parse} function that knows when to quit looking
for input.  An example of using the @code{yypull_parse} function would look
like this:

@example
yypstate *ps = yypstate_new ();
yypull_parse (ps); /* Will call the lexer */
yypstate_delete (ps);
@end example

Adding the @samp{%define api.pure} declaration does exactly the same thing to
the generated parser with @samp{%define api.push-pull both} as it did for
@samp{%define api.push-pull push}.

@node Decl Summary
@subsection Bison Declaration Summary
@cindex Bison declaration summary
@cindex declaration summary
@cindex summary, Bison declaration

Here is a summary of the declarations used to define a grammar:

@deffn {Directive} %union
Declare the collection of data types that semantic values may have
(@pxref{Union Decl, ,The Collection of Value Types}).
@end deffn

@deffn {Directive} %token
Declare a terminal symbol (token type name) with no precedence
or associativity specified (@pxref{Token Decl, ,Token Type Names}).
@end deffn

@deffn {Directive} %right
Declare a terminal symbol (token type name) that is right-associative
(@pxref{Precedence Decl, ,Operator Precedence}).
@end deffn

@deffn {Directive} %left
Declare a terminal symbol (token type name) that is left-associative
(@pxref{Precedence Decl, ,Operator Precedence}).
@end deffn

@deffn {Directive} %nonassoc
Declare a terminal symbol (token type name) that is nonassociative
(@pxref{Precedence Decl, ,Operator Precedence}).
Using it in a way that would be associative is a syntax error.
@end deffn

@ifset defaultprec
@deffn {Directive} %default-prec
Assign a precedence to rules lacking an explicit @code{%prec} modifier
(@pxref{Contextual Precedence, ,Context-Dependent Precedence}).
@end deffn
@end ifset

@deffn {Directive} %type
Declare the type of semantic values for a nonterminal symbol
(@pxref{Type Decl, ,Nonterminal Symbols}).
@end deffn

@deffn {Directive} %start
Specify the grammar's start symbol (@pxref{Start Decl, ,The
Start-Symbol}).
@end deffn

@deffn {Directive} %expect
Declare the expected number of shift-reduce conflicts
(@pxref{Expect Decl, ,Suppressing Conflict Warnings}).
@end deffn


@sp 1
@noindent
In order to change the behavior of @command{bison}, use the following
directives:

@deffn {Directive} %code @{@var{code}@}
@deffnx {Directive} %code @var{qualifier} @{@var{code}@}
@findex %code
Insert @var{code} verbatim into the output parser source at the
default location or at the location specified by @var{qualifier}.
@xref{%code Summary}.
@end deffn

@deffn {Directive} %debug
Instrument the parser for traces.  Obsoleted by @samp{%define
parse.trace}.
@xref{Tracing, ,Tracing Your Parser}.
@end deffn

@deffn {Directive} %define @var{variable}
@deffnx {Directive} %define @var{variable} @var{value}
@deffnx {Directive} %define @var{variable} "@var{value}"
Define a variable to adjust Bison's behavior.  @xref{%define Summary}.
@end deffn

@deffn {Directive} %defines
Write a parser header file containing macro definitions for the token
type names defined in the grammar as well as a few other declarations.
If the parser implementation file is named @file{@var{name}.c} then
the parser header file is named @file{@var{name}.h}.

For C parsers, the parser header file declares @code{YYSTYPE} unless
@code{YYSTYPE} is already defined as a macro or you have used a
@code{<@var{type}>} tag without using @code{%union}.  Therefore, if
you are using a @code{%union} (@pxref{Multiple Types, ,More Than One
Value Type}) with components that require other definitions, or if you
have defined a @code{YYSTYPE} macro or type definition (@pxref{Value
Type, ,Data Types of Semantic Values}), you need to arrange for these
definitions to be propagated to all modules, e.g., by putting them in
a prerequisite header that is included both by your parser and by any
other module that needs @code{YYSTYPE}.

Unless your parser is pure, the parser header file declares
@code{yylval} as an external variable.  @xref{Pure Decl, ,A Pure
(Reentrant) Parser}.

If you have also used locations, the parser header file declares
@code{YYLTYPE} and @code{yylloc} using a protocol similar to that of the
@code{YYSTYPE} macro and @code{yylval}.  @xref{Tracking Locations}.

This parser header file is normally essential if you wish to put the
definition of @code{yylex} in a separate source file, because
@code{yylex} typically needs to be able to refer to the
above-mentioned declarations and to the token type codes.  @xref{Token
Values, ,Semantic Values of Tokens}.

@findex %code requires
@findex %code provides
If you have declared @code{%code requires} or @code{%code provides}, the output
header also contains their code.
@xref{%code Summary}.

@cindex Header guard
The generated header is protected against multiple inclusions with a C
preprocessor guard: @samp{YY_@var{PREFIX}_@var{FILE}_INCLUDED}, where
@var{PREFIX} and @var{FILE} are the prefix (@pxref{Multiple Parsers,
,Multiple Parsers in the Same Program}) and generated file name turned
uppercase, with each series of non alphanumerical characters converted to a
single underscore.

For instance with @samp{%define api.prefix "calc"} and @samp{%defines
"lib/parse.h"}, the header will be guarded as follows.
@example
#ifndef YY_CALC_LIB_PARSE_H_INCLUDED
# define YY_CALC_LIB_PARSE_H_INCLUDED
...
#endif /* ! YY_CALC_LIB_PARSE_H_INCLUDED */
@end example
@end deffn

@deffn {Directive} %defines @var{defines-file}
Same as above, but save in the file @var{defines-file}.
@end deffn

@deffn {Directive} %destructor
Specify how the parser should reclaim the memory associated to
discarded symbols.  @xref{Destructor Decl, , Freeing Discarded Symbols}.
@end deffn

@deffn {Directive} %file-prefix "@var{prefix}"
Specify a prefix to use for all Bison output file names.  The names
are chosen as if the grammar file were named @file{@var{prefix}.y}.
@end deffn

@deffn {Directive} %language "@var{language}"
Specify the programming language for the generated parser.  Currently
supported languages include C, C++, and Java.
@var{language} is case-insensitive.

@end deffn

@deffn {Directive} %locations
Generate the code processing the locations (@pxref{Action Features,
,Special Features for Use in Actions}).  This mode is enabled as soon as
the grammar uses the special @samp{@@@var{n}} tokens, but if your
grammar does not use it, using @samp{%locations} allows for more
accurate syntax error messages.
@end deffn

@deffn {Directive} %name-prefix "@var{prefix}"
Rename the external symbols used in the parser so that they start with
@var{prefix} instead of @samp{yy}.  The precise list of symbols renamed
in C parsers
is @code{yyparse}, @code{yylex}, @code{yyerror}, @code{yynerrs},
@code{yylval}, @code{yychar}, @code{yydebug}, and
(if locations are used) @code{yylloc}.  If you use a push parser,
@code{yypush_parse}, @code{yypull_parse}, @code{yypstate},
@code{yypstate_new} and @code{yypstate_delete} will
also be renamed.  For example, if you use @samp{%name-prefix "c_"}, the
names become @code{c_parse}, @code{c_lex}, and so on.
For C++ parsers, see the @samp{%define api.namespace} documentation in this
section.
@xref{Multiple Parsers, ,Multiple Parsers in the Same Program}.
@end deffn

@ifset defaultprec
@deffn {Directive} %no-default-prec
Do not assign a precedence to rules lacking an explicit @code{%prec}
modifier (@pxref{Contextual Precedence, ,Context-Dependent
Precedence}).
@end deffn
@end ifset

@deffn {Directive} %no-lines
Don't generate any @code{#line} preprocessor commands in the parser
implementation file.  Ordinarily Bison writes these commands in the
parser implementation file so that the C compiler and debuggers will
associate errors and object code with your source file (the grammar
file).  This directive causes them to associate errors with the parser
implementation file, treating it as an independent source file in its
own right.
@end deffn

@deffn {Directive} %output "@var{file}"
Specify @var{file} for the parser implementation file.
@end deffn

@deffn {Directive} %pure-parser
Deprecated version of @samp{%define api.pure} (@pxref{%define
Summary,,api.pure}), for which Bison is more careful to warn about
unreasonable usage.
@end deffn

@deffn {Directive} %require "@var{version}"
Require version @var{version} or higher of Bison.  @xref{Require Decl, ,
Require a Version of Bison}.
@end deffn

@deffn {Directive} %skeleton "@var{file}"
Specify the skeleton to use.

@c You probably don't need this option unless you are developing Bison.
@c You should use @code{%language} if you want to specify the skeleton for a
@c different language, because it is clearer and because it will always choose the
@c correct skeleton for non-deterministic or push parsers.

If @var{file} does not contain a @code{/}, @var{file} is the name of a skeleton
file in the Bison installation directory.
If it does, @var{file} is an absolute file name or a file name relative to the
directory of the grammar file.
This is similar to how most shells resolve commands.
@end deffn

@deffn {Directive} %token-table
Generate an array of token names in the parser implementation file.
The name of the array is @code{yytname}; @code{yytname[@var{i}]} is
the name of the token whose internal Bison token code number is
@var{i}.  The first three elements of @code{yytname} correspond to the
predefined tokens @code{"$end"}, @code{"error"}, and
@code{"$undefined"}; after these come the symbols defined in the
grammar file.

The name in the table includes all the characters needed to represent
the token in Bison.  For single-character literals and literal
strings, this includes the surrounding quoting characters and any
escape sequences.  For example, the Bison single-character literal
@code{'+'} corresponds to a three-character name, represented in C as
@code{"'+'"}; and the Bison two-character literal string @code{"\\/"}
corresponds to a five-character name, represented in C as
@code{"\"\\\\/\""}.

When you specify @code{%token-table}, Bison also generates macro
definitions for macros @code{YYNTOKENS}, @code{YYNNTS}, and
@code{YYNRULES}, and @code{YYNSTATES}:

@table @code
@item YYNTOKENS
The highest token number, plus one.
@item YYNNTS
The number of nonterminal symbols.
@item YYNRULES
The number of grammar rules,
@item YYNSTATES
The number of parser states (@pxref{Parser States}).
@end table
@end deffn

@deffn {Directive} %verbose
Write an extra output file containing verbose descriptions of the
parser states and what is done for each type of lookahead token in
that state.  @xref{Understanding, , Understanding Your Parser}, for more
information.
@end deffn

@deffn {Directive} %yacc
Pretend the option @option{--yacc} was given, i.e., imitate Yacc,
including its naming conventions.  @xref{Bison Options}, for more.
@end deffn


@node %define Summary
@subsection %define Summary

There are many features of Bison's behavior that can be controlled by
assigning the feature a single value.  For historical reasons, some
such features are assigned values by dedicated directives, such as
@code{%start}, which assigns the start symbol.  However, newer such
features are associated with variables, which are assigned by the
@code{%define} directive:

@deffn {Directive} %define @var{variable}
@deffnx {Directive} %define @var{variable} @var{value}
@deffnx {Directive} %define @var{variable} "@var{value}"
Define @var{variable} to @var{value}.

@var{value} must be placed in quotation marks if it contains any
character other than a letter, underscore, period, or non-initial dash
or digit.  Omitting @code{"@var{value}"} entirely is always equivalent
to specifying @code{""}.

It is an error if a @var{variable} is defined by @code{%define}
multiple times, but see @ref{Bison Options,,-D
@var{name}[=@var{value}]}.
@end deffn

The rest of this section summarizes variables and values that
@code{%define} accepts.

Some @var{variable}s take Boolean values.  In this case, Bison will
complain if the variable definition does not meet one of the following
four conditions:

@enumerate
@item @code{@var{value}} is @code{true}

@item @code{@var{value}} is omitted (or @code{""} is specified).
This is equivalent to @code{true}.

@item @code{@var{value}} is @code{false}.

@item @var{variable} is never defined.
In this case, Bison selects a default value.
@end enumerate

What @var{variable}s are accepted, as well as their meanings and default
values, depend on the selected target language and/or the parser
skeleton (@pxref{Decl Summary,,%language}, @pxref{Decl
Summary,,%skeleton}).
Unaccepted @var{variable}s produce an error.
Some of the accepted @var{variable}s are:

@table @code
@c ================================================== api.namespace
@item api.namespace
@findex %define api.namespace
@itemize
@item Languages(s): C++

@item Purpose: Specify the namespace for the parser class.
For example, if you specify:

@example
%define api.namespace "foo::bar"
@end example

Bison uses @code{foo::bar} verbatim in references such as:

@example
foo::bar::parser::semantic_type
@end example

However, to open a namespace, Bison removes any leading @code{::} and then
splits on any remaining occurrences:

@example
namespace foo @{ namespace bar @{
  class position;
  class location;
@} @}
@end example

@item Accepted Values:
Any absolute or relative C++ namespace reference without a trailing
@code{"::"}.  For example, @code{"foo"} or @code{"::foo::bar"}.

@item Default Value:
The value specified by @code{%name-prefix}, which defaults to @code{yy}.
This usage of @code{%name-prefix} is for backward compatibility and can
be confusing since @code{%name-prefix} also specifies the textual prefix
for the lexical analyzer function.  Thus, if you specify
@code{%name-prefix}, it is best to also specify @samp{%define
api.namespace} so that @code{%name-prefix} @emph{only} affects the
lexical analyzer function.  For example, if you specify:

@example
%define api.namespace "foo"
%name-prefix "bar::"
@end example

The parser namespace is @code{foo} and @code{yylex} is referenced as
@code{bar::lex}.
@end itemize
@c namespace

@c ================================================== api.location.type
@item @code{api.location.type}
@findex %define api.location.type

@itemize @bullet
@item Language(s): C++, Java

@item Purpose: Define the location type.
@xref{User Defined Location Type}.

@item Accepted Values: String

@item Default Value: none

@item History: introduced in Bison 2.7
@end itemize

@c ================================================== api.prefix
@item api.prefix
@findex %define api.prefix

@itemize @bullet
@item Language(s): All

@item Purpose: Rename exported symbols.
@xref{Multiple Parsers, ,Multiple Parsers in the Same Program}.

@item Accepted Values: String

@item Default Value: @code{yy}

@item History: introduced in Bison 2.6
@end itemize

@c ================================================== api.pure
@item api.pure
@findex %define api.pure

@itemize @bullet
@item Language(s): C

@item Purpose: Request a pure (reentrant) parser program.
@xref{Pure Decl, ,A Pure (Reentrant) Parser}.

@item Accepted Values: @code{true}, @code{false}, @code{full}

The value may be omitted: this is equivalent to specifying @code{true}, as is
the case for Boolean values.

When @code{%define api.pure full} is used, the parser is made reentrant. This
changes the signature for @code{yylex} (@pxref{Pure Calling}), and also that of
@code{yyerror} when the tracking of locations has been activated, as shown
below.

The @code{true} value is very similar to the @code{full} value, the only
difference is in the signature of @code{yyerror} on Yacc parsers without
@code{%parse-param}, for historical reasons.

I.e., if @samp{%locations %define api.pure} is passed then the prototypes for
@code{yyerror} are:

@example
void yyerror (char const *msg);                 /* Yacc parsers.  */
void yyerror (YYLTYPE *locp, char const *msg);  /* GLR parsers.  */
@end example

But if @samp{%locations %define api.pure %parse-param @{int *nastiness@}} is
used, then both parsers have the same signature:

@example
void yyerror (YYLTYPE *llocp, int *nastiness, char const *msg);
@end example

(@pxref{Error Reporting, ,The Error
Reporting Function @code{yyerror}})

@item Default Value: @code{false}

@item History: the @code{full} value was introduced in Bison 2.7
@end itemize
@c api.pure



@c ================================================== api.push-pull
@item api.push-pull
@findex %define api.push-pull

@itemize @bullet
@item Language(s): C (deterministic parsers only)

@item Purpose: Request a pull parser, a push parser, or both.
@xref{Push Decl, ,A Push Parser}.
(The current push parsing interface is experimental and may evolve.
More user feedback will help to stabilize it.)

@item Accepted Values: @code{pull}, @code{push}, @code{both}

@item Default Value: @code{pull}
@end itemize
@c api.push-pull



@c ================================================== api.token.constructor
@item api.token.constructor
@findex %define api.token.constructor

@itemize @bullet
@item Language(s):
C++

@item Purpose:
When variant-based semantic values are enabled (@pxref{C++ Variants}),
request that symbols be handled as a whole (type, value, and possibly
location) in the scanner.  @xref{Complete Symbols}, for details.

@item Accepted Values:
Boolean.

@item Default Value:
@code{false}
@item History:
introduced in Bison 2.8
@end itemize
@c api.token.constructor


@c ================================================== api.token.prefix
@item api.token.prefix
@findex %define api.token.prefix

@itemize
@item Languages(s): all

@item Purpose:
Add a prefix to the token names when generating their definition in the
target language.  For instance

@example
%token FILE for ERROR
%define api.token.prefix "TOK_"
%%
start: FILE for ERROR;
@end example

@noindent
generates the definition of the symbols @code{TOK_FILE}, @code{TOK_for},
and @code{TOK_ERROR} in the generated source files.  In particular, the
scanner must use these prefixed token names, while the grammar itself
may still use the short names (as in the sample rule given above).  The
generated informational files (@file{*.output}, @file{*.xml},
@file{*.dot}) are not modified by this prefix.  See @ref{Calc++ Parser}
and @ref{Calc++ Scanner}, for a complete example.

@item Accepted Values:
Any string.  Should be a valid identifier prefix in the target language,
in other words, it should typically be an identifier itself (sequence of
letters, underscores, and ---not at the beginning--- digits).

@item Default Value:
empty
@item History:
introduced in Bison 2.8
@end itemize
@c api.token.prefix


@c ================================================== lr.default-reduction

@item lr.default-reduction
@findex %define lr.default-reduction

@itemize @bullet
@item Language(s): all

@item Purpose: Specify the kind of states that are permitted to
contain default reductions.  @xref{Default Reductions}.  (The ability to
specify where default reductions should be used is experimental.  More user
feedback will help to stabilize it.)

@item Accepted Values: @code{most}, @code{consistent}, @code{accepting}
@item Default Value:
@itemize
@item @code{accepting} if @code{lr.type} is @code{canonical-lr}.
@item @code{most} otherwise.
@end itemize
@item History:
introduced as @code{lr.default-reduction} in 2.5, renamed as
@code{lr.default-reduction} in 2.8.
@end itemize

@c ============================================ lr.keep-unreachable-state

@item lr.keep-unreachable-state
@findex %define lr.keep-unreachable-state

@itemize @bullet
@item Language(s): all
@item Purpose: Request that Bison allow unreachable parser states to
remain in the parser tables.  @xref{Unreachable States}.
@item Accepted Values: Boolean
@item Default Value: @code{false}
@end itemize
introduced as @code{lr.keep_unreachable_states} in 2.3b, renamed as
@code{lr.keep-unreachable-states} in 2.5, and as
@code{lr.keep-unreachable-state} in 2.8.
@c lr.keep-unreachable-state

@c ================================================== lr.type

@item lr.type
@findex %define lr.type

@itemize @bullet
@item Language(s): all

@item Purpose: Specify the type of parser tables within the
LR(1) family.  @xref{LR Table Construction}.  (This feature is experimental.
More user feedback will help to stabilize it.)

@item Accepted Values: @code{lalr}, @code{ielr}, @code{canonical-lr}

@item Default Value: @code{lalr}
@end itemize


@c ================================================== namespace
@item namespace
@findex %define namespace
Obsoleted by @code{api.namespace}
@c namespace


@c ================================================== parse.assert
@item parse.assert
@findex %define parse.assert

@itemize
@item Languages(s): C++

@item Purpose: Issue runtime assertions to catch invalid uses.
In C++, when variants are used (@pxref{C++ Variants}), symbols must be
constructed and
destroyed properly.  This option checks these constraints.

@item Accepted Values: Boolean

@item Default Value: @code{false}
@end itemize
@c parse.assert


@c ================================================== parse.error
@item parse.error
@findex %define parse.error
@itemize
@item Languages(s):
all
@item Purpose:
Control the kind of error messages passed to the error reporting
function.  @xref{Error Reporting, ,The Error Reporting Function
@code{yyerror}}.
@item Accepted Values:
@itemize
@item @code{simple}
Error messages passed to @code{yyerror} are simply @w{@code{"syntax
error"}}.
@item @code{verbose}
Error messages report the unexpected token, and possibly the expected ones.
However, this report can often be incorrect when LAC is not enabled
(@pxref{LAC}).
@end itemize

@item Default Value:
@code{simple}
@end itemize
@c parse.error


@c ================================================== parse.lac
@item parse.lac
@findex %define parse.lac

@itemize
@item Languages(s): C (deterministic parsers only)

@item Purpose: Enable LAC (lookahead correction) to improve
syntax error handling.  @xref{LAC}.
@item Accepted Values: @code{none}, @code{full}
@item Default Value: @code{none}
@end itemize
@c parse.lac

@c ================================================== parse.trace
@item parse.trace
@findex %define parse.trace

@itemize
@item Languages(s): C, C++, Java

@item Purpose: Require parser instrumentation for tracing.
@xref{Tracing, ,Tracing Your Parser}.

In C/C++, define the macro @code{YYDEBUG} (or @code{@var{prefix}DEBUG} with
@samp{%define api.prefix @var{prefix}}), see @ref{Multiple Parsers,
,Multiple Parsers in the Same Program}) to 1 in the parser implementation
file if it is not already defined, so that the debugging facilities are
compiled.

@item Accepted Values: Boolean

@item Default Value: @code{false}
@end itemize
@c parse.trace

@c ================================================== variant
@item variant
@findex %define variant

@itemize @bullet
@item Language(s):
C++

@item Purpose:
Request variant-based semantic values.
@xref{C++ Variants}.

@item Accepted Values:
Boolean.

@item Default Value:
@code{false}
@end itemize
@c variant
@end table


@node %code Summary
@subsection %code Summary
@findex %code
@cindex Prologue

The @code{%code} directive inserts code verbatim into the output
parser source at any of a predefined set of locations.  It thus serves
as a flexible and user-friendly alternative to the traditional Yacc
prologue, @code{%@{@var{code}%@}}.  This section summarizes the
functionality of @code{%code} for the various target languages
supported by Bison.  For a detailed discussion of how to use
@code{%code} in place of @code{%@{@var{code}%@}} for C/C++ and why it
is advantageous to do so, @pxref{Prologue Alternatives}.

@deffn {Directive} %code @{@var{code}@}
This is the unqualified form of the @code{%code} directive.  It
inserts @var{code} verbatim at a language-dependent default location
in the parser implementation.

For C/C++, the default location is the parser implementation file
after the usual contents of the parser header file.  Thus, the
unqualified form replaces @code{%@{@var{code}%@}} for most purposes.

For Java, the default location is inside the parser class.
@end deffn

@deffn {Directive} %code @var{qualifier} @{@var{code}@}
This is the qualified form of the @code{%code} directive.
@var{qualifier} identifies the purpose of @var{code} and thus the
location(s) where Bison should insert it.  That is, if you need to
specify location-sensitive @var{code} that does not belong at the
default location selected by the unqualified @code{%code} form, use
this form instead.
@end deffn

For any particular qualifier or for the unqualified form, if there are
multiple occurrences of the @code{%code} directive, Bison concatenates
the specified code in the order in which it appears in the grammar
file.

Not all qualifiers are accepted for all target languages.  Unaccepted
qualifiers produce an error.  Some of the accepted qualifiers are:

@table @code
@item requires
@findex %code requires

@itemize @bullet
@item Language(s): C, C++

@item Purpose: This is the best place to write dependency code required for
@code{YYSTYPE} and @code{YYLTYPE}.
In other words, it's the best place to define types referenced in @code{%union}
directives, and it's the best place to override Bison's default @code{YYSTYPE}
and @code{YYLTYPE} definitions.

@item Location(s): The parser header file and the parser implementation file
before the Bison-generated @code{YYSTYPE} and @code{YYLTYPE}
definitions.
@end itemize

@item provides
@findex %code provides

@itemize @bullet
@item Language(s): C, C++

@item Purpose: This is the best place to write additional definitions and
declarations that should be provided to other modules.

@item Location(s): The parser header file and the parser implementation
file after the Bison-generated @code{YYSTYPE}, @code{YYLTYPE}, and
token definitions.
@end itemize

@item top
@findex %code top

@itemize @bullet
@item Language(s): C, C++

@item Purpose: The unqualified @code{%code} or @code{%code requires}
should usually be more appropriate than @code{%code top}.  However,
occasionally it is necessary to insert code much nearer the top of the
parser implementation file.  For example:

@example
%code top @{
  #define _GNU_SOURCE
  #include <stdio.h>
@}
@end example

@item Location(s): Near the top of the parser implementation file.
@end itemize

@item imports
@findex %code imports

@itemize @bullet
@item Language(s): Java

@item Purpose: This is the best place to write Java import directives.

@item Location(s): The parser Java file after any Java package directive and
before any class definitions.
@end itemize
@end table

Though we say the insertion locations are language-dependent, they are
technically skeleton-dependent.  Writers of non-standard skeletons
however should choose their locations consistently with the behavior
of the standard Bison skeletons.


@node Multiple Parsers
@section Multiple Parsers in the Same Program

Most programs that use Bison parse only one language and therefore contain
only one Bison parser.  But what if you want to parse more than one language
with the same program?  Then you need to avoid name conflicts between
different definitions of functions and variables such as @code{yyparse},
@code{yylval}.  To use different parsers from the same compilation unit, you
also need to avoid conflicts on types and macros (e.g., @code{YYSTYPE})
exported in the generated header.

The easy way to do this is to define the @code{%define} variable
@code{api.prefix}.  With different @code{api.prefix}s it is guaranteed that
headers do not conflict when included together, and that compiled objects
can be linked together too.  Specifying @samp{%define api.prefix
@var{prefix}} (or passing the option @samp{-Dapi.prefix=@var{prefix}}, see
@ref{Invocation, ,Invoking Bison}) renames the interface functions and
variables of the Bison parser to start with @var{prefix} instead of
@samp{yy}, and all the macros to start by @var{PREFIX} (i.e., @var{prefix}
upper-cased) instead of @samp{YY}.

The renamed symbols include @code{yyparse}, @code{yylex}, @code{yyerror},
@code{yynerrs}, @code{yylval}, @code{yylloc}, @code{yychar} and
@code{yydebug}.  If you use a push parser, @code{yypush_parse},
@code{yypull_parse}, @code{yypstate}, @code{yypstate_new} and
@code{yypstate_delete} will also be renamed.  The renamed macros include
@code{YYSTYPE}, @code{YYLTYPE}, and @code{YYDEBUG}, which is treated
specifically --- more about this below.

For example, if you use @samp{%define api.prefix c}, the names become
@code{cparse}, @code{clex}, @dots{}, @code{CSTYPE}, @code{CLTYPE}, and so
on.

The @code{%define} variable @code{api.prefix} works in two different ways.
In the implementation file, it works by adding macro definitions to the
beginning of the parser implementation file, defining @code{yyparse} as
@code{@var{prefix}parse}, and so on:

@example
#define YYSTYPE CTYPE
#define yyparse cparse
#define yylval  clval
...
YYSTYPE yylval;
int yyparse (void);
@end example

This effectively substitutes one name for the other in the entire parser
implementation file, thus the ``original'' names (@code{yylex},
@code{YYSTYPE}, @dots{}) are also usable in the parser implementation file.

However, in the parser header file, the symbols are defined renamed, for
instance:

@example
extern CSTYPE clval;
int cparse (void);
@end example

The macro @code{YYDEBUG} is commonly used to enable the tracing support in
parsers.  To comply with this tradition, when @code{api.prefix} is used,
@code{YYDEBUG} (not renamed) is used as a default value:

@example
/* Enabling traces.  */
#ifndef CDEBUG
# if defined YYDEBUG
#  if YYDEBUG
#   define CDEBUG 1
#  else
#   define CDEBUG 0
#  endif
# else
#  define CDEBUG 0
# endif
#endif
#if CDEBUG
extern int cdebug;
#endif
@end example

@sp 2

Prior to Bison 2.6, a feature similar to @code{api.prefix} was provided by
the obsolete directive @code{%name-prefix} (@pxref{Table of Symbols, ,Bison
Symbols}) and the option @code{--name-prefix} (@pxref{Bison Options}).

@node Interface
@chapter Parser C-Language Interface
@cindex C-language interface
@cindex interface

The Bison parser is actually a C function named @code{yyparse}.  Here we
describe the interface conventions of @code{yyparse} and the other
functions that it needs to use.

Keep in mind that the parser uses many C identifiers starting with
@samp{yy} and @samp{YY} for internal purposes.  If you use such an
identifier (aside from those in this manual) in an action or in epilogue
in the grammar file, you are likely to run into trouble.

@menu
* Parser Function::         How to call @code{yyparse} and what it returns.
* Push Parser Function::    How to call @code{yypush_parse} and what it returns.
* Pull Parser Function::    How to call @code{yypull_parse} and what it returns.
* Parser Create Function::  How to call @code{yypstate_new} and what it returns.
* Parser Delete Function::  How to call @code{yypstate_delete} and what it returns.
* Lexical::                 You must supply a function @code{yylex}
                              which reads tokens.
* Error Reporting::         You must supply a function @code{yyerror}.
* Action Features::         Special features for use in actions.
* Internationalization::    How to let the parser speak in the user's
                              native language.
@end menu

@node Parser Function
@section The Parser Function @code{yyparse}
@findex yyparse

You call the function @code{yyparse} to cause parsing to occur.  This
function reads tokens, executes actions, and ultimately returns when it
encounters end-of-input or an unrecoverable syntax error.  You can also
write an action which directs @code{yyparse} to return immediately
without reading further.


@deftypefun int yyparse (void)
The value returned by @code{yyparse} is 0 if parsing was successful (return
is due to end-of-input).

The value is 1 if parsing failed because of invalid input, i.e., input
that contains a syntax error or that causes @code{YYABORT} to be
invoked.

The value is 2 if parsing failed due to memory exhaustion.
@end deftypefun

In an action, you can cause immediate return from @code{yyparse} by using
these macros:

@defmac YYACCEPT
@findex YYACCEPT
Return immediately with value 0 (to report success).
@end defmac

@defmac YYABORT
@findex YYABORT
Return immediately with value 1 (to report failure).
@end defmac

If you use a reentrant parser, you can optionally pass additional
parameter information to it in a reentrant way.  To do so, use the
declaration @code{%parse-param}:

@deffn {Directive} %parse-param @{@var{argument-declaration}@} @dots{}
@findex %parse-param
Declare that one or more
@var{argument-declaration} are additional @code{yyparse} arguments.
The @var{argument-declaration} is used when declaring
functions or prototypes.  The last identifier in
@var{argument-declaration} must be the argument name.
@end deffn

Here's an example.  Write this in the parser:

@example
%parse-param @{int *nastiness@} @{int *randomness@}
@end example

@noindent
Then call the parser like this:

@example
@{
  int nastiness, randomness;
  @dots{}  /* @r{Store proper data in @code{nastiness} and @code{randomness}.}  */
  value = yyparse (&nastiness, &randomness);
  @dots{}
@}
@end example

@noindent
In the grammar actions, use expressions like this to refer to the data:

@example
exp: @dots{}    @{ @dots{}; *randomness += 1; @dots{} @}
@end example

@noindent
Using the following:
@example
%parse-param @{int *randomness@}
@end example

Results in these signatures:
@example
void yyerror (int *randomness, const char *msg);
int  yyparse (int *randomness);
@end example

@noindent
Or, if both @code{%define api.pure full} (or just @code{%define api.pure})
and @code{%locations} are used:

@example
void yyerror (YYLTYPE *llocp, int *randomness, const char *msg);
int  yyparse (int *randomness);
@end example

@node Push Parser Function
@section The Push Parser Function @code{yypush_parse}
@findex yypush_parse

(The current push parsing interface is experimental and may evolve.
More user feedback will help to stabilize it.)

You call the function @code{yypush_parse} to parse a single token.  This
function is available if either the @samp{%define api.push-pull push} or
@samp{%define api.push-pull both} declaration is used.
@xref{Push Decl, ,A Push Parser}.

@deftypefun int yypush_parse (yypstate *yyps)
The value returned by @code{yypush_parse} is the same as for yyparse with
the following exception: it returns @code{YYPUSH_MORE} if more input is
required to finish parsing the grammar.
@end deftypefun

@node Pull Parser Function
@section The Pull Parser Function @code{yypull_parse}
@findex yypull_parse

(The current push parsing interface is experimental and may evolve.
More user feedback will help to stabilize it.)

You call the function @code{yypull_parse} to parse the rest of the input
stream.  This function is available if the @samp{%define api.push-pull both}
declaration is used.
@xref{Push Decl, ,A Push Parser}.

@deftypefun int yypull_parse (yypstate *yyps)
The value returned by @code{yypull_parse} is the same as for @code{yyparse}.
@end deftypefun

@node Parser Create Function
@section The Parser Create Function @code{yystate_new}
@findex yypstate_new

(The current push parsing interface is experimental and may evolve.
More user feedback will help to stabilize it.)

You call the function @code{yypstate_new} to create a new parser instance.
This function is available if either the @samp{%define api.push-pull push} or
@samp{%define api.push-pull both} declaration is used.
@xref{Push Decl, ,A Push Parser}.

@deftypefun {yypstate*} yypstate_new (void)
The function will return a valid parser instance if there was memory available
or 0 if no memory was available.
In impure mode, it will also return 0 if a parser instance is currently
allocated.
@end deftypefun

@node Parser Delete Function
@section The Parser Delete Function @code{yystate_delete}
@findex yypstate_delete

(The current push parsing interface is experimental and may evolve.
More user feedback will help to stabilize it.)

You call the function @code{yypstate_delete} to delete a parser instance.
function is available if either the @samp{%define api.push-pull push} or
@samp{%define api.push-pull both} declaration is used.
@xref{Push Decl, ,A Push Parser}.

@deftypefun void yypstate_delete (yypstate *yyps)
This function will reclaim the memory associated with a parser instance.
After this call, you should no longer attempt to use the parser instance.
@end deftypefun

@node Lexical
@section The Lexical Analyzer Function @code{yylex}
@findex yylex
@cindex lexical analyzer

The @dfn{lexical analyzer} function, @code{yylex}, recognizes tokens from
the input stream and returns them to the parser.  Bison does not create
this function automatically; you must write it so that @code{yyparse} can
call it.  The function is sometimes referred to as a lexical scanner.

In simple programs, @code{yylex} is often defined at the end of the
Bison grammar file.  If @code{yylex} is defined in a separate source
file, you need to arrange for the token-type macro definitions to be
available there.  To do this, use the @samp{-d} option when you run
Bison, so that it will write these macro definitions into the separate
parser header file, @file{@var{name}.tab.h}, which you can include in
the other source files that need it.  @xref{Invocation, ,Invoking
Bison}.

@menu
* Calling Convention::  How @code{yyparse} calls @code{yylex}.
* Token Values::        How @code{yylex} must return the semantic value
                          of the token it has read.
* Token Locations::     How @code{yylex} must return the text location
                          (line number, etc.) of the token, if the
                          actions want that.
* Pure Calling::        How the calling convention differs in a pure parser
                          (@pxref{Pure Decl, ,A Pure (Reentrant) Parser}).
@end menu

@node Calling Convention
@subsection Calling Convention for @code{yylex}

The value that @code{yylex} returns must be the positive numeric code
for the type of token it has just found; a zero or negative value
signifies end-of-input.

When a token is referred to in the grammar rules by a name, that name
in the parser implementation file becomes a C macro whose definition
is the proper numeric code for that token type.  So @code{yylex} can
use the name to indicate that type.  @xref{Symbols}.

When a token is referred to in the grammar rules by a character literal,
the numeric code for that character is also the code for the token type.
So @code{yylex} can simply return that character code, possibly converted
to @code{unsigned char} to avoid sign-extension.  The null character
must not be used this way, because its code is zero and that
signifies end-of-input.

Here is an example showing these things:

@example
int
yylex (void)
@{
  @dots{}
  if (c == EOF)    /* Detect end-of-input.  */
    return 0;
  @dots{}
  if (c == '+' || c == '-')
    return c;      /* Assume token type for `+' is '+'.  */
  @dots{}
  return INT;      /* Return the type of the token.  */
  @dots{}
@}
@end example

@noindent
This interface has been designed so that the output from the @code{lex}
utility can be used without change as the definition of @code{yylex}.

If the grammar uses literal string tokens, there are two ways that
@code{yylex} can determine the token type codes for them:

@itemize @bullet
@item
If the grammar defines symbolic token names as aliases for the
literal string tokens, @code{yylex} can use these symbolic names like
all others.  In this case, the use of the literal string tokens in
the grammar file has no effect on @code{yylex}.

@item
@code{yylex} can find the multicharacter token in the @code{yytname}
table.  The index of the token in the table is the token type's code.
The name of a multicharacter token is recorded in @code{yytname} with a
double-quote, the token's characters, and another double-quote.  The
token's characters are escaped as necessary to be suitable as input
to Bison.

Here's code for looking up a multicharacter token in @code{yytname},
assuming that the characters of the token are stored in
@code{token_buffer}, and assuming that the token does not contain any
characters like @samp{"} that require escaping.

@example
for (i = 0; i < YYNTOKENS; i++)
  @{
    if (yytname[i] != 0
        && yytname[i][0] == '"'
        && ! strncmp (yytname[i] + 1, token_buffer,
                      strlen (token_buffer))
        && yytname[i][strlen (token_buffer) + 1] == '"'
        && yytname[i][strlen (token_buffer) + 2] == 0)
      break;
  @}
@end example

The @code{yytname} table is generated only if you use the
@code{%token-table} declaration.  @xref{Decl Summary}.
@end itemize

@node Token Values
@subsection Semantic Values of Tokens

@vindex yylval
In an ordinary (nonreentrant) parser, the semantic value of the token must
be stored into the global variable @code{yylval}.  When you are using
just one data type for semantic values, @code{yylval} has that type.
Thus, if the type is @code{int} (the default), you might write this in
@code{yylex}:

@example
@group
  @dots{}
  yylval = value;  /* Put value onto Bison stack.  */
  return INT;      /* Return the type of the token.  */
  @dots{}
@end group
@end example

When you are using multiple data types, @code{yylval}'s type is a union
made from the @code{%union} declaration (@pxref{Union Decl, ,The
Collection of Value Types}).  So when you store a token's value, you
must use the proper member of the union.  If the @code{%union}
declaration looks like this:

@example
@group
%union @{
  int intval;
  double val;
  symrec *tptr;
@}
@end group
@end example

@noindent
then the code in @code{yylex} might look like this:

@example
@group
  @dots{}
  yylval.intval = value; /* Put value onto Bison stack.  */
  return INT;            /* Return the type of the token.  */
  @dots{}
@end group
@end example

@node Token Locations
@subsection Textual Locations of Tokens

@vindex yylloc
If you are using the @samp{@@@var{n}}-feature (@pxref{Tracking Locations})
in actions to keep track of the textual locations of tokens and groupings,
then you must provide this information in @code{yylex}.  The function
@code{yyparse} expects to find the textual location of a token just parsed
in the global variable @code{yylloc}.  So @code{yylex} must store the proper
data in that variable.

By default, the value of @code{yylloc} is a structure and you need only
initialize the members that are going to be used by the actions.  The
four members are called @code{first_line}, @code{first_column},
@code{last_line} and @code{last_column}.  Note that the use of this
feature makes the parser noticeably slower.

@tindex YYLTYPE
The data type of @code{yylloc} has the name @code{YYLTYPE}.

@node Pure Calling
@subsection Calling Conventions for Pure Parsers

When you use the Bison declaration @code{%define api.pure full} to request a
pure, reentrant parser, the global communication variables @code{yylval}
and @code{yylloc} cannot be used.  (@xref{Pure Decl, ,A Pure (Reentrant)
Parser}.)  In such parsers the two global variables are replaced by
pointers passed as arguments to @code{yylex}.  You must declare them as
shown here, and pass the information back by storing it through those
pointers.

@example
int
yylex (YYSTYPE *lvalp, YYLTYPE *llocp)
@{
  @dots{}
  *lvalp = value;  /* Put value onto Bison stack.  */
  return INT;      /* Return the type of the token.  */
  @dots{}
@}
@end example

If the grammar file does not use the @samp{@@} constructs to refer to
textual locations, then the type @code{YYLTYPE} will not be defined.  In
this case, omit the second argument; @code{yylex} will be called with
only one argument.

If you wish to pass additional arguments to @code{yylex}, use
@code{%lex-param} just like @code{%parse-param} (@pxref{Parser
Function}).  To pass additional arguments to both @code{yylex} and
@code{yyparse}, use @code{%param}.

@deffn {Directive} %lex-param @{@var{argument-declaration}@} @dots{}
@findex %lex-param
Specify that @var{argument-declaration} are additional @code{yylex} argument
declarations.  You may pass one or more such declarations, which is
equivalent to repeating @code{%lex-param}.
@end deffn

@deffn {Directive} %param @{@var{argument-declaration}@} @dots{}
@findex %param
Specify that @var{argument-declaration} are additional
@code{yylex}/@code{yyparse} argument declaration.  This is equivalent to
@samp{%lex-param @{@var{argument-declaration}@} @dots{} %parse-param
@{@var{argument-declaration}@} @dots{}}.  You may pass one or more
declarations, which is equivalent to repeating @code{%param}.
@end deffn

@noindent
For instance:

@example
%lex-param   @{scanner_mode *mode@}
%parse-param @{parser_mode *mode@}
%param       @{environment_type *env@}
@end example

@noindent
results in the following signatures:

@example
int yylex   (scanner_mode *mode, environment_type *env);
int yyparse (parser_mode *mode, environment_type *env);
@end example

If @samp{%define api.pure full} is added:

@example
int yylex   (YYSTYPE *lvalp, scanner_mode *mode, environment_type *env);
int yyparse (parser_mode *mode, environment_type *env);
@end example

@noindent
and finally, if both @samp{%define api.pure full} and @code{%locations} are
used:

@example
int yylex   (YYSTYPE *lvalp, YYLTYPE *llocp,
             scanner_mode *mode, environment_type *env);
int yyparse (parser_mode *mode, environment_type *env);
@end example

@node Error Reporting
@section The Error Reporting Function @code{yyerror}
@cindex error reporting function
@findex yyerror
@cindex parse error
@cindex syntax error

The Bison parser detects a @dfn{syntax error} (or @dfn{parse error})
whenever it reads a token which cannot satisfy any syntax rule.  An
action in the grammar can also explicitly proclaim an error, using the
macro @code{YYERROR} (@pxref{Action Features, ,Special Features for Use
in Actions}).

The Bison parser expects to report the error by calling an error
reporting function named @code{yyerror}, which you must supply.  It is
called by @code{yyparse} whenever a syntax error is found, and it
receives one argument.  For a syntax error, the string is normally
@w{@code{"syntax error"}}.

@findex %define parse.error
If you invoke @samp{%define parse.error verbose} in the Bison declarations
section (@pxref{Bison Declarations, ,The Bison Declarations Section}), then
Bison provides a more verbose and specific error message string instead of
just plain @w{@code{"syntax error"}}.  However, that message sometimes
contains incorrect information if LAC is not enabled (@pxref{LAC}).

The parser can detect one other kind of error: memory exhaustion.  This
can happen when the input contains constructions that are very deeply
nested.  It isn't likely you will encounter this, since the Bison
parser normally extends its stack automatically up to a very large limit.  But
if memory is exhausted, @code{yyparse} calls @code{yyerror} in the usual
fashion, except that the argument string is @w{@code{"memory exhausted"}}.

In some cases diagnostics like @w{@code{"syntax error"}} are
translated automatically from English to some other language before
they are passed to @code{yyerror}.  @xref{Internationalization}.

The following definition suffices in simple programs:

@example
@group
void
yyerror (char const *s)
@{
@end group
@group
  fprintf (stderr, "%s\n", s);
@}
@end group
@end example

After @code{yyerror} returns to @code{yyparse}, the latter will attempt
error recovery if you have written suitable error recovery grammar rules
(@pxref{Error Recovery}).  If recovery is impossible, @code{yyparse} will
immediately return 1.

Obviously, in location tracking pure parsers, @code{yyerror} should have
an access to the current location. With @code{%define api.pure}, this is
indeed the case for the GLR parsers, but not for the Yacc parser, for
historical reasons, and this is the why @code{%define api.pure full} should be
prefered over @code{%define api.pure}.

When @code{%locations %define api.pure full} is used, @code{yyerror} has the
following signature:

@example
void yyerror (YYLTYPE *locp, char const *msg);
@end example

@noindent
The prototypes are only indications of how the code produced by Bison
uses @code{yyerror}.  Bison-generated code always ignores the returned
value, so @code{yyerror} can return any type, including @code{void}.
Also, @code{yyerror} can be a variadic function; that is why the
message is always passed last.

Traditionally @code{yyerror} returns an @code{int} that is always
ignored, but this is purely for historical reasons, and @code{void} is
preferable since it more accurately describes the return type for
@code{yyerror}.

@vindex yynerrs
The variable @code{yynerrs} contains the number of syntax errors
reported so far.  Normally this variable is global; but if you
request a pure parser (@pxref{Pure Decl, ,A Pure (Reentrant) Parser})
then it is a local variable which only the actions can access.

@node Action Features
@section Special Features for Use in Actions
@cindex summary, action features
@cindex action features summary

Here is a table of Bison constructs, variables and macros that
are useful in actions.

@deffn {Variable} $$
Acts like a variable that contains the semantic value for the
grouping made by the current rule.  @xref{Actions}.
@end deffn

@deffn {Variable} $@var{n}
Acts like a variable that contains the semantic value for the
@var{n}th component of the current rule.  @xref{Actions}.
@end deffn

@deffn {Variable} $<@var{typealt}>$
Like @code{$$} but specifies alternative @var{typealt} in the union
specified by the @code{%union} declaration.  @xref{Action Types, ,Data
Types of Values in Actions}.
@end deffn

@deffn {Variable} $<@var{typealt}>@var{n}
Like @code{$@var{n}} but specifies alternative @var{typealt} in the
union specified by the @code{%union} declaration.
@xref{Action Types, ,Data Types of Values in Actions}.
@end deffn

@deffn {Macro} YYABORT @code{;}
Return immediately from @code{yyparse}, indicating failure.
@xref{Parser Function, ,The Parser Function @code{yyparse}}.
@end deffn

@deffn {Macro} YYACCEPT @code{;}
Return immediately from @code{yyparse}, indicating success.
@xref{Parser Function, ,The Parser Function @code{yyparse}}.
@end deffn

@deffn {Macro} YYBACKUP (@var{token}, @var{value})@code{;}
@findex YYBACKUP
Unshift a token.  This macro is allowed only for rules that reduce
a single value, and only when there is no lookahead token.
It is also disallowed in GLR parsers.
It installs a lookahead token with token type @var{token} and
semantic value @var{value}; then it discards the value that was
going to be reduced by this rule.

If the macro is used when it is not valid, such as when there is
a lookahead token already, then it reports a syntax error with
a message @samp{cannot back up} and performs ordinary error
recovery.

In either case, the rest of the action is not executed.
@end deffn

@deffn {Macro} YYEMPTY
Value stored in @code{yychar} when there is no lookahead token.
@end deffn

@deffn {Macro} YYEOF
Value stored in @code{yychar} when the lookahead is the end of the input
stream.
@end deffn

@deffn {Macro} YYERROR @code{;}
Cause an immediate syntax error.  This statement initiates error
recovery just as if the parser itself had detected an error; however, it
does not call @code{yyerror}, and does not print any message.  If you
want to print an error message, call @code{yyerror} explicitly before
the @samp{YYERROR;} statement.  @xref{Error Recovery}.
@end deffn

@deffn {Macro} YYRECOVERING
@findex YYRECOVERING
The expression @code{YYRECOVERING ()} yields 1 when the parser
is recovering from a syntax error, and 0 otherwise.
@xref{Error Recovery}.
@end deffn

@deffn {Variable} yychar
Variable containing either the lookahead token, or @code{YYEOF} when the
lookahead is the end of the input stream, or @code{YYEMPTY} when no lookahead
has been performed so the next token is not yet known.
Do not modify @code{yychar} in a deferred semantic action (@pxref{GLR Semantic
Actions}).
@xref{Lookahead, ,Lookahead Tokens}.
@end deffn

@deffn {Macro} yyclearin @code{;}
Discard the current lookahead token.  This is useful primarily in
error rules.
Do not invoke @code{yyclearin} in a deferred semantic action (@pxref{GLR
Semantic Actions}).
@xref{Error Recovery}.
@end deffn

@deffn {Macro} yyerrok @code{;}
Resume generating error messages immediately for subsequent syntax
errors.  This is useful primarily in error rules.
@xref{Error Recovery}.
@end deffn

@deffn {Variable} yylloc
Variable containing the lookahead token location when @code{yychar} is not set
to @code{YYEMPTY} or @code{YYEOF}.
Do not modify @code{yylloc} in a deferred semantic action (@pxref{GLR Semantic
Actions}).
@xref{Actions and Locations, ,Actions and Locations}.
@end deffn

@deffn {Variable} yylval
Variable containing the lookahead token semantic value when @code{yychar} is
not set to @code{YYEMPTY} or @code{YYEOF}.
Do not modify @code{yylval} in a deferred semantic action (@pxref{GLR Semantic
Actions}).
@xref{Actions, ,Actions}.
@end deffn

@deffn {Value} @@$
@findex @@$
Acts like a structure variable containing information on the textual
location of the grouping made by the current rule.  @xref{Tracking
Locations}.

@c Check if those paragraphs are still useful or not.

@c @example
@c struct @{
@c   int first_line, last_line;
@c   int first_column, last_column;
@c @};
@c @end example

@c Thus, to get the starting line number of the third component, you would
@c use @samp{@@3.first_line}.

@c In order for the members of this structure to contain valid information,
@c you must make @code{yylex} supply this information about each token.
@c If you need only certain members, then @code{yylex} need only fill in
@c those members.

@c The use of this feature makes the parser noticeably slower.
@end deffn

@deffn {Value} @@@var{n}
@findex @@@var{n}
Acts like a structure variable containing information on the textual
location of the @var{n}th component of the current rule.  @xref{Tracking
Locations}.
@end deffn

@node Internationalization
@section Parser Internationalization
@cindex internationalization
@cindex i18n
@cindex NLS
@cindex gettext
@cindex bison-po

A Bison-generated parser can print diagnostics, including error and
tracing messages.  By default, they appear in English.  However, Bison
also supports outputting diagnostics in the user's native language.  To
make this work, the user should set the usual environment variables.
@xref{Users, , The User's View, gettext, GNU @code{gettext} utilities}.
For example, the shell command @samp{export LC_ALL=fr_CA.UTF-8} might
set the user's locale to French Canadian using the UTF-8
encoding.  The exact set of available locales depends on the user's
installation.

The maintainer of a package that uses a Bison-generated parser enables
the internationalization of the parser's output through the following
steps.  Here we assume a package that uses GNU Autoconf and
GNU Automake.

@enumerate
@item
@cindex bison-i18n.m4
Into the directory containing the GNU Autoconf macros used
by the package---often called @file{m4}---copy the
@file{bison-i18n.m4} file installed by Bison under
@samp{share/aclocal/bison-i18n.m4} in Bison's installation directory.
For example:

@example
cp /usr/local/share/aclocal/bison-i18n.m4 m4/bison-i18n.m4
@end example

@item
@findex BISON_I18N
@vindex BISON_LOCALEDIR
@vindex YYENABLE_NLS
In the top-level @file{configure.ac}, after the @code{AM_GNU_GETTEXT}
invocation, add an invocation of @code{BISON_I18N}.  This macro is
defined in the file @file{bison-i18n.m4} that you copied earlier.  It
causes @samp{configure} to find the value of the
@code{BISON_LOCALEDIR} variable, and it defines the source-language
symbol @code{YYENABLE_NLS} to enable translations in the
Bison-generated parser.

@item
In the @code{main} function of your program, designate the directory
containing Bison's runtime message catalog, through a call to
@samp{bindtextdomain} with domain name @samp{bison-runtime}.
For example:

@example
bindtextdomain ("bison-runtime", BISON_LOCALEDIR);
@end example

Typically this appears after any other call @code{bindtextdomain
(PACKAGE, LOCALEDIR)} that your package already has.  Here we rely on
@samp{BISON_LOCALEDIR} to be defined as a string through the
@file{Makefile}.

@item
In the @file{Makefile.am} that controls the compilation of the @code{main}
function, make @samp{BISON_LOCALEDIR} available as a C preprocessor macro,
either in @samp{DEFS} or in @samp{AM_CPPFLAGS}.  For example:

@example
DEFS = @@DEFS@@ -DBISON_LOCALEDIR='"$(BISON_LOCALEDIR)"'
@end example

or:

@example
AM_CPPFLAGS = -DBISON_LOCALEDIR='"$(BISON_LOCALEDIR)"'
@end example

@item
Finally, invoke the command @command{autoreconf} to generate the build
infrastructure.
@end enumerate


@node Algorithm
@chapter The Bison Parser Algorithm
@cindex Bison parser algorithm
@cindex algorithm of parser
@cindex shifting
@cindex reduction
@cindex parser stack
@cindex stack, parser

As Bison reads tokens, it pushes them onto a stack along with their
semantic values.  The stack is called the @dfn{parser stack}.  Pushing a
token is traditionally called @dfn{shifting}.

For example, suppose the infix calculator has read @samp{1 + 5 *}, with a
@samp{3} to come.  The stack will have four elements, one for each token
that was shifted.

But the stack does not always have an element for each token read.  When
the last @var{n} tokens and groupings shifted match the components of a
grammar rule, they can be combined according to that rule.  This is called
@dfn{reduction}.  Those tokens and groupings are replaced on the stack by a
single grouping whose symbol is the result (left hand side) of that rule.
Running the rule's action is part of the process of reduction, because this
is what computes the semantic value of the resulting grouping.

For example, if the infix calculator's parser stack contains this:

@example
1 + 5 * 3
@end example

@noindent
and the next input token is a newline character, then the last three
elements can be reduced to 15 via the rule:

@example
expr: expr '*' expr;
@end example

@noindent
Then the stack contains just these three elements:

@example
1 + 15
@end example

@noindent
At this point, another reduction can be made, resulting in the single value
16.  Then the newline token can be shifted.

The parser tries, by shifts and reductions, to reduce the entire input down
to a single grouping whose symbol is the grammar's start-symbol
(@pxref{Language and Grammar, ,Languages and Context-Free Grammars}).

This kind of parser is known in the literature as a bottom-up parser.

@menu
* Lookahead::         Parser looks one token ahead when deciding what to do.
* Shift/Reduce::      Conflicts: when either shifting or reduction is valid.
* Precedence::        Operator precedence works by resolving conflicts.
* Contextual Precedence::  When an operator's precedence depends on context.
* Parser States::     The parser is a finite-state-machine with stack.
* Reduce/Reduce::     When two rules are applicable in the same situation.
* Mysterious Conflicts:: Conflicts that look unjustified.
* Tuning LR::         How to tune fundamental aspects of LR-based parsing.
* Generalized LR Parsing::  Parsing arbitrary context-free grammars.
* Memory Management:: What happens when memory is exhausted.  How to avoid it.
@end menu

@node Lookahead
@section Lookahead Tokens
@cindex lookahead token

The Bison parser does @emph{not} always reduce immediately as soon as the
last @var{n} tokens and groupings match a rule.  This is because such a
simple strategy is inadequate to handle most languages.  Instead, when a
reduction is possible, the parser sometimes ``looks ahead'' at the next
token in order to decide what to do.

When a token is read, it is not immediately shifted; first it becomes the
@dfn{lookahead token}, which is not on the stack.  Now the parser can
perform one or more reductions of tokens and groupings on the stack, while
the lookahead token remains off to the side.  When no more reductions
should take place, the lookahead token is shifted onto the stack.  This
does not mean that all possible reductions have been done; depending on the
token type of the lookahead token, some rules may choose to delay their
application.

Here is a simple case where lookahead is needed.  These three rules define
expressions which contain binary addition operators and postfix unary
factorial operators (@samp{!}), and allow parentheses for grouping.

@example
@group
expr:
  term '+' expr
| term
;
@end group

@group
term:
  '(' expr ')'
| term '!'
| "number"
;
@end group
@end example

Suppose that the tokens @w{@samp{1 + 2}} have been read and shifted; what
should be done?  If the following token is @samp{)}, then the first three
tokens must be reduced to form an @code{expr}.  This is the only valid
course, because shifting the @samp{)} would produce a sequence of symbols
@w{@code{term ')'}}, and no rule allows this.

If the following token is @samp{!}, then it must be shifted immediately so
that @w{@samp{2 !}} can be reduced to make a @code{term}.  If instead the
parser were to reduce before shifting, @w{@samp{1 + 2}} would become an
@code{expr}.  It would then be impossible to shift the @samp{!} because
doing so would produce on the stack the sequence of symbols @code{expr
'!'}.  No rule allows that sequence.

@vindex yychar
@vindex yylval
@vindex yylloc
The lookahead token is stored in the variable @code{yychar}.
Its semantic value and location, if any, are stored in the variables
@code{yylval} and @code{yylloc}.
@xref{Action Features, ,Special Features for Use in Actions}.

@node Shift/Reduce
@section Shift/Reduce Conflicts
@cindex conflicts
@cindex shift/reduce conflicts
@cindex dangling @code{else}
@cindex @code{else}, dangling

Suppose we are parsing a language which has if-then and if-then-else
statements, with a pair of rules like this:

@example
@group
if_stmt:
  "if" expr "then" stmt
| "if" expr "then" stmt "else" stmt
;
@end group
@end example

@noindent
Here @code{"if"}, @code{"then"} and @code{"else"} are terminal symbols for
specific keyword tokens.

When the @code{"else"} token is read and becomes the lookahead token, the
contents of the stack (assuming the input is valid) are just right for
reduction by the first rule.  But it is also legitimate to shift the
@code{"else"}, because that would lead to eventual reduction by the second
rule.

This situation, where either a shift or a reduction would be valid, is
called a @dfn{shift/reduce conflict}.  Bison is designed to resolve
these conflicts by choosing to shift, unless otherwise directed by
operator precedence declarations.  To see the reason for this, let's
contrast it with the other alternative.

Since the parser prefers to shift the @code{"else"}, the result is to attach
the else-clause to the innermost if-statement, making these two inputs
equivalent:

@example
if x then if y then win; else lose;

if x then do; if y then win; else lose; end;
@end example

But if the parser chose to reduce when possible rather than shift, the
result would be to attach the else-clause to the outermost if-statement,
making these two inputs equivalent:

@example
if x then if y then win; else lose;

if x then do; if y then win; end; else lose;
@end example

The conflict exists because the grammar as written is ambiguous: either
parsing of the simple nested if-statement is legitimate.  The established
convention is that these ambiguities are resolved by attaching the
else-clause to the innermost if-statement; this is what Bison accomplishes
by choosing to shift rather than reduce.  (It would ideally be cleaner to
write an unambiguous grammar, but that is very hard to do in this case.)
This particular ambiguity was first encountered in the specifications of
Algol 60 and is called the ``dangling @code{else}'' ambiguity.

To avoid warnings from Bison about predictable, legitimate shift/reduce
conflicts, you can use the @code{%expect @var{n}} declaration.
There will be no warning as long as the number of shift/reduce conflicts
is exactly @var{n}, and Bison will report an error if there is a
different number.
@xref{Expect Decl, ,Suppressing Conflict Warnings}.  However, we don't
recommend the use of @code{%expect} (except @samp{%expect 0}!), as an equal
number of conflicts does not mean that they are the @emph{same}.  When
possible, you should rather use precedence directives to @emph{fix} the
conflicts explicitly (@pxref{Non Operators,, Using Precedence For Non
Operators}).

The definition of @code{if_stmt} above is solely to blame for the
conflict, but the conflict does not actually appear without additional
rules.  Here is a complete Bison grammar file that actually manifests
the conflict:

@example
%%
@group
stmt:
  expr
| if_stmt
;
@end group

@group
if_stmt:
  "if" expr "then" stmt
| "if" expr "then" stmt "else" stmt
;
@end group

expr:
  "identifier"
;
@end example

@node Precedence
@section Operator Precedence
@cindex operator precedence
@cindex precedence of operators

Another situation where shift/reduce conflicts appear is in arithmetic
expressions.  Here shifting is not always the preferred resolution; the
Bison declarations for operator precedence allow you to specify when to
shift and when to reduce.

@menu
* Why Precedence::    An example showing why precedence is needed.
* Using Precedence::  How to specify precedence and associativity.
* Precedence Only::   How to specify precedence only.
* Precedence Examples::  How these features are used in the previous example.
* How Precedence::    How they work.
* Non Operators::     Using precedence for general conflicts.
@end menu

@node Why Precedence
@subsection When Precedence is Needed

Consider the following ambiguous grammar fragment (ambiguous because the
input @w{@samp{1 - 2 * 3}} can be parsed in two different ways):

@example
@group
expr:
  expr '-' expr
| expr '*' expr
| expr '<' expr
| '(' expr ')'
@dots{}
;
@end group
@end example

@noindent
Suppose the parser has seen the tokens @samp{1}, @samp{-} and @samp{2};
should it reduce them via the rule for the subtraction operator?  It
depends on the next token.  Of course, if the next token is @samp{)}, we
must reduce; shifting is invalid because no single rule can reduce the
token sequence @w{@samp{- 2 )}} or anything starting with that.  But if
the next token is @samp{*} or @samp{<}, we have a choice: either
shifting or reduction would allow the parse to complete, but with
different results.

To decide which one Bison should do, we must consider the results.  If
the next operator token @var{op} is shifted, then it must be reduced
first in order to permit another opportunity to reduce the difference.
The result is (in effect) @w{@samp{1 - (2 @var{op} 3)}}.  On the other
hand, if the subtraction is reduced before shifting @var{op}, the result
is @w{@samp{(1 - 2) @var{op} 3}}.  Clearly, then, the choice of shift or
reduce should depend on the relative precedence of the operators
@samp{-} and @var{op}: @samp{*} should be shifted first, but not
@samp{<}.

@cindex associativity
What about input such as @w{@samp{1 - 2 - 5}}; should this be
@w{@samp{(1 - 2) - 5}} or should it be @w{@samp{1 - (2 - 5)}}?  For most
operators we prefer the former, which is called @dfn{left association}.
The latter alternative, @dfn{right association}, is desirable for
assignment operators.  The choice of left or right association is a
matter of whether the parser chooses to shift or reduce when the stack
contains @w{@samp{1 - 2}} and the lookahead token is @samp{-}: shifting
makes right-associativity.

@node Using Precedence
@subsection Specifying Operator Precedence
@findex %left
@findex %nonassoc
@findex %precedence
@findex %right

Bison allows you to specify these choices with the operator precedence
declarations @code{%left} and @code{%right}.  Each such declaration
contains a list of tokens, which are operators whose precedence and
associativity is being declared.  The @code{%left} declaration makes all
those operators left-associative and the @code{%right} declaration makes
them right-associative.  A third alternative is @code{%nonassoc}, which
declares that it is a syntax error to find the same operator twice ``in a
row''.
The last alternative, @code{%precedence}, allows to define only
precedence and no associativity at all.  As a result, any
associativity-related conflict that remains will be reported as an
compile-time error.  The directive @code{%nonassoc} creates run-time
error: using the operator in a associative way is a syntax error.  The
directive @code{%precedence} creates compile-time errors: an operator
@emph{can} be involved in an associativity-related conflict, contrary to
what expected the grammar author.

The relative precedence of different operators is controlled by the
order in which they are declared.  The first precedence/associativity
declaration in the file declares the operators whose
precedence is lowest, the next such declaration declares the operators
whose precedence is a little higher, and so on.

@node Precedence Only
@subsection Specifying Precedence Only
@findex %precedence

Since POSIX Yacc defines only @code{%left}, @code{%right}, and
@code{%nonassoc}, which all defines precedence and associativity, little
attention is paid to the fact that precedence cannot be defined without
defining associativity.  Yet, sometimes, when trying to solve a
conflict, precedence suffices.  In such a case, using @code{%left},
@code{%right}, or @code{%nonassoc} might hide future (associativity
related) conflicts that would remain hidden.

The dangling @code{else} ambiguity (@pxref{Shift/Reduce, , Shift/Reduce
Conflicts}) can be solved explicitly.  This shift/reduce conflicts occurs
in the following situation, where the period denotes the current parsing
state:

@example
if @var{e1} then if  @var{e2} then @var{s1} . else @var{s2}
@end example

The conflict involves the reduction of the rule @samp{IF expr THEN
stmt}, which precedence is by default that of its last token
(@code{THEN}), and the shifting of the token @code{ELSE}.  The usual
disambiguation (attach the @code{else} to the closest @code{if}),
shifting must be preferred, i.e., the precedence of @code{ELSE} must be
higher than that of @code{THEN}.  But neither is expected to be involved
in an associativity related conflict, which can be specified as follows.

@example
%precedence THEN
%precedence ELSE
@end example

The unary-minus is another typical example where associativity is
usually over-specified, see @ref{Infix Calc, , Infix Notation
Calculator: @code{calc}}.  The @code{%left} directive is traditionally
used to declare the precedence of @code{NEG}, which is more than needed
since it also defines its associativity.  While this is harmless in the
traditional example, who knows how @code{NEG} might be used in future
evolutions of the grammar@dots{}

@node Precedence Examples
@subsection Precedence Examples

In our example, we would want the following declarations:

@example
%left '<'
%left '-'
%left '*'
@end example

In a more complete example, which supports other operators as well, we
would declare them in groups of equal precedence.  For example, @code{'+'} is
declared with @code{'-'}:

@example
%left '<' '>' '=' "!=" "<=" ">="
%left '+' '-'
%left '*' '/'
@end example

@node How Precedence
@subsection How Precedence Works

The first effect of the precedence declarations is to assign precedence
levels to the terminal symbols declared.  The second effect is to assign
precedence levels to certain rules: each rule gets its precedence from
the last terminal symbol mentioned in the components.  (You can also
specify explicitly the precedence of a rule.  @xref{Contextual
Precedence, ,Context-Dependent Precedence}.)

Finally, the resolution of conflicts works by comparing the precedence
of the rule being considered with that of the lookahead token.  If the
token's precedence is higher, the choice is to shift.  If the rule's
precedence is higher, the choice is to reduce.  If they have equal
precedence, the choice is made based on the associativity of that
precedence level.  The verbose output file made by @samp{-v}
(@pxref{Invocation, ,Invoking Bison}) says how each conflict was
resolved.

Not all rules and not all tokens have precedence.  If either the rule or
the lookahead token has no precedence, then the default is to shift.

@node Non Operators
@subsection Using Precedence For Non Operators

Using properly precedence and associativity directives can help fixing
shift/reduce conflicts that do not involve arithmetics-like operators.  For
instance, the ``dangling @code{else}'' problem (@pxref{Shift/Reduce, ,
Shift/Reduce Conflicts}) can be solved elegantly in two different ways.

In the present case, the conflict is between the token @code{"else"} willing
to be shifted, and the rule @samp{if_stmt: "if" expr "then" stmt}, asking
for reduction.  By default, the precedence of a rule is that of its last
token, here @code{"then"}, so the conflict will be solved appropriately
by giving @code{"else"} a precedence higher than that of @code{"then"}, for
instance as follows:

@example
@group
%precedence "then"
%precedence "else"
@end group
@end example

Alternatively, you may give both tokens the same precedence, in which case
associativity is used to solve the conflict.  To preserve the shift action,
use right associativity:

@example
%right "then" "else"
@end example

Neither solution is perfect however.  Since Bison does not provide, so far,
``scoped'' precedence, both force you to declare the precedence
of these keywords with respect to the other operators your grammar.
Therefore, instead of being warned about new conflicts you would be unaware
of (e.g., a shift/reduce conflict due to @samp{if test then 1 else 2 + 3}
being ambiguous: @samp{if test then 1 else (2 + 3)} or @samp{(if test then 1
else 2) + 3}?), the conflict will be already ``fixed''.

@node Contextual Precedence
@section Context-Dependent Precedence
@cindex context-dependent precedence
@cindex unary operator precedence
@cindex precedence, context-dependent
@cindex precedence, unary operator
@findex %prec

Often the precedence of an operator depends on the context.  This sounds
outlandish at first, but it is really very common.  For example, a minus
sign typically has a very high precedence as a unary operator, and a
somewhat lower precedence (lower than multiplication) as a binary operator.

The Bison precedence declarations
can only be used once for a given token; so a token has
only one precedence declared in this way.  For context-dependent
precedence, you need to use an additional mechanism: the @code{%prec}
modifier for rules.

The @code{%prec} modifier declares the precedence of a particular rule by
specifying a terminal symbol whose precedence should be used for that rule.
It's not necessary for that symbol to appear otherwise in the rule.  The
modifier's syntax is:

@example
%prec @var{terminal-symbol}
@end example

@noindent
and it is written after the components of the rule.  Its effect is to
assign the rule the precedence of @var{terminal-symbol}, overriding
the precedence that would be deduced for it in the ordinary way.  The
altered rule precedence then affects how conflicts involving that rule
are resolved (@pxref{Precedence, ,Operator Precedence}).

Here is how @code{%prec} solves the problem of unary minus.  First, declare
a precedence for a fictitious terminal symbol named @code{UMINUS}.  There
are no tokens of this type, but the symbol serves to stand for its
precedence:

@example
@dots{}
%left '+' '-'
%left '*'
%left UMINUS
@end example

Now the precedence of @code{UMINUS} can be used in specific rules:

@example
@group
exp:
  @dots{}
| exp '-' exp
  @dots{}
| '-' exp %prec UMINUS
@end group
@end example

@ifset defaultprec
If you forget to append @code{%prec UMINUS} to the rule for unary
minus, Bison silently assumes that minus has its usual precedence.
This kind of problem can be tricky to debug, since one typically
discovers the mistake only by testing the code.

The @code{%no-default-prec;} declaration makes it easier to discover
this kind of problem systematically.  It causes rules that lack a
@code{%prec} modifier to have no precedence, even if the last terminal
symbol mentioned in their components has a declared precedence.

If @code{%no-default-prec;} is in effect, you must specify @code{%prec}
for all rules that participate in precedence conflict resolution.
Then you will see any shift/reduce conflict until you tell Bison how
to resolve it, either by changing your grammar or by adding an
explicit precedence.  This will probably add declarations to the
grammar, but it helps to protect against incorrect rule precedences.

The effect of @code{%no-default-prec;} can be reversed by giving
@code{%default-prec;}, which is the default.
@end ifset

@node Parser States
@section Parser States
@cindex finite-state machine
@cindex parser state
@cindex state (of parser)

The function @code{yyparse} is implemented using a finite-state machine.
The values pushed on the parser stack are not simply token type codes; they
represent the entire sequence of terminal and nonterminal symbols at or
near the top of the stack.  The current state collects all the information
about previous input which is relevant to deciding what to do next.

Each time a lookahead token is read, the current parser state together
with the type of lookahead token are looked up in a table.  This table
entry can say, ``Shift the lookahead token.''  In this case, it also
specifies the new parser state, which is pushed onto the top of the
parser stack.  Or it can say, ``Reduce using rule number @var{n}.''
This means that a certain number of tokens or groupings are taken off
the top of the stack, and replaced by one grouping.  In other words,
that number of states are popped from the stack, and one new state is
pushed.

There is one other alternative: the table can say that the lookahead token
is erroneous in the current state.  This causes error processing to begin
(@pxref{Error Recovery}).

@node Reduce/Reduce
@section Reduce/Reduce Conflicts
@cindex reduce/reduce conflict
@cindex conflicts, reduce/reduce

A reduce/reduce conflict occurs if there are two or more rules that apply
to the same sequence of input.  This usually indicates a serious error
in the grammar.

For example, here is an erroneous attempt to define a sequence
of zero or more @code{word} groupings.

@example
@group
sequence:
  /* empty */    @{ printf ("empty sequence\n"); @}
| maybeword
| sequence word  @{ printf ("added word %s\n", $2); @}
;
@end group

@group
maybeword:
  /* empty */   @{ printf ("empty maybeword\n"); @}
| word          @{ printf ("single word %s\n", $1); @}
;
@end group
@end example

@noindent
The error is an ambiguity: there is more than one way to parse a single
@code{word} into a @code{sequence}.  It could be reduced to a
@code{maybeword} and then into a @code{sequence} via the second rule.
Alternatively, nothing-at-all could be reduced into a @code{sequence}
via the first rule, and this could be combined with the @code{word}
using the third rule for @code{sequence}.

There is also more than one way to reduce nothing-at-all into a
@code{sequence}.  This can be done directly via the first rule,
or indirectly via @code{maybeword} and then the second rule.

You might think that this is a distinction without a difference, because it
does not change whether any particular input is valid or not.  But it does
affect which actions are run.  One parsing order runs the second rule's
action; the other runs the first rule's action and the third rule's action.
In this example, the output of the program changes.

Bison resolves a reduce/reduce conflict by choosing to use the rule that
appears first in the grammar, but it is very risky to rely on this.  Every
reduce/reduce conflict must be studied and usually eliminated.  Here is the
proper way to define @code{sequence}:

@example
@group
sequence:
  /* empty */    @{ printf ("empty sequence\n"); @}
| sequence word  @{ printf ("added word %s\n", $2); @}
;
@end group
@end example

Here is another common error that yields a reduce/reduce conflict:

@example
@group
sequence:
  /* empty */
| sequence words
| sequence redirects
;
@end group

@group
words:
  /* empty */
| words word
;
@end group

@group
redirects:
  /* empty */
| redirects redirect
;
@end group
@end example

@noindent
The intention here is to define a sequence which can contain either
@code{word} or @code{redirect} groupings.  The individual definitions of
@code{sequence}, @code{words} and @code{redirects} are error-free, but the
three together make a subtle ambiguity: even an empty input can be parsed
in infinitely many ways!

Consider: nothing-at-all could be a @code{words}.  Or it could be two
@code{words} in a row, or three, or any number.  It could equally well be a
@code{redirects}, or two, or any number.  Or it could be a @code{words}
followed by three @code{redirects} and another @code{words}.  And so on.

Here are two ways to correct these rules.  First, to make it a single level
of sequence:

@example
sequence:
  /* empty */
| sequence word
| sequence redirect
;
@end example

Second, to prevent either a @code{words} or a @code{redirects}
from being empty:

@example
@group
sequence:
  /* empty */
| sequence words
| sequence redirects
;
@end group

@group
words:
  word
| words word
;
@end group

@group
redirects:
  redirect
| redirects redirect
;
@end group
@end example

Yet this proposal introduces another kind of ambiguity!  The input
@samp{word word} can be parsed as a single @code{words} composed of two
@samp{word}s, or as two one-@code{word} @code{words} (and likewise for
@code{redirect}/@code{redirects}).  However this ambiguity is now a
shift/reduce conflict, and therefore it can now be addressed with precedence
directives.

To simplify the matter, we will proceed with @code{word} and @code{redirect}
being tokens: @code{"word"} and @code{"redirect"}.

To prefer the longest @code{words}, the conflict between the token
@code{"word"} and the rule @samp{sequence: sequence words} must be resolved
as a shift.  To this end, we use the same techniques as exposed above, see
@ref{Non Operators,, Using Precedence For Non Operators}.  One solution
relies on precedences: use @code{%prec} to give a lower precedence to the
rule:

@example
%precedence "word"
%precedence "sequence"
%%
@group
sequence:
  /* empty */
| sequence word      %prec "sequence"
| sequence redirect  %prec "sequence"
;
@end group

@group
words:
  word
| words "word"
;
@end group
@end example

Another solution relies on associativity: provide both the token and the
rule with the same precedence, but make them right-associative:

@example
%right "word" "redirect"
%%
@group
sequence:
  /* empty */
| sequence word      %prec "word"
| sequence redirect  %prec "redirect"
;
@end group
@end example

@node Mysterious Conflicts
@section Mysterious Conflicts
@cindex Mysterious Conflicts

Sometimes reduce/reduce conflicts can occur that don't look warranted.
Here is an example:

@example
@group
%%
def: param_spec return_spec ',';
param_spec:
  type
| name_list ':' type
;
@end group

@group
return_spec:
  type
| name ':' type
;
@end group

type: "id";

@group
name: "id";
name_list:
  name
| name ',' name_list
;
@end group
@end example

It would seem that this grammar can be parsed with only a single token of
lookahead: when a @code{param_spec} is being read, an @code{"id"} is a
@code{name} if a comma or colon follows, or a @code{type} if another
@code{"id"} follows.  In other words, this grammar is LR(1).

@cindex LR
@cindex LALR
However, for historical reasons, Bison cannot by default handle all
LR(1) grammars.
In this grammar, two contexts, that after an @code{"id"} at the beginning
of a @code{param_spec} and likewise at the beginning of a
@code{return_spec}, are similar enough that Bison assumes they are the
same.
They appear similar because the same set of rules would be
active---the rule for reducing to a @code{name} and that for reducing to
a @code{type}.  Bison is unable to determine at that stage of processing
that the rules would require different lookahead tokens in the two
contexts, so it makes a single parser state for them both.  Combining
the two contexts causes a conflict later.  In parser terminology, this
occurrence means that the grammar is not LALR(1).

@cindex IELR
@cindex canonical LR
For many practical grammars (specifically those that fall into the non-LR(1)
class), the limitations of LALR(1) result in difficulties beyond just
mysterious reduce/reduce conflicts.  The best way to fix all these problems
is to select a different parser table construction algorithm.  Either
IELR(1) or canonical LR(1) would suffice, but the former is more efficient
and easier to debug during development.  @xref{LR Table Construction}, for
details.  (Bison's IELR(1) and canonical LR(1) implementations are
experimental.  More user feedback will help to stabilize them.)

If you instead wish to work around LALR(1)'s limitations, you
can often fix a mysterious conflict by identifying the two parser states
that are being confused, and adding something to make them look
distinct.  In the above example, adding one rule to
@code{return_spec} as follows makes the problem go away:

@example
@group
@dots{}
return_spec:
  type
| name ':' type
| "id" "bogus"       /* This rule is never used.  */
;
@end group
@end example

This corrects the problem because it introduces the possibility of an
additional active rule in the context after the @code{"id"} at the beginning of
@code{return_spec}.  This rule is not active in the corresponding context
in a @code{param_spec}, so the two contexts receive distinct parser states.
As long as the token @code{"bogus"} is never generated by @code{yylex},
the added rule cannot alter the way actual input is parsed.

In this particular example, there is another way to solve the problem:
rewrite the rule for @code{return_spec} to use @code{"id"} directly
instead of via @code{name}.  This also causes the two confusing
contexts to have different sets of active rules, because the one for
@code{return_spec} activates the altered rule for @code{return_spec}
rather than the one for @code{name}.

@example
@group
param_spec:
  type
| name_list ':' type
;
@end group

@group
return_spec:
  type
| "id" ':' type
;
@end group
@end example

For a more detailed exposition of LALR(1) parsers and parser
generators, @pxref{Bibliography,,DeRemer 1982}.

@node Tuning LR
@section Tuning LR

The default behavior of Bison's LR-based parsers is chosen mostly for
historical reasons, but that behavior is often not robust.  For example, in
the previous section, we discussed the mysterious conflicts that can be
produced by LALR(1), Bison's default parser table construction algorithm.
Another example is Bison's @code{%define parse.error verbose} directive,
which instructs the generated parser to produce verbose syntax error
messages, which can sometimes contain incorrect information.

In this section, we explore several modern features of Bison that allow you
to tune fundamental aspects of the generated LR-based parsers.  Some of
these features easily eliminate shortcomings like those mentioned above.
Others can be helpful purely for understanding your parser.

Most of the features discussed in this section are still experimental.  More
user feedback will help to stabilize them.

@menu
* LR Table Construction:: Choose a different construction algorithm.
* Default Reductions::    Disable default reductions.
* LAC::                   Correct lookahead sets in the parser states.
* Unreachable States::    Keep unreachable parser states for debugging.
@end menu

@node LR Table Construction
@subsection LR Table Construction
@cindex Mysterious Conflict
@cindex LALR
@cindex IELR
@cindex canonical LR
@findex %define lr.type

For historical reasons, Bison constructs LALR(1) parser tables by default.
However, LALR does not possess the full language-recognition power of LR.
As a result, the behavior of parsers employing LALR parser tables is often
mysterious.  We presented a simple example of this effect in @ref{Mysterious
Conflicts}.

As we also demonstrated in that example, the traditional approach to
eliminating such mysterious behavior is to restructure the grammar.
Unfortunately, doing so correctly is often difficult.  Moreover, merely
discovering that LALR causes mysterious behavior in your parser can be
difficult as well.

Fortunately, Bison provides an easy way to eliminate the possibility of such
mysterious behavior altogether.  You simply need to activate a more powerful
parser table construction algorithm by using the @code{%define lr.type}
directive.

@deffn {Directive} {%define lr.type} @var{type}
Specify the type of parser tables within the LR(1) family.  The accepted
values for @var{type} are:

@itemize
@item @code{lalr} (default)
@item @code{ielr}
@item @code{canonical-lr}
@end itemize

(This feature is experimental. More user feedback will help to stabilize
it.)
@end deffn

For example, to activate IELR, you might add the following directive to you
grammar file:

@example
%define lr.type ielr
@end example

@noindent For the example in @ref{Mysterious Conflicts}, the mysterious
conflict is then eliminated, so there is no need to invest time in
comprehending the conflict or restructuring the grammar to fix it.  If,
during future development, the grammar evolves such that all mysterious
behavior would have disappeared using just LALR, you need not fear that
continuing to use IELR will result in unnecessarily large parser tables.
That is, IELR generates LALR tables when LALR (using a deterministic parsing
algorithm) is sufficient to support the full language-recognition power of
LR.  Thus, by enabling IELR at the start of grammar development, you can
safely and completely eliminate the need to consider LALR's shortcomings.

While IELR is almost always preferable, there are circumstances where LALR
or the canonical LR parser tables described by Knuth
(@pxref{Bibliography,,Knuth 1965}) can be useful.  Here we summarize the
relative advantages of each parser table construction algorithm within
Bison:

@itemize
@item LALR

There are at least two scenarios where LALR can be worthwhile:

@itemize
@item GLR without static conflict resolution.

@cindex GLR with LALR
When employing GLR parsers (@pxref{GLR Parsers}), if you do not resolve any
conflicts statically (for example, with @code{%left} or @code{%precedence}),
then
the parser explores all potential parses of any given input.  In this case,
the choice of parser table construction algorithm is guaranteed not to alter
the language accepted by the parser.  LALR parser tables are the smallest
parser tables Bison can currently construct, so they may then be preferable.
Nevertheless, once you begin to resolve conflicts statically, GLR behaves
more like a deterministic parser in the syntactic contexts where those
conflicts appear, and so either IELR or canonical LR can then be helpful to
avoid LALR's mysterious behavior.

@item Malformed grammars.

Occasionally during development, an especially malformed grammar with a
major recurring flaw may severely impede the IELR or canonical LR parser
table construction algorithm.  LALR can be a quick way to construct parser
tables in order to investigate such problems while ignoring the more subtle
differences from IELR and canonical LR.
@end itemize

@item IELR

IELR (Inadequacy Elimination LR) is a minimal LR algorithm.  That is, given
any grammar (LR or non-LR), parsers using IELR or canonical LR parser tables
always accept exactly the same set of sentences.  However, like LALR, IELR
merges parser states during parser table construction so that the number of
parser states is often an order of magnitude less than for canonical LR.
More importantly, because canonical LR's extra parser states may contain
duplicate conflicts in the case of non-LR grammars, the number of conflicts
for IELR is often an order of magnitude less as well.  This effect can
significantly reduce the complexity of developing a grammar.

@item Canonical LR

@cindex delayed syntax error detection
@cindex LAC
@findex %nonassoc
While inefficient, canonical LR parser tables can be an interesting means to
explore a grammar because they possess a property that IELR and LALR tables
do not.  That is, if @code{%nonassoc} is not used and default reductions are
left disabled (@pxref{Default Reductions}), then, for every left context of
every canonical LR state, the set of tokens accepted by that state is
guaranteed to be the exact set of tokens that is syntactically acceptable in
that left context.  It might then seem that an advantage of canonical LR
parsers in production is that, under the above constraints, they are
guaranteed to detect a syntax error as soon as possible without performing
any unnecessary reductions.  However, IELR parsers that use LAC are also
able to achieve this behavior without sacrificing @code{%nonassoc} or
default reductions.  For details and a few caveats of LAC, @pxref{LAC}.
@end itemize

For a more detailed exposition of the mysterious behavior in LALR parsers
and the benefits of IELR, @pxref{Bibliography,,Denny 2008 March}, and
@ref{Bibliography,,Denny 2010 November}.

@node Default Reductions
@subsection Default Reductions
@cindex default reductions
@findex %define lr.default-reduction
@findex %nonassoc

After parser table construction, Bison identifies the reduction with the
largest lookahead set in each parser state.  To reduce the size of the
parser state, traditional Bison behavior is to remove that lookahead set and
to assign that reduction to be the default parser action.  Such a reduction
is known as a @dfn{default reduction}.

Default reductions affect more than the size of the parser tables.  They
also affect the behavior of the parser:

@itemize
@item Delayed @code{yylex} invocations.

@cindex delayed yylex invocations
@cindex consistent states
@cindex defaulted states
A @dfn{consistent state} is a state that has only one possible parser
action.  If that action is a reduction and is encoded as a default
reduction, then that consistent state is called a @dfn{defaulted state}.
Upon reaching a defaulted state, a Bison-generated parser does not bother to
invoke @code{yylex} to fetch the next token before performing the reduction.
In other words, whether default reductions are enabled in consistent states
determines how soon a Bison-generated parser invokes @code{yylex} for a
token: immediately when it @emph{reaches} that token in the input or when it
eventually @emph{needs} that token as a lookahead to determine the next
parser action.  Traditionally, default reductions are enabled, and so the
parser exhibits the latter behavior.

The presence of defaulted states is an important consideration when
designing @code{yylex} and the grammar file.  That is, if the behavior of
@code{yylex} can influence or be influenced by the semantic actions
associated with the reductions in defaulted states, then the delay of the
next @code{yylex} invocation until after those reductions is significant.
For example, the semantic actions might pop a scope stack that @code{yylex}
uses to determine what token to return.  Thus, the delay might be necessary
to ensure that @code{yylex} does not look up the next token in a scope that
should already be considered closed.

@item Delayed syntax error detection.

@cindex delayed syntax error detection
When the parser fetches a new token by invoking @code{yylex}, it checks
whether there is an action for that token in the current parser state.  The
parser detects a syntax error if and only if either (1) there is no action
for that token or (2) the action for that token is the error action (due to
the use of @code{%nonassoc}).  However, if there is a default reduction in
that state (which might or might not be a defaulted state), then it is
impossible for condition 1 to exist.  That is, all tokens have an action.
Thus, the parser sometimes fails to detect the syntax error until it reaches
a later state.

@cindex LAC
@c If there's an infinite loop, default reductions can prevent an incorrect
@c sentence from being rejected.
While default reductions never cause the parser to accept syntactically
incorrect sentences, the delay of syntax error detection can have unexpected
effects on the behavior of the parser.  However, the delay can be caused
anyway by parser state merging and the use of @code{%nonassoc}, and it can
be fixed by another Bison feature, LAC.  We discuss the effects of delayed
syntax error detection and LAC more in the next section (@pxref{LAC}).
@end itemize

For canonical LR, the only default reduction that Bison enables by default
is the accept action, which appears only in the accepting state, which has
no other action and is thus a defaulted state.  However, the default accept
action does not delay any @code{yylex} invocation or syntax error detection
because the accept action ends the parse.

For LALR and IELR, Bison enables default reductions in nearly all states by
default.  There are only two exceptions.  First, states that have a shift
action on the @code{error} token do not have default reductions because
delayed syntax error detection could then prevent the @code{error} token
from ever being shifted in that state.  However, parser state merging can
cause the same effect anyway, and LAC fixes it in both cases, so future
versions of Bison might drop this exception when LAC is activated.  Second,
GLR parsers do not record the default reduction as the action on a lookahead
token for which there is a conflict.  The correct action in this case is to
split the parse instead.

To adjust which states have default reductions enabled, use the
@code{%define lr.default-reduction} directive.

@deffn {Directive} {%define lr.default-reduction} @var{where}
Specify the kind of states that are permitted to contain default reductions.
The accepted values of @var{where} are:
@itemize
@item @code{most} (default for LALR and IELR)
@item @code{consistent}
@item @code{accepting} (default for canonical LR)
@end itemize

(The ability to specify where default reductions are permitted is
experimental.  More user feedback will help to stabilize it.)
@end deffn

@node LAC
@subsection LAC
@findex %define parse.lac
@cindex LAC
@cindex lookahead correction

Canonical LR, IELR, and LALR can suffer from a couple of problems upon
encountering a syntax error.  First, the parser might perform additional
parser stack reductions before discovering the syntax error.  Such
reductions can perform user semantic actions that are unexpected because
they are based on an invalid token, and they cause error recovery to begin
in a different syntactic context than the one in which the invalid token was
encountered.  Second, when verbose error messages are enabled (@pxref{Error
Reporting}), the expected token list in the syntax error message can both
contain invalid tokens and omit valid tokens.

The culprits for the above problems are @code{%nonassoc}, default reductions
in inconsistent states (@pxref{Default Reductions}), and parser state
merging.  Because IELR and LALR merge parser states, they suffer the most.
Canonical LR can suffer only if @code{%nonassoc} is used or if default
reductions are enabled for inconsistent states.

LAC (Lookahead Correction) is a new mechanism within the parsing algorithm
that solves these problems for canonical LR, IELR, and LALR without
sacrificing @code{%nonassoc}, default reductions, or state merging.  You can
enable LAC with the @code{%define parse.lac} directive.

@deffn {Directive} {%define parse.lac} @var{value}
Enable LAC to improve syntax error handling.
@itemize
@item @code{none} (default)
@item @code{full}
@end itemize
(This feature is experimental.  More user feedback will help to stabilize
it.  Moreover, it is currently only available for deterministic parsers in
C.)
@end deffn

Conceptually, the LAC mechanism is straight-forward.  Whenever the parser
fetches a new token from the scanner so that it can determine the next
parser action, it immediately suspends normal parsing and performs an
exploratory parse using a temporary copy of the normal parser state stack.
During this exploratory parse, the parser does not perform user semantic
actions.  If the exploratory parse reaches a shift action, normal parsing
then resumes on the normal parser stacks.  If the exploratory parse reaches
an error instead, the parser reports a syntax error.  If verbose syntax
error messages are enabled, the parser must then discover the list of
expected tokens, so it performs a separate exploratory parse for each token
in the grammar.

There is one subtlety about the use of LAC.  That is, when in a consistent
parser state with a default reduction, the parser will not attempt to fetch
a token from the scanner because no lookahead is needed to determine the
next parser action.  Thus, whether default reductions are enabled in
consistent states (@pxref{Default Reductions}) affects how soon the parser
detects a syntax error: immediately when it @emph{reaches} an erroneous
token or when it eventually @emph{needs} that token as a lookahead to
determine the next parser action.  The latter behavior is probably more
intuitive, so Bison currently provides no way to achieve the former behavior
while default reductions are enabled in consistent states.

Thus, when LAC is in use, for some fixed decision of whether to enable
default reductions in consistent states, canonical LR and IELR behave almost
exactly the same for both syntactically acceptable and syntactically
unacceptable input.  While LALR still does not support the full
language-recognition power of canonical LR and IELR, LAC at least enables
LALR's syntax error handling to correctly reflect LALR's
language-recognition power.

There are a few caveats to consider when using LAC:

@itemize
@item Infinite parsing loops.

IELR plus LAC does have one shortcoming relative to canonical LR.  Some
parsers generated by Bison can loop infinitely.  LAC does not fix infinite
parsing loops that occur between encountering a syntax error and detecting
it, but enabling canonical LR or disabling default reductions sometimes
does.

@item Verbose error message limitations.

Because of internationalization considerations, Bison-generated parsers
limit the size of the expected token list they are willing to report in a
verbose syntax error message.  If the number of expected tokens exceeds that
limit, the list is simply dropped from the message.  Enabling LAC can
increase the size of the list and thus cause the parser to drop it.  Of
course, dropping the list is better than reporting an incorrect list.

@item Performance.

Because LAC requires many parse actions to be performed twice, it can have a
performance penalty.  However, not all parse actions must be performed
twice.  Specifically, during a series of default reductions in consistent
states and shift actions, the parser never has to initiate an exploratory
parse.  Moreover, the most time-consuming tasks in a parse are often the
file I/O, the lexical analysis performed by the scanner, and the user's
semantic actions, but none of these are performed during the exploratory
parse.  Finally, the base of the temporary stack used during an exploratory
parse is a pointer into the normal parser state stack so that the stack is
never physically copied.  In our experience, the performance penalty of LAC
has proved insignificant for practical grammars.
@end itemize

While the LAC algorithm shares techniques that have been recognized in the
parser community for years, for the publication that introduces LAC,
@pxref{Bibliography,,Denny 2010 May}.

@node Unreachable States
@subsection Unreachable States
@findex %define lr.keep-unreachable-state
@cindex unreachable states

If there exists no sequence of transitions from the parser's start state to
some state @var{s}, then Bison considers @var{s} to be an @dfn{unreachable
state}.  A state can become unreachable during conflict resolution if Bison
disables a shift action leading to it from a predecessor state.

By default, Bison removes unreachable states from the parser after conflict
resolution because they are useless in the generated parser.  However,
keeping unreachable states is sometimes useful when trying to understand the
relationship between the parser and the grammar.

@deffn {Directive} {%define lr.keep-unreachable-state} @var{value}
Request that Bison allow unreachable states to remain in the parser tables.
@var{value} must be a Boolean.  The default is @code{false}.
@end deffn

There are a few caveats to consider:

@itemize @bullet
@item Missing or extraneous warnings.

Unreachable states may contain conflicts and may use rules not used in any
other state.  Thus, keeping unreachable states may induce warnings that are
irrelevant to your parser's behavior, and it may eliminate warnings that are
relevant.  Of course, the change in warnings may actually be relevant to a
parser table analysis that wants to keep unreachable states, so this
behavior will likely remain in future Bison releases.

@item Other useless states.

While Bison is able to remove unreachable states, it is not guaranteed to
remove other kinds of useless states.  Specifically, when Bison disables
reduce actions during conflict resolution, some goto actions may become
useless, and thus some additional states may become useless.  If Bison were
to compute which goto actions were useless and then disable those actions,
it could identify such states as unreachable and then remove those states.
However, Bison does not compute which goto actions are useless.
@end itemize

@node Generalized LR Parsing
@section Generalized LR (GLR) Parsing
@cindex GLR parsing
@cindex generalized LR (GLR) parsing
@cindex ambiguous grammars
@cindex nondeterministic parsing

Bison produces @emph{deterministic} parsers that choose uniquely
when to reduce and which reduction to apply
based on a summary of the preceding input and on one extra token of lookahead.
As a result, normal Bison handles a proper subset of the family of
context-free languages.
Ambiguous grammars, since they have strings with more than one possible
sequence of reductions cannot have deterministic parsers in this sense.
The same is true of languages that require more than one symbol of
lookahead, since the parser lacks the information necessary to make a
decision at the point it must be made in a shift-reduce parser.
Finally, as previously mentioned (@pxref{Mysterious Conflicts}),
there are languages where Bison's default choice of how to
summarize the input seen so far loses necessary information.

When you use the @samp{%glr-parser} declaration in your grammar file,
Bison generates a parser that uses a different algorithm, called
Generalized LR (or GLR).  A Bison GLR
parser uses the same basic
algorithm for parsing as an ordinary Bison parser, but behaves
differently in cases where there is a shift-reduce conflict that has not
been resolved by precedence rules (@pxref{Precedence}) or a
reduce-reduce conflict.  When a GLR parser encounters such a
situation, it
effectively @emph{splits} into a several parsers, one for each possible
shift or reduction.  These parsers then proceed as usual, consuming
tokens in lock-step.  Some of the stacks may encounter other conflicts
and split further, with the result that instead of a sequence of states,
a Bison GLR parsing stack is what is in effect a tree of states.

In effect, each stack represents a guess as to what the proper parse
is.  Additional input may indicate that a guess was wrong, in which case
the appropriate stack silently disappears.  Otherwise, the semantics
actions generated in each stack are saved, rather than being executed
immediately.  When a stack disappears, its saved semantic actions never
get executed.  When a reduction causes two stacks to become equivalent,
their sets of semantic actions are both saved with the state that
results from the reduction.  We say that two stacks are equivalent
when they both represent the same sequence of states,
and each pair of corresponding states represents a
grammar symbol that produces the same segment of the input token
stream.

Whenever the parser makes a transition from having multiple
states to having one, it reverts to the normal deterministic parsing
algorithm, after resolving and executing the saved-up actions.
At this transition, some of the states on the stack will have semantic
values that are sets (actually multisets) of possible actions.  The
parser tries to pick one of the actions by first finding one whose rule
has the highest dynamic precedence, as set by the @samp{%dprec}
declaration.  Otherwise, if the alternative actions are not ordered by
precedence, but there the same merging function is declared for both
rules by the @samp{%merge} declaration,
Bison resolves and evaluates both and then calls the merge function on
the result.  Otherwise, it reports an ambiguity.

It is possible to use a data structure for the GLR parsing tree that
permits the processing of any LR(1) grammar in linear time (in the
size of the input), any unambiguous (not necessarily
LR(1)) grammar in
quadratic worst-case time, and any general (possibly ambiguous)
context-free grammar in cubic worst-case time.  However, Bison currently
uses a simpler data structure that requires time proportional to the
length of the input times the maximum number of stacks required for any
prefix of the input.  Thus, really ambiguous or nondeterministic
grammars can require exponential time and space to process.  Such badly
behaving examples, however, are not generally of practical interest.
Usually, nondeterminism in a grammar is local---the parser is ``in
doubt'' only for a few tokens at a time.  Therefore, the current data
structure should generally be adequate.  On LR(1) portions of a
grammar, in particular, it is only slightly slower than with the
deterministic LR(1) Bison parser.

For a more detailed exposition of GLR parsers, @pxref{Bibliography,,Scott
2000}.

@node Memory Management
@section Memory Management, and How to Avoid Memory Exhaustion
@cindex memory exhaustion
@cindex memory management
@cindex stack overflow
@cindex parser stack overflow
@cindex overflow of parser stack

The Bison parser stack can run out of memory if too many tokens are shifted and
not reduced.  When this happens, the parser function @code{yyparse}
calls @code{yyerror} and then returns 2.

Because Bison parsers have growing stacks, hitting the upper limit
usually results from using a right recursion instead of a left
recursion, see @ref{Recursion, ,Recursive Rules}.

@vindex YYMAXDEPTH
By defining the macro @code{YYMAXDEPTH}, you can control how deep the
parser stack can become before memory is exhausted.  Define the
macro with a value that is an integer.  This value is the maximum number
of tokens that can be shifted (and not reduced) before overflow.

The stack space allowed is not necessarily allocated.  If you specify a
large value for @code{YYMAXDEPTH}, the parser normally allocates a small
stack at first, and then makes it bigger by stages as needed.  This
increasing allocation happens automatically and silently.  Therefore,
you do not need to make @code{YYMAXDEPTH} painfully small merely to save
space for ordinary inputs that do not need much stack.

However, do not allow @code{YYMAXDEPTH} to be a value so large that
arithmetic overflow could occur when calculating the size of the stack
space.  Also, do not allow @code{YYMAXDEPTH} to be less than
@code{YYINITDEPTH}.

@cindex default stack limit
The default value of @code{YYMAXDEPTH}, if you do not define it, is
10000.

@vindex YYINITDEPTH
You can control how much stack is allocated initially by defining the
macro @code{YYINITDEPTH} to a positive integer.  For the deterministic
parser in C, this value must be a compile-time constant
unless you are assuming C99 or some other target language or compiler
that allows variable-length arrays.  The default is 200.

Do not allow @code{YYINITDEPTH} to be greater than @code{YYMAXDEPTH}.

You can generate a deterministic parser containing C++ user code from
the default (C) skeleton, as well as from the C++ skeleton
(@pxref{C++ Parsers}).  However, if you do use the default skeleton
and want to allow the parsing stack to grow,
be careful not to use semantic types or location types that require
non-trivial copy constructors.
The C skeleton bypasses these constructors when copying data to
new, larger stacks.

@node Error Recovery
@chapter Error Recovery
@cindex error recovery
@cindex recovery from errors

It is not usually acceptable to have a program terminate on a syntax
error.  For example, a compiler should recover sufficiently to parse the
rest of the input file and check it for errors; a calculator should accept
another expression.

In a simple interactive command parser where each input is one line, it may
be sufficient to allow @code{yyparse} to return 1 on error and have the
caller ignore the rest of the input line when that happens (and then call
@code{yyparse} again).  But this is inadequate for a compiler, because it
forgets all the syntactic context leading up to the error.  A syntax error
deep within a function in the compiler input should not cause the compiler
to treat the following line like the beginning of a source file.

@findex error
You can define how to recover from a syntax error by writing rules to
recognize the special token @code{error}.  This is a terminal symbol that
is always defined (you need not declare it) and reserved for error
handling.  The Bison parser generates an @code{error} token whenever a
syntax error happens; if you have provided a rule to recognize this token
in the current context, the parse can continue.

For example:

@example
stmts:
  /* empty string */
| stmts '\n'
| stmts exp '\n'
| stmts error '\n'
@end example

The fourth rule in this example says that an error followed by a newline
makes a valid addition to any @code{stmts}.

What happens if a syntax error occurs in the middle of an @code{exp}?  The
error recovery rule, interpreted strictly, applies to the precise sequence
of a @code{stmts}, an @code{error} and a newline.  If an error occurs in
the middle of an @code{exp}, there will probably be some additional tokens
and subexpressions on the stack after the last @code{stmts}, and there
will be tokens to read before the next newline.  So the rule is not
applicable in the ordinary way.

But Bison can force the situation to fit the rule, by discarding part of
the semantic context and part of the input.  First it discards states
and objects from the stack until it gets back to a state in which the
@code{error} token is acceptable.  (This means that the subexpressions
already parsed are discarded, back to the last complete @code{stmts}.)
At this point the @code{error} token can be shifted.  Then, if the old
lookahead token is not acceptable to be shifted next, the parser reads
tokens and discards them until it finds a token which is acceptable.  In
this example, Bison reads and discards input until the next newline so
that the fourth rule can apply.  Note that discarded symbols are
possible sources of memory leaks, see @ref{Destructor Decl, , Freeing
Discarded Symbols}, for a means to reclaim this memory.

The choice of error rules in the grammar is a choice of strategies for
error recovery.  A simple and useful strategy is simply to skip the rest of
the current input line or current statement if an error is detected:

@example
stmt: error ';'  /* On error, skip until ';' is read.  */
@end example

It is also useful to recover to the matching close-delimiter of an
opening-delimiter that has already been parsed.  Otherwise the
close-delimiter will probably appear to be unmatched, and generate another,
spurious error message:

@example
primary:
  '(' expr ')'
| '(' error ')'
@dots{}
;
@end example

Error recovery strategies are necessarily guesses.  When they guess wrong,
one syntax error often leads to another.  In the above example, the error
recovery rule guesses that an error is due to bad input within one
@code{stmt}.  Suppose that instead a spurious semicolon is inserted in the
middle of a valid @code{stmt}.  After the error recovery rule recovers
from the first error, another syntax error will be found straightaway,
since the text following the spurious semicolon is also an invalid
@code{stmt}.

To prevent an outpouring of error messages, the parser will output no error
message for another syntax error that happens shortly after the first; only
after three consecutive input tokens have been successfully shifted will
error messages resume.

Note that rules which accept the @code{error} token may have actions, just
as any other rules can.

@findex yyerrok
You can make error messages resume immediately by using the macro
@code{yyerrok} in an action.  If you do this in the error rule's action, no
error messages will be suppressed.  This macro requires no arguments;
@samp{yyerrok;} is a valid C statement.

@findex yyclearin
The previous lookahead token is reanalyzed immediately after an error.  If
this is unacceptable, then the macro @code{yyclearin} may be used to clear
this token.  Write the statement @samp{yyclearin;} in the error rule's
action.
@xref{Action Features, ,Special Features for Use in Actions}.

For example, suppose that on a syntax error, an error handling routine is
called that advances the input stream to some point where parsing should
once again commence.  The next symbol returned by the lexical scanner is
probably correct.  The previous lookahead token ought to be discarded
with @samp{yyclearin;}.

@vindex YYRECOVERING
The expression @code{YYRECOVERING ()} yields 1 when the parser
is recovering from a syntax error, and 0 otherwise.
Syntax error diagnostics are suppressed while recovering from a syntax
error.

@node Context Dependency
@chapter Handling Context Dependencies

The Bison paradigm is to parse tokens first, then group them into larger
syntactic units.  In many languages, the meaning of a token is affected by
its context.  Although this violates the Bison paradigm, certain techniques
(known as @dfn{kludges}) may enable you to write Bison parsers for such
languages.

@menu
* Semantic Tokens::   Token parsing can depend on the semantic context.
* Lexical Tie-ins::   Token parsing can depend on the syntactic context.
* Tie-in Recovery::   Lexical tie-ins have implications for how
                        error recovery rules must be written.
@end menu

(Actually, ``kludge'' means any technique that gets its job done but is
neither clean nor robust.)

@node Semantic Tokens
@section Semantic Info in Token Types

The C language has a context dependency: the way an identifier is used
depends on what its current meaning is.  For example, consider this:

@example
foo (x);
@end example

This looks like a function call statement, but if @code{foo} is a typedef
name, then this is actually a declaration of @code{x}.  How can a Bison
parser for C decide how to parse this input?

The method used in GNU C is to have two different token types,
@code{IDENTIFIER} and @code{TYPENAME}.  When @code{yylex} finds an
identifier, it looks up the current declaration of the identifier in order
to decide which token type to return: @code{TYPENAME} if the identifier is
declared as a typedef, @code{IDENTIFIER} otherwise.

The grammar rules can then express the context dependency by the choice of
token type to recognize.  @code{IDENTIFIER} is accepted as an expression,
but @code{TYPENAME} is not.  @code{TYPENAME} can start a declaration, but
@code{IDENTIFIER} cannot.  In contexts where the meaning of the identifier
is @emph{not} significant, such as in declarations that can shadow a
typedef name, either @code{TYPENAME} or @code{IDENTIFIER} is
accepted---there is one rule for each of the two token types.

This technique is simple to use if the decision of which kinds of
identifiers to allow is made at a place close to where the identifier is
parsed.  But in C this is not always so: C allows a declaration to
redeclare a typedef name provided an explicit type has been specified
earlier:

@example
typedef int foo, bar;
int baz (void)
@group
@{
  static bar (bar);      /* @r{redeclare @code{bar} as static variable} */
  extern foo foo (foo);  /* @r{redeclare @code{foo} as function} */
  return foo (bar);
@}
@end group
@end example

Unfortunately, the name being declared is separated from the declaration
construct itself by a complicated syntactic structure---the ``declarator''.

As a result, part of the Bison parser for C needs to be duplicated, with
all the nonterminal names changed: once for parsing a declaration in
which a typedef name can be redefined, and once for parsing a
declaration in which that can't be done.  Here is a part of the
duplication, with actions omitted for brevity:

@example
@group
initdcl:
  declarator maybeasm '=' init
| declarator maybeasm
;
@end group

@group
notype_initdcl:
  notype_declarator maybeasm '=' init
| notype_declarator maybeasm
;
@end group
@end example

@noindent
Here @code{initdcl} can redeclare a typedef name, but @code{notype_initdcl}
cannot.  The distinction between @code{declarator} and
@code{notype_declarator} is the same sort of thing.

There is some similarity between this technique and a lexical tie-in
(described next), in that information which alters the lexical analysis is
changed during parsing by other parts of the program.  The difference is
here the information is global, and is used for other purposes in the
program.  A true lexical tie-in has a special-purpose flag controlled by
the syntactic context.

@node Lexical Tie-ins
@section Lexical Tie-ins
@cindex lexical tie-in

One way to handle context-dependency is the @dfn{lexical tie-in}: a flag
which is set by Bison actions, whose purpose is to alter the way tokens are
parsed.

For example, suppose we have a language vaguely like C, but with a special
construct @samp{hex (@var{hex-expr})}.  After the keyword @code{hex} comes
an expression in parentheses in which all integers are hexadecimal.  In
particular, the token @samp{a1b} must be treated as an integer rather than
as an identifier if it appears in that context.  Here is how you can do it:

@example
@group
%@{
  int hexflag;
  int yylex (void);
  void yyerror (char const *);
%@}
%%
@dots{}
@end group
@group
expr:
  IDENTIFIER
| constant
| HEX '('        @{ hexflag = 1; @}
    expr ')'     @{ hexflag = 0; $$ = $4; @}
| expr '+' expr  @{ $$ = make_sum ($1, $3); @}
@dots{}
;
@end group

@group
constant:
  INTEGER
| STRING
;
@end group
@end example

@noindent
Here we assume that @code{yylex} looks at the value of @code{hexflag}; when
it is nonzero, all integers are parsed in hexadecimal, and tokens starting
with letters are parsed as integers if possible.

The declaration of @code{hexflag} shown in the prologue of the grammar
file is needed to make it accessible to the actions (@pxref{Prologue,
,The Prologue}).  You must also write the code in @code{yylex} to obey
the flag.

@node Tie-in Recovery
@section Lexical Tie-ins and Error Recovery

Lexical tie-ins make strict demands on any error recovery rules you have.
@xref{Error Recovery}.

The reason for this is that the purpose of an error recovery rule is to
abort the parsing of one construct and resume in some larger construct.
For example, in C-like languages, a typical error recovery rule is to skip
tokens until the next semicolon, and then start a new statement, like this:

@example
stmt:
  expr ';'
| IF '(' expr ')' stmt @{ @dots{} @}
@dots{}
| error ';'  @{ hexflag = 0; @}
;
@end example

If there is a syntax error in the middle of a @samp{hex (@var{expr})}
construct, this error rule will apply, and then the action for the
completed @samp{hex (@var{expr})} will never run.  So @code{hexflag} would
remain set for the entire rest of the input, or until the next @code{hex}
keyword, causing identifiers to be misinterpreted as integers.

To avoid this problem the error recovery rule itself clears @code{hexflag}.

There may also be an error recovery rule that works within expressions.
For example, there could be a rule which applies within parentheses
and skips to the close-parenthesis:

@example
@group
expr:
  @dots{}
| '(' expr ')'   @{ $$ = $2; @}
| '(' error ')'
@dots{}
@end group
@end example

If this rule acts within the @code{hex} construct, it is not going to abort
that construct (since it applies to an inner level of parentheses within
the construct).  Therefore, it should not clear the flag: the rest of
the @code{hex} construct should be parsed with the flag still in effect.

What if there is an error recovery rule which might abort out of the
@code{hex} construct or might not, depending on circumstances?  There is no
way you can write the action to determine whether a @code{hex} construct is
being aborted or not.  So if you are using a lexical tie-in, you had better
make sure your error recovery rules are not of this kind.  Each rule must
be such that you can be sure that it always will, or always won't, have to
clear the flag.

@c ================================================== Debugging Your Parser

@node Debugging
@chapter Debugging Your Parser

Developing a parser can be a challenge, especially if you don't understand
the algorithm (@pxref{Algorithm, ,The Bison Parser Algorithm}).  This
chapter explains how to generate and read the detailed description of the
automaton, and how to enable and understand the parser run-time traces.

@menu
* Understanding::     Understanding the structure of your parser.
* Graphviz::          Getting a visual representation of the parser.
* Xml::               Getting a markup representation of the parser.
* Tracing::           Tracing the execution of your parser.
@end menu

@node Understanding
@section Understanding Your Parser

As documented elsewhere (@pxref{Algorithm, ,The Bison Parser Algorithm})
Bison parsers are @dfn{shift/reduce automata}.  In some cases (much more
frequent than one would hope), looking at this automaton is required to
tune or simply fix a parser.  Bison provides two different
representation of it, either textually or graphically (as a DOT file).

The textual file is generated when the options @option{--report} or
@option{--verbose} are specified, see @ref{Invocation, , Invoking
Bison}.  Its name is made by removing @samp{.tab.c} or @samp{.c} from
the parser implementation file name, and adding @samp{.output}
instead.  Therefore, if the grammar file is @file{foo.y}, then the
parser implementation file is called @file{foo.tab.c} by default.  As
a consequence, the verbose output file is called @file{foo.output}.

The following grammar file, @file{calc.y}, will be used in the sequel:

@example
%token NUM STR
%left '+' '-'
%left '*'
%%
exp:
  exp '+' exp
| exp '-' exp
| exp '*' exp
| exp '/' exp
| NUM
;
useless: STR;
%%
@end example

@command{bison} reports:

@example
calc.y: warning: 1 nonterminal useless in grammar
calc.y: warning: 1 rule useless in grammar
calc.y:11.1-7: warning: nonterminal useless in grammar: useless
calc.y:11.10-12: warning: rule useless in grammar: useless: STR
calc.y: conflicts: 7 shift/reduce
@end example

When given @option{--report=state}, in addition to @file{calc.tab.c}, it
creates a file @file{calc.output} with contents detailed below.  The
order of the output and the exact presentation might vary, but the
interpretation is the same.

@noindent
@cindex token, useless
@cindex useless token
@cindex nonterminal, useless
@cindex useless nonterminal
@cindex rule, useless
@cindex useless rule
The first section reports useless tokens, nonterminals and rules.  Useless
nonterminals and rules are removed in order to produce a smaller parser, but
useless tokens are preserved, since they might be used by the scanner (note
the difference between ``useless'' and ``unused'' below):

@example
Nonterminals useless in grammar
   useless

Terminals unused in grammar
   STR

Rules useless in grammar
    6 useless: STR
@end example

@noindent
The next section lists states that still have conflicts.

@example
State 8 conflicts: 1 shift/reduce
State 9 conflicts: 1 shift/reduce
State 10 conflicts: 1 shift/reduce
State 11 conflicts: 4 shift/reduce
@end example

@noindent
Then Bison reproduces the exact grammar it used:

@example
Grammar

    0 $accept: exp $end

    1 exp: exp '+' exp
    2    | exp '-' exp
    3    | exp '*' exp
    4    | exp '/' exp
    5    | NUM
@end example

@noindent
and reports the uses of the symbols:

@example
@group
Terminals, with rules where they appear

$end (0) 0
'*' (42) 3
'+' (43) 1
'-' (45) 2
'/' (47) 4
error (256)
NUM (258) 5
STR (259)
@end group

@group
Nonterminals, with rules where they appear

$accept (9)
    on left: 0
exp (10)
    on left: 1 2 3 4 5, on right: 0 1 2 3 4
@end group
@end example

@noindent
@cindex item
@cindex pointed rule
@cindex rule, pointed
Bison then proceeds onto the automaton itself, describing each state
with its set of @dfn{items}, also known as @dfn{pointed rules}.  Each
item is a production rule together with a point (@samp{.}) marking
the location of the input cursor.

@example
state 0

    0 $accept: . exp $end

    NUM  shift, and go to state 1

    exp  go to state 2
@end example

This reads as follows: ``state 0 corresponds to being at the very
beginning of the parsing, in the initial rule, right before the start
symbol (here, @code{exp}).  When the parser returns to this state right
after having reduced a rule that produced an @code{exp}, the control
flow jumps to state 2.  If there is no such transition on a nonterminal
symbol, and the lookahead is a @code{NUM}, then this token is shifted onto
the parse stack, and the control flow jumps to state 1.  Any other
lookahead triggers a syntax error.''

@cindex core, item set
@cindex item set core
@cindex kernel, item set
@cindex item set core
Even though the only active rule in state 0 seems to be rule 0, the
report lists @code{NUM} as a lookahead token because @code{NUM} can be
at the beginning of any rule deriving an @code{exp}.  By default Bison
reports the so-called @dfn{core} or @dfn{kernel} of the item set, but if
you want to see more detail you can invoke @command{bison} with
@option{--report=itemset} to list the derived items as well:

@example
state 0

    0 $accept: . exp $end
    1 exp: . exp '+' exp
    2    | . exp '-' exp
    3    | . exp '*' exp
    4    | . exp '/' exp
    5    | . NUM

    NUM  shift, and go to state 1

    exp  go to state 2
@end example

@noindent
In the state 1@dots{}

@example
state 1

    5 exp: NUM .

    $default  reduce using rule 5 (exp)
@end example

@noindent
the rule 5, @samp{exp: NUM;}, is completed.  Whatever the lookahead token
(@samp{$default}), the parser will reduce it.  If it was coming from
state 0, then, after this reduction it will return to state 0, and will
jump to state 2 (@samp{exp: go to state 2}).

@example
state 2

    0 $accept: exp . $end
    1 exp: exp . '+' exp
    2    | exp . '-' exp
    3    | exp . '*' exp
    4    | exp . '/' exp

    $end  shift, and go to state 3
    '+'   shift, and go to state 4
    '-'   shift, and go to state 5
    '*'   shift, and go to state 6
    '/'   shift, and go to state 7
@end example

@noindent
In state 2, the automaton can only shift a symbol.  For instance,
because of the item @samp{exp: exp . '+' exp}, if the lookahead is
@samp{+} it is shifted onto the parse stack, and the automaton
jumps to state 4, corresponding to the item @samp{exp: exp '+' . exp}.
Since there is no default action, any lookahead not listed triggers a syntax
error.

@cindex accepting state
The state 3 is named the @dfn{final state}, or the @dfn{accepting
state}:

@example
state 3

    0 $accept: exp $end .

    $default  accept
@end example

@noindent
the initial rule is completed (the start symbol and the end-of-input were
read), the parsing exits successfully.

The interpretation of states 4 to 7 is straightforward, and is left to
the reader.

@example
state 4

    1 exp: exp '+' . exp

    NUM  shift, and go to state 1

    exp  go to state 8


state 5

    2 exp: exp '-' . exp

    NUM  shift, and go to state 1

    exp  go to state 9


state 6

    3 exp: exp '*' . exp

    NUM  shift, and go to state 1

    exp  go to state 10


state 7

    4 exp: exp '/' . exp

    NUM  shift, and go to state 1

    exp  go to state 11
@end example

As was announced in beginning of the report, @samp{State 8 conflicts:
1 shift/reduce}:

@example
state 8

    1 exp: exp . '+' exp
    1    | exp '+' exp .
    2    | exp . '-' exp
    3    | exp . '*' exp
    4    | exp . '/' exp

    '*'  shift, and go to state 6
    '/'  shift, and go to state 7

    '/'       [reduce using rule 1 (exp)]
    $default  reduce using rule 1 (exp)
@end example

Indeed, there are two actions associated to the lookahead @samp{/}:
either shifting (and going to state 7), or reducing rule 1.  The
conflict means that either the grammar is ambiguous, or the parser lacks
information to make the right decision.  Indeed the grammar is
ambiguous, as, since we did not specify the precedence of @samp{/}, the
sentence @samp{NUM + NUM / NUM} can be parsed as @samp{NUM + (NUM /
NUM)}, which corresponds to shifting @samp{/}, or as @samp{(NUM + NUM) /
NUM}, which corresponds to reducing rule 1.

Because in deterministic parsing a single decision can be made, Bison
arbitrarily chose to disable the reduction, see @ref{Shift/Reduce, ,
Shift/Reduce Conflicts}.  Discarded actions are reported between
square brackets.

Note that all the previous states had a single possible action: either
shifting the next token and going to the corresponding state, or
reducing a single rule.  In the other cases, i.e., when shifting
@emph{and} reducing is possible or when @emph{several} reductions are
possible, the lookahead is required to select the action.  State 8 is
one such state: if the lookahead is @samp{*} or @samp{/} then the action
is shifting, otherwise the action is reducing rule 1.  In other words,
the first two items, corresponding to rule 1, are not eligible when the
lookahead token is @samp{*}, since we specified that @samp{*} has higher
precedence than @samp{+}.  More generally, some items are eligible only
with some set of possible lookahead tokens.  When run with
@option{--report=lookahead}, Bison specifies these lookahead tokens:

@example
state 8

    1 exp: exp . '+' exp
    1    | exp '+' exp .  [$end, '+', '-', '/']
    2    | exp . '-' exp
    3    | exp . '*' exp
    4    | exp . '/' exp

    '*'  shift, and go to state 6
    '/'  shift, and go to state 7

    '/'       [reduce using rule 1 (exp)]
    $default  reduce using rule 1 (exp)
@end example

Note however that while @samp{NUM + NUM / NUM} is ambiguous (which results in
the conflicts on @samp{/}), @samp{NUM + NUM * NUM} is not: the conflict was
solved thanks to associativity and precedence directives.  If invoked with
@option{--report=solved}, Bison includes information about the solved
conflicts in the report:

@example
Conflict between rule 1 and token '+' resolved as reduce (%left '+').
Conflict between rule 1 and token '-' resolved as reduce (%left '-').
Conflict between rule 1 and token '*' resolved as shift ('+' < '*').
@end example


The remaining states are similar:

@example
@group
state 9

    1 exp: exp . '+' exp
    2    | exp . '-' exp
    2    | exp '-' exp .
    3    | exp . '*' exp
    4    | exp . '/' exp

    '*'  shift, and go to state 6
    '/'  shift, and go to state 7

    '/'       [reduce using rule 2 (exp)]
    $default  reduce using rule 2 (exp)
@end group

@group
state 10

    1 exp: exp . '+' exp
    2    | exp . '-' exp
    3    | exp . '*' exp
    3    | exp '*' exp .
    4    | exp . '/' exp

    '/'  shift, and go to state 7

    '/'       [reduce using rule 3 (exp)]
    $default  reduce using rule 3 (exp)
@end group

@group
state 11

    1 exp: exp . '+' exp
    2    | exp . '-' exp
    3    | exp . '*' exp
    4    | exp . '/' exp
    4    | exp '/' exp .

    '+'  shift, and go to state 4
    '-'  shift, and go to state 5
    '*'  shift, and go to state 6
    '/'  shift, and go to state 7

    '+'       [reduce using rule 4 (exp)]
    '-'       [reduce using rule 4 (exp)]
    '*'       [reduce using rule 4 (exp)]
    '/'       [reduce using rule 4 (exp)]
    $default  reduce using rule 4 (exp)
@end group
@end example

@noindent
Observe that state 11 contains conflicts not only due to the lack of
precedence of @samp{/} with respect to @samp{+}, @samp{-}, and
@samp{*}, but also because the
associativity of @samp{/} is not specified.

Note that Bison may also produce an HTML version of this output, via an XML
file and XSLT processing (@pxref{Xml}).

@c ================================================= Graphical Representation

@node Graphviz
@section Visualizing Your Parser
@cindex dot

As another means to gain better understanding of the shift/reduce
automaton corresponding to the Bison parser, a DOT file can be generated. Note
that debugging a real grammar with this is tedious at best, and impractical
most of the times, because the generated files are huge (the generation of
a PDF or PNG file from it will take very long, and more often than not it will
fail due to memory exhaustion). This option was rather designed for beginners,
to help them understand LR parsers.

This file is generated when the @option{--graph} option is specified
(@pxref{Invocation, , Invoking Bison}).  Its name is made by removing
@samp{.tab.c} or @samp{.c} from the parser implementation file name, and
adding @samp{.dot} instead.  If the grammar file is @file{foo.y}, the
Graphviz output file is called @file{foo.dot}.

The following grammar file, @file{rr.y}, will be used in the sequel:

@example
%%
@group
exp: a ";" | b ".";
a: "0";
b: "0";
@end group
@end example

The graphical output is very similar to the textual one, and as such it is
easier understood by making direct comparisons between them. See
@ref{Debugging, , Debugging Your Parser} for a detailled analysis of the
textual report.

@subheading Graphical Representation of States

The items (pointed rules) for each state are grouped together in graph nodes.
Their numbering is the same as in the verbose file. See the following points,
about transitions, for examples

When invoked with @option{--report=lookaheads}, the lookahead tokens, when
needed, are shown next to the relevant rule between square brackets as a
comma separated list. This is the case in the figure for the representation of
reductions, below.

@sp 1

The transitions are represented as directed edges between the current and
the target states.

@subheading Graphical Representation of Shifts

Shifts are shown as solid arrows, labelled with the lookahead token for that
shift. The following describes a reduction in the @file{rr.output} file:

@example
@group
state 3

    1 exp: a . ";"

    ";"  shift, and go to state 6
@end group
@end example

A Graphviz rendering of this portion of the graph could be:

@center @image{figs/example-shift, 100pt}

@subheading Graphical Representation of Reductions

Reductions are shown as solid arrows, leading to a diamond-shaped node
bearing the number of the reduction rule. The arrow is labelled with the
appropriate comma separated lookahead tokens. If the reduction is the default
action for the given state, there is no such label.

This is how reductions are represented in the verbose file @file{rr.output}:
@example
state 1

    3 a: "0" .  [";"]
    4 b: "0" .  ["."]

    "."       reduce using rule 4 (b)
    $default  reduce using rule 3 (a)
@end example

A Graphviz rendering of this portion of the graph could be:

@center @image{figs/example-reduce, 120pt}

When unresolved conflicts are present, because in deterministic parsing
a single decision can be made, Bison can arbitrarily choose to disable a
reduction, see @ref{Shift/Reduce, , Shift/Reduce Conflicts}.  Discarded actions
are distinguished by a red filling color on these nodes, just like how they are
reported between square brackets in the verbose file.

The reduction corresponding to the rule number 0 is the acceptation state. It
is shown as a blue diamond, labelled "Acc".

@subheading Graphical representation of go tos

The @samp{go to} jump transitions are represented as dotted lines bearing
the name of the rule being jumped to.

Note that a DOT file may also be produced via an XML file and XSLT
processing (@pxref{Xml}).

@c ================================================= XML

@node Xml
@section Visualizing your parser in multiple formats
@cindex xml

Bison supports two major report formats: textual output
(@pxref{Understanding}) when invoked with option @option{--verbose}, and DOT
(@pxref{Graphviz}) when invoked with option @option{--graph}. However,
another alternative is to output an XML file that may then be, with
@command{xsltproc}, rendered as either a raw text format equivalent to the
verbose file, or as an HTML version of the same file, with clickable
transitions, or even as a DOT. The @file{.output} and DOT files obtained via
XSLT have no difference whatsoever with those obtained by invoking
@command{bison} with options @option{--verbose} or @option{--graph}.

The textual file is generated when the options @option{-x} or
@option{--xml[=FILE]} are specified, see @ref{Invocation,,Invoking Bison}.
If not specified, its name is made by removing @samp{.tab.c} or @samp{.c}
from the parser implementation file name, and adding @samp{.xml} instead.
For instance, if the grammar file is @file{foo.y}, the default XML output
file is @file{foo.xml}.

Bison ships with a @file{data/xslt} directory, containing XSL Transformation
files to apply to the XML file. Their names are non-ambiguous:

@table @file
@item xml2dot.xsl
Used to output a copy of the DOT visualization of the automaton.
@item xml2text.xsl
Used to output a copy of the .output file.
@item xml2xhtml.xsl
Used to output an xhtml enhancement of the .output file.
@end table

Sample usage (requires @code{xsltproc}):
@example
$ bison -x input.y
@group
$ bison --print-datadir
/usr/local/share/bison
@end group
$ xsltproc /usr/local/share/bison/xslt/xml2xhtml.xsl input.xml > input.html
@end example

@c ================================================= Tracing

@node Tracing
@section Tracing Your Parser
@findex yydebug
@cindex debugging
@cindex tracing the parser

When a Bison grammar compiles properly but parses ``incorrectly'', the
@code{yydebug} parser-trace feature helps figuring out why.

@menu
* Enabling Traces::    Activating run-time trace support
* Mfcalc Traces::      Extending @code{mfcalc} to support traces
* The YYPRINT Macro::  Obsolete interface for semantic value reports
@end menu

@node Enabling Traces
@subsection  Enabling Traces
There are several means to enable compilation of trace facilities:

@table @asis
@item the macro @code{YYDEBUG}
@findex YYDEBUG
Define the macro @code{YYDEBUG} to a nonzero value when you compile the
parser.  This is compliant with POSIX Yacc.  You could use
@samp{-DYYDEBUG=1} as a compiler option or you could put @samp{#define
YYDEBUG 1} in the prologue of the grammar file (@pxref{Prologue, , The
Prologue}).

If the @code{%define} variable @code{api.prefix} is used (@pxref{Multiple
Parsers, ,Multiple Parsers in the Same Program}), for instance @samp{%define
api.prefix x}, then if @code{CDEBUG} is defined, its value controls the
tracing feature (enabled if and only if nonzero); otherwise tracing is
enabled if and only if @code{YYDEBUG} is nonzero.

@item the option @option{-t} (POSIX Yacc compliant)
@itemx the option @option{--debug} (Bison extension)
Use the @samp{-t} option when you run Bison (@pxref{Invocation, ,Invoking
Bison}).  With @samp{%define api.prefix c}, it defines @code{CDEBUG} to 1,
otherwise it defines @code{YYDEBUG} to 1.

@item the directive @samp{%debug}
@findex %debug
Add the @code{%debug} directive (@pxref{Decl Summary, ,Bison Declaration
Summary}).  This Bison extension is maintained for backward
compatibility with previous versions of Bison.

@item the variable @samp{parse.trace}
@findex %define parse.trace
Add the @samp{%define parse.trace} directive (@pxref{%define
Summary,,parse.trace}), or pass the @option{-Dparse.trace} option
(@pxref{Bison Options}).  This is a Bison extension, which is especially
useful for languages that don't use a preprocessor.  Unless POSIX and Yacc
portability matter to you, this is the preferred solution.
@end table

We suggest that you always enable the trace option so that debugging is
always possible.

@findex YYFPRINTF
The trace facility outputs messages with macro calls of the form
@code{YYFPRINTF (stderr, @var{format}, @var{args})} where
@var{format} and @var{args} are the usual @code{printf} format and variadic
arguments.  If you define @code{YYDEBUG} to a nonzero value but do not
define @code{YYFPRINTF}, @code{<stdio.h>} is automatically included
and @code{YYFPRINTF} is defined to @code{fprintf}.

Once you have compiled the program with trace facilities, the way to
request a trace is to store a nonzero value in the variable @code{yydebug}.
You can do this by making the C code do it (in @code{main}, perhaps), or
you can alter the value with a C debugger.

Each step taken by the parser when @code{yydebug} is nonzero produces a
line or two of trace information, written on @code{stderr}.  The trace
messages tell you these things:

@itemize @bullet
@item
Each time the parser calls @code{yylex}, what kind of token was read.

@item
Each time a token is shifted, the depth and complete contents of the
state stack (@pxref{Parser States}).

@item
Each time a rule is reduced, which rule it is, and the complete contents
of the state stack afterward.
@end itemize

To make sense of this information, it helps to refer to the automaton
description file (@pxref{Understanding, ,Understanding Your Parser}).
This file shows the meaning of each state in terms of
positions in various rules, and also what each state will do with each
possible input token.  As you read the successive trace messages, you
can see that the parser is functioning according to its specification in
the listing file.  Eventually you will arrive at the place where
something undesirable happens, and you will see which parts of the
grammar are to blame.

The parser implementation file is a C/C++/Java program and you can use
debuggers on it, but it's not easy to interpret what it is doing.  The
parser function is a finite-state machine interpreter, and aside from
the actions it executes the same code over and over.  Only the values
of variables show where in the grammar it is working.

@node Mfcalc Traces
@subsection Enabling Debug Traces for @code{mfcalc}

The debugging information normally gives the token type of each token read,
but not its semantic value.  The @code{%printer} directive allows specify
how semantic values are reported, see @ref{Printer Decl, , Printing
Semantic Values}.  For backward compatibility, Yacc like C parsers may also
use the @code{YYPRINT} (@pxref{The YYPRINT Macro, , The @code{YYPRINT}
Macro}), but its use is discouraged.

As a demonstration of @code{%printer}, consider the multi-function
calculator, @code{mfcalc} (@pxref{Multi-function Calc}).  To enable run-time
traces, and semantic value reports, insert the following directives in its
prologue:

@comment file: mfcalc.y: 2
@example
/* Generate the parser description file.  */
%verbose
/* Enable run-time traces (yydebug).  */
%define parse.trace

/* Formatting semantic values.  */
%printer @{ fprintf (yyoutput, "%s", $$->name); @} VAR;
%printer @{ fprintf (yyoutput, "%s()", $$->name); @} FNCT;
%printer @{ fprintf (yyoutput, "%g", $$); @} <val>;
@end example

The @code{%define} directive instructs Bison to generate run-time trace
support.  Then, activation of these traces is controlled at run-time by the
@code{yydebug} variable, which is disabled by default.  Because these traces
will refer to the ``states'' of the parser, it is helpful to ask for the
creation of a description of that parser; this is the purpose of (admittedly
ill-named) @code{%verbose} directive.

The set of @code{%printer} directives demonstrates how to format the
semantic value in the traces.  Note that the specification can be done
either on the symbol type (e.g., @code{VAR} or @code{FNCT}), or on the type
tag: since @code{<val>} is the type for both @code{NUM} and @code{exp}, this
printer will be used for them.

Here is a sample of the information provided by run-time traces.  The traces
are sent onto standard error.

@example
$ @kbd{echo 'sin(1-1)' | ./mfcalc -p}
Starting parse
Entering state 0
Reducing stack by rule 1 (line 34):
-> $$ = nterm input ()
Stack now 0
Entering state 1
@end example

@noindent
This first batch shows a specific feature of this grammar: the first rule
(which is in line 34 of @file{mfcalc.y} can be reduced without even having
to look for the first token.  The resulting left-hand symbol (@code{$$}) is
a valueless (@samp{()}) @code{input} non terminal (@code{nterm}).

Then the parser calls the scanner.
@example
Reading a token: Next token is token FNCT (sin())
Shifting token FNCT (sin())
Entering state 6
@end example

@noindent
That token (@code{token}) is a function (@code{FNCT}) whose value is
@samp{sin} as formatted per our @code{%printer} specification: @samp{sin()}.
The parser stores (@code{Shifting}) that token, and others, until it can do
something about it.

@example
Reading a token: Next token is token '(' ()
Shifting token '(' ()
Entering state 14
Reading a token: Next token is token NUM (1.000000)
Shifting token NUM (1.000000)
Entering state 4
Reducing stack by rule 6 (line 44):
   $1 = token NUM (1.000000)
-> $$ = nterm exp (1.000000)
Stack now 0 1 6 14
Entering state 24
@end example

@noindent
The previous reduction demonstrates the @code{%printer} directive for
@code{<val>}: both the token @code{NUM} and the resulting non-terminal
@code{exp} have @samp{1} as value.

@example
Reading a token: Next token is token '-' ()
Shifting token '-' ()
Entering state 17
Reading a token: Next token is token NUM (1.000000)
Shifting token NUM (1.000000)
Entering state 4
Reducing stack by rule 6 (line 44):
   $1 = token NUM (1.000000)
-> $$ = nterm exp (1.000000)
Stack now 0 1 6 14 24 17
Entering state 26
Reading a token: Next token is token ')' ()
Reducing stack by rule 11 (line 49):
   $1 = nterm exp (1.000000)
   $2 = token '-' ()
   $3 = nterm exp (1.000000)
-> $$ = nterm exp (0.000000)
Stack now 0 1 6 14
Entering state 24
@end example

@noindent
The rule for the subtraction was just reduced.  The parser is about to
discover the end of the call to @code{sin}.

@example
Next token is token ')' ()
Shifting token ')' ()
Entering state 31
Reducing stack by rule 9 (line 47):
   $1 = token FNCT (sin())
   $2 = token '(' ()
   $3 = nterm exp (0.000000)
   $4 = token ')' ()
-> $$ = nterm exp (0.000000)
Stack now 0 1
Entering state 11
@end example

@noindent
Finally, the end-of-line allow the parser to complete the computation, and
display its result.

@example
Reading a token: Next token is token '\n' ()
Shifting token '\n' ()
Entering state 22
Reducing stack by rule 4 (line 40):
   $1 = nterm exp (0.000000)
   $2 = token '\n' ()
@result{} 0
-> $$ = nterm line ()
Stack now 0 1
Entering state 10
Reducing stack by rule 2 (line 35):
   $1 = nterm input ()
   $2 = nterm line ()
-> $$ = nterm input ()
Stack now 0
Entering state 1
@end example

The parser has returned into state 1, in which it is waiting for the next
expression to evaluate, or for the end-of-file token, which causes the
completion of the parsing.

@example
Reading a token: Now at end of input.
Shifting token $end ()
Entering state 2
Stack now 0 1 2
Cleanup: popping token $end ()
Cleanup: popping nterm input ()
@end example


@node The YYPRINT Macro
@subsection The @code{YYPRINT} Macro

@findex YYPRINT
Before @code{%printer} support, semantic values could be displayed using the
@code{YYPRINT} macro, which works only for terminal symbols and only with
the @file{yacc.c} skeleton.

@deffn {Macro} YYPRINT (@var{stream}, @var{token}, @var{value});
@findex YYPRINT
If you define @code{YYPRINT}, it should take three arguments.  The parser
will pass a standard I/O stream, the numeric code for the token type, and
the token value (from @code{yylval}).

For @file{yacc.c} only.  Obsoleted by @code{%printer}.
@end deffn

Here is an example of @code{YYPRINT} suitable for the multi-function
calculator (@pxref{Mfcalc Declarations, ,Declarations for @code{mfcalc}}):

@example
%@{
  static void print_token_value (FILE *, int, YYSTYPE);
  #define YYPRINT(File, Type, Value)            \
    print_token_value (File, Type, Value)
%@}

@dots{} %% @dots{} %% @dots{}

static void
print_token_value (FILE *file, int type, YYSTYPE value)
@{
  if (type == VAR)
    fprintf (file, "%s", value.tptr->name);
  else if (type == NUM)
    fprintf (file, "%d", value.val);
@}
@end example

@c ================================================= Invoking Bison

@node Invocation
@chapter Invoking Bison
@cindex invoking Bison
@cindex Bison invocation
@cindex options for invoking Bison

The usual way to invoke Bison is as follows:

@example
bison @var{infile}
@end example

Here @var{infile} is the grammar file name, which usually ends in
@samp{.y}.  The parser implementation file's name is made by replacing
the @samp{.y} with @samp{.tab.c} and removing any leading directory.
Thus, the @samp{bison foo.y} file name yields @file{foo.tab.c}, and
the @samp{bison hack/foo.y} file name yields @file{foo.tab.c}.  It's
also possible, in case you are writing C++ code instead of C in your
grammar file, to name it @file{foo.ypp} or @file{foo.y++}.  Then, the
output files will take an extension like the given one as input
(respectively @file{foo.tab.cpp} and @file{foo.tab.c++}).  This
feature takes effect with all options that manipulate file names like
@samp{-o} or @samp{-d}.

For example :

@example
bison -d @var{infile.yxx}
@end example
@noindent
will produce @file{infile.tab.cxx} and @file{infile.tab.hxx}, and

@example
bison -d -o @var{output.c++} @var{infile.y}
@end example
@noindent
will produce @file{output.c++} and @file{outfile.h++}.

For compatibility with POSIX, the standard Bison
distribution also contains a shell script called @command{yacc} that
invokes Bison with the @option{-y} option.

@menu
* Bison Options::     All the options described in detail,
                        in alphabetical order by short options.
* Option Cross Key::  Alphabetical list of long options.
* Yacc Library::      Yacc-compatible @code{yylex} and @code{main}.
@end menu

@node Bison Options
@section Bison Options

Bison supports both traditional single-letter options and mnemonic long
option names.  Long option names are indicated with @samp{--} instead of
@samp{-}.  Abbreviations for option names are allowed as long as they
are unique.  When a long option takes an argument, like
@samp{--file-prefix}, connect the option name and the argument with
@samp{=}.

Here is a list of options that can be used with Bison, alphabetized by
short option.  It is followed by a cross key alphabetized by long
option.

@c Please, keep this ordered as in `bison --help'.
@noindent
Operations modes:
@table @option
@item -h
@itemx --help
Print a summary of the command-line options to Bison and exit.

@item -V
@itemx --version
Print the version number of Bison and exit.

@item --print-localedir
Print the name of the directory containing locale-dependent data.

@item --print-datadir
Print the name of the directory containing skeletons and XSLT.

@item -y
@itemx --yacc
Act more like the traditional Yacc command.  This can cause different
diagnostics to be generated, and may change behavior in other minor
ways.  Most importantly, imitate Yacc's output file name conventions,
so that the parser implementation file is called @file{y.tab.c}, and
the other outputs are called @file{y.output} and @file{y.tab.h}.
Also, if generating a deterministic parser in C, generate
@code{#define} statements in addition to an @code{enum} to associate
token numbers with token names.  Thus, the following shell script can
substitute for Yacc, and the Bison distribution contains such a script
for compatibility with POSIX:

@example
#! /bin/sh
bison -y "$@@"
@end example

The @option{-y}/@option{--yacc} option is intended for use with
traditional Yacc grammars.  If your grammar uses a Bison extension
like @samp{%glr-parser}, Bison might not be Yacc-compatible even if
this option is specified.

@item -W [@var{category}]
@itemx --warnings[=@var{category}]
Output warnings falling in @var{category}.  @var{category} can be one
of:
@table @code
@item midrule-values
Warn about mid-rule values that are set but not used within any of the actions
of the parent rule.
For example, warn about unused @code{$2} in:

@example
exp: '1' @{ $$ = 1; @} '+' exp @{ $$ = $1 + $4; @};
@end example

Also warn about mid-rule values that are used but not set.
For example, warn about unset @code{$$} in the mid-rule action in:

@example
exp: '1' @{ $1 = 1; @} '+' exp @{ $$ = $2 + $4; @};
@end example

These warnings are not enabled by default since they sometimes prove to
be false alarms in existing grammars employing the Yacc constructs
@code{$0} or @code{$-@var{n}} (where @var{n} is some positive integer).

@item yacc
Incompatibilities with POSIX Yacc.

@item conflicts-sr
@itemx conflicts-rr
S/R and R/R conflicts.  These warnings are enabled by default.  However, if
the @code{%expect} or @code{%expect-rr} directive is specified, an
unexpected number of conflicts is an error, and an expected number of
conflicts is not reported, so @option{-W} and @option{--warning} then have
no effect on the conflict report.

@item deprecated
Deprecated constructs whose support will be removed in future versions of
Bison.

@item other
All warnings not categorized above.  These warnings are enabled by default.

This category is provided merely for the sake of completeness.  Future
releases of Bison may move warnings from this category to new, more specific
categories.

@item all
All the warnings.
@item none
Turn off all the warnings.
@item error
See @option{-Werror}, below.
@end table

A category can be turned off by prefixing its name with @samp{no-}.  For
instance, @option{-Wno-yacc} will hide the warnings about
POSIX Yacc incompatibilities.

<<<<<<< HEAD
@item -Werror[=@var{category}]
@itemx -Wno-error[=@var{category}]
Enable warnings falling in @var{category}, and treat them as errors.  If no
@var{category} is given, it defaults to making all enabled warnings into errors.

@var{category} is the same as for @option{--warnings}, with the exception that
it may not be prefixed with @samp{no-} (see above).

Prefixed with @samp{no}, it deactivates the error treatment for this
@var{category}. However, the warning itself won't be disabled, or enabled, by
this option.

Note that the precedence of the @samp{=} and @samp{,} operators is such that
the following commands are @emph{not} equivalent, as the first will not treat
S/R conflicts as errors.

@example
$ bison -Werror=yacc,conflicts-sr input.y
$ bison -Werror=yacc,error=conflicts-sr input.y
@end example
=======
@item -f [@var{feature}]
@itemx --feature[=@var{feature}]
Activate miscellaneous @var{feature}. @var{feature} can be one of:
@table @code
@item caret
@itemx diagnostics-show-caret
Show caret errors, in a manner similar to GCC's
@option{-fdiagnostics-show-caret}, or Clang's @option{-fcaret-diagnotics}. The
location provided with the message is used to quote the corresponding line of
the source file, underlining the important part of it with carets (^). Here is
an example, using the following file @file{input.y}:

@example
%type <ival> exp
%%
exp: exp '+' exp @{ $exp = $1 + $2; @};
@end example

When invoked with @option{-fcaret}, Bison will report:

@example
@group
input.y:3.20-23: error: ambiguous reference: '$exp'
 exp: exp '+' exp @{ $exp = $1 + $2; @};
                    ^^^^
@end group
@group
input.y:3.1-3:       refers to: $exp at $$
 exp: exp '+' exp @{ $exp = $1 + $2; @};
 ^^^
@end group
@group
input.y:3.6-8:       refers to: $exp at $1
 exp: exp '+' exp @{ $exp = $1 + $2; @};
      ^^^
@end group
@group
input.y:3.14-16:     refers to: $exp at $3
 exp: exp '+' exp @{ $exp = $1 + $2; @};
              ^^^
@end group
@group
input.y:3.32-33: error: $2 of 'exp' has no declared type
 exp: exp '+' exp @{ $exp = $1 + $2; @};
                                ^^
@end group
@end example

@end table
>>>>>>> 9960a6ae
@end table

@noindent
Tuning the parser:

@table @option
@item -t
@itemx --debug
In the parser implementation file, define the macro @code{YYDEBUG} to
1 if it is not already defined, so that the debugging facilities are
compiled.  @xref{Tracing, ,Tracing Your Parser}.

@item -D @var{name}[=@var{value}]
@itemx --define=@var{name}[=@var{value}]
@itemx -F @var{name}[=@var{value}]
@itemx --force-define=@var{name}[=@var{value}]
Each of these is equivalent to @samp{%define @var{name} "@var{value}"}
(@pxref{%define Summary}) except that Bison processes multiple
definitions for the same @var{name} as follows:

@itemize
@item
Bison quietly ignores all command-line definitions for @var{name} except
the last.
@item
If that command-line definition is specified by a @code{-D} or
@code{--define}, Bison reports an error for any @code{%define}
definition for @var{name}.
@item
If that command-line definition is specified by a @code{-F} or
@code{--force-define} instead, Bison quietly ignores all @code{%define}
definitions for @var{name}.
@item
Otherwise, Bison reports an error if there are multiple @code{%define}
definitions for @var{name}.
@end itemize

You should avoid using @code{-F} and @code{--force-define} in your
make files unless you are confident that it is safe to quietly ignore
any conflicting @code{%define} that may be added to the grammar file.

@item -L @var{language}
@itemx --language=@var{language}
Specify the programming language for the generated parser, as if
@code{%language} was specified (@pxref{Decl Summary, , Bison Declaration
Summary}).  Currently supported languages include C, C++, and Java.
@var{language} is case-insensitive.

@item --locations
Pretend that @code{%locations} was specified.  @xref{Decl Summary}.

@item -p @var{prefix}
@itemx --name-prefix=@var{prefix}
Pretend that @code{%name-prefix "@var{prefix}"} was specified (@pxref{Decl
Summary}).  Obsoleted by @code{-Dapi.prefix=@var{prefix}}.  @xref{Multiple
Parsers, ,Multiple Parsers in the Same Program}.

@item -l
@itemx --no-lines
Don't put any @code{#line} preprocessor commands in the parser
implementation file.  Ordinarily Bison puts them in the parser
implementation file so that the C compiler and debuggers will
associate errors with your source file, the grammar file.  This option
causes them to associate errors with the parser implementation file,
treating it as an independent source file in its own right.

@item -S @var{file}
@itemx --skeleton=@var{file}
Specify the skeleton to use, similar to @code{%skeleton}
(@pxref{Decl Summary, , Bison Declaration Summary}).

@c You probably don't need this option unless you are developing Bison.
@c You should use @option{--language} if you want to specify the skeleton for a
@c different language, because it is clearer and because it will always
@c choose the correct skeleton for non-deterministic or push parsers.

If @var{file} does not contain a @code{/}, @var{file} is the name of a skeleton
file in the Bison installation directory.
If it does, @var{file} is an absolute file name or a file name relative to the
current working directory.
This is similar to how most shells resolve commands.

@item -k
@itemx --token-table
Pretend that @code{%token-table} was specified.  @xref{Decl Summary}.
@end table

@noindent
Adjust the output:

@table @option
@item --defines[=@var{file}]
Pretend that @code{%defines} was specified, i.e., write an extra output
file containing macro definitions for the token type names defined in
the grammar, as well as a few other declarations.  @xref{Decl Summary}.

@item -d
This is the same as @code{--defines} except @code{-d} does not accept a
@var{file} argument since POSIX Yacc requires that @code{-d} can be bundled
with other short options.

@item -b @var{file-prefix}
@itemx --file-prefix=@var{prefix}
Pretend that @code{%file-prefix} was specified, i.e., specify prefix to use
for all Bison output file names.  @xref{Decl Summary}.

@item -r @var{things}
@itemx --report=@var{things}
Write an extra output file containing verbose description of the comma
separated list of @var{things} among:

@table @code
@item state
Description of the grammar, conflicts (resolved and unresolved), and
parser's automaton.

@item itemset
Implies @code{state} and augments the description of the automaton with
the full set of items for each state, instead of its core only.

@item lookahead
Implies @code{state} and augments the description of the automaton with
each rule's lookahead set.

@item solved
Implies @code{state}.  Explain how conflicts were solved thanks to
precedence and associativity directives.

@item all
Enable all the items.

@item none
Do not generate the report.
@end table

@item --report-file=@var{file}
Specify the @var{file} for the verbose description.

@item -v
@itemx --verbose
Pretend that @code{%verbose} was specified, i.e., write an extra output
file containing verbose descriptions of the grammar and
parser.  @xref{Decl Summary}.

@item -o @var{file}
@itemx --output=@var{file}
Specify the @var{file} for the parser implementation file.

The other output files' names are constructed from @var{file} as
described under the @samp{-v} and @samp{-d} options.

@item -g [@var{file}]
@itemx --graph[=@var{file}]
Output a graphical representation of the parser's
automaton computed by Bison, in @uref{http://www.graphviz.org/, Graphviz}
@uref{http://www.graphviz.org/doc/info/lang.html, DOT} format.
@code{@var{file}} is optional.
If omitted and the grammar file is @file{foo.y}, the output file will be
@file{foo.dot}.

@item -x [@var{file}]
@itemx --xml[=@var{file}]
Output an XML report of the parser's automaton computed by Bison.
@code{@var{file}} is optional.
If omitted and the grammar file is @file{foo.y}, the output file will be
@file{foo.xml}.
(The current XML schema is experimental and may evolve.
More user feedback will help to stabilize it.)
@end table

@node Option Cross Key
@section Option Cross Key

Here is a list of options, alphabetized by long option, to help you find
the corresponding short option and directive.

@multitable {@option{--force-define=@var{name}[=@var{value}]}} {@option{-F @var{name}[=@var{value}]}} {@code{%nondeterministic-parser}}
@headitem Long Option @tab Short Option @tab Bison Directive
@include cross-options.texi
@end multitable

@node Yacc Library
@section Yacc Library

The Yacc library contains default implementations of the
@code{yyerror} and @code{main} functions.  These default
implementations are normally not useful, but POSIX requires
them.  To use the Yacc library, link your program with the
@option{-ly} option.  Note that Bison's implementation of the Yacc
library is distributed under the terms of the GNU General
Public License (@pxref{Copying}).

If you use the Yacc library's @code{yyerror} function, you should
declare @code{yyerror} as follows:

@example
int yyerror (char const *);
@end example

Bison ignores the @code{int} value returned by this @code{yyerror}.
If you use the Yacc library's @code{main} function, your
@code{yyparse} function should have the following type signature:

@example
int yyparse (void);
@end example

@c ================================================= C++ Bison

@node Other Languages
@chapter Parsers Written In Other Languages

@menu
* C++ Parsers::                 The interface to generate C++ parser classes
* Java Parsers::                The interface to generate Java parser classes
@end menu

@node C++ Parsers
@section C++ Parsers

@menu
* C++ Bison Interface::         Asking for C++ parser generation
* C++ Semantic Values::         %union vs. C++
* C++ Location Values::         The position and location classes
* C++ Parser Interface::        Instantiating and running the parser
* C++ Scanner Interface::       Exchanges between yylex and parse
* A Complete C++ Example::      Demonstrating their use
@end menu

@node C++ Bison Interface
@subsection C++ Bison Interface
@c - %skeleton "lalr1.cc"
@c - Always pure
@c - initial action

The C++ deterministic parser is selected using the skeleton directive,
@samp{%skeleton "lalr1.cc"}, or the synonymous command-line option
@option{--skeleton=lalr1.cc}.
@xref{Decl Summary}.

When run, @command{bison} will create several entities in the @samp{yy}
namespace.
@findex %define api.namespace
Use the @samp{%define api.namespace} directive to change the namespace name,
see @ref{%define Summary,,api.namespace}.  The various classes are generated
in the following files:

@table @file
@item position.hh
@itemx location.hh
The definition of the classes @code{position} and @code{location}, used for
location tracking when enabled.  These files are not generated if the
@code{%define} variable @code{api.location.type} is defined.  @xref{C++
Location Values}.

@item stack.hh
An auxiliary class @code{stack} used by the parser.

@item @var{file}.hh
@itemx @var{file}.cc
(Assuming the extension of the grammar file was @samp{.yy}.)  The
declaration and implementation of the C++ parser class.  The basename
and extension of these two files follow the same rules as with regular C
parsers (@pxref{Invocation}).

The header is @emph{mandatory}; you must either pass
@option{-d}/@option{--defines} to @command{bison}, or use the
@samp{%defines} directive.
@end table

All these files are documented using Doxygen; run @command{doxygen}
for a complete and accurate documentation.

@node C++ Semantic Values
@subsection C++ Semantic Values
@c - No objects in unions
@c - YYSTYPE
@c - Printer and destructor

Bison supports two different means to handle semantic values in C++.  One is
alike the C interface, and relies on unions (@pxref{C++ Unions}).  As C++
practitioners know, unions are inconvenient in C++, therefore another
approach is provided, based on variants (@pxref{C++ Variants}).

@menu
* C++ Unions::             Semantic values cannot be objects
* C++ Variants::           Using objects as semantic values
@end menu

@node C++ Unions
@subsubsection C++ Unions

The @code{%union} directive works as for C, see @ref{Union Decl, ,The
Collection of Value Types}.  In particular it produces a genuine
@code{union}, which have a few specific features in C++.
@itemize @minus
@item
The type @code{YYSTYPE} is defined but its use is discouraged: rather
you should refer to the parser's encapsulated type
@code{yy::parser::semantic_type}.
@item
Non POD (Plain Old Data) types cannot be used.  C++ forbids any
instance of classes with constructors in unions: only @emph{pointers}
to such objects are allowed.
@end itemize

Because objects have to be stored via pointers, memory is not
reclaimed automatically: using the @code{%destructor} directive is the
only means to avoid leaks.  @xref{Destructor Decl, , Freeing Discarded
Symbols}.

@node C++ Variants
@subsubsection C++ Variants

Starting with version 2.6, Bison provides a @emph{variant} based
implementation of semantic values for C++.  This alleviates all the
limitations reported in the previous section, and in particular, object
types can be used without pointers.

To enable variant-based semantic values, set @code{%define} variable
@code{variant} (@pxref{%define Summary,, variant}).  Once this defined,
@code{%union} is ignored, and instead of using the name of the fields of the
@code{%union} to ``type'' the symbols, use genuine types.

For instance, instead of

@example
%union
@{
  int ival;
  std::string* sval;
@}
%token <ival> NUMBER;
%token <sval> STRING;
@end example

@noindent
write

@example
%token <int> NUMBER;
%token <std::string> STRING;
@end example

@code{STRING} is no longer a pointer, which should fairly simplify the user
actions in the grammar and in the scanner (in particular the memory
management).

Since C++ features destructors, and since it is customary to specialize
@code{operator<<} to support uniform printing of values, variants also
typically simplify Bison printers and destructors.

Variants are stricter than unions.  When based on unions, you may play any
dirty game with @code{yylval}, say storing an @code{int}, reading a
@code{char*}, and then storing a @code{double} in it.  This is no longer
possible with variants: they must be initialized, then assigned to, and
eventually, destroyed.

@deftypemethod {semantic_type} {T&} build<T> ()
Initialize, but leave empty.  Returns the address where the actual value may
be stored.  Requires that the variant was not initialized yet.
@end deftypemethod

@deftypemethod {semantic_type} {T&} build<T> (const T& @var{t})
Initialize, and copy-construct from @var{t}.
@end deftypemethod


@strong{Warning}: We do not use Boost.Variant, for two reasons.  First, it
appeared unacceptable to require Boost on the user's machine (i.e., the
machine on which the generated parser will be compiled, not the machine on
which @command{bison} was run).  Second, for each possible semantic value,
Boost.Variant not only stores the value, but also a tag specifying its
type.  But the parser already ``knows'' the type of the semantic value, so
that would be duplicating the information.

Therefore we developed light-weight variants whose type tag is external (so
they are really like @code{unions} for C++ actually).  But our code is much
less mature that Boost.Variant.  So there is a number of limitations in
(the current implementation of) variants:
@itemize
@item
Alignment must be enforced: values should be aligned in memory according to
the most demanding type.  Computing the smallest alignment possible requires
meta-programming techniques that are not currently implemented in Bison, and
therefore, since, as far as we know, @code{double} is the most demanding
type on all platforms, alignments are enforced for @code{double} whatever
types are actually used.  This may waste space in some cases.

@item
Our implementation is not conforming with strict aliasing rules.  Alias
analysis is a technique used in optimizing compilers to detect when two
pointers are disjoint (they cannot ``meet'').  Our implementation breaks
some of the rules that G++ 4.4 uses in its alias analysis, so @emph{strict
alias analysis must be disabled}.  Use the option
@option{-fno-strict-aliasing} to compile the generated parser.

@item
There might be portability issues we are not aware of.
@end itemize

As far as we know, these limitations @emph{can} be alleviated.  All it takes
is some time and/or some talented C++ hacker willing to contribute to Bison.

@node C++ Location Values
@subsection C++ Location Values
@c - %locations
@c - class Position
@c - class Location
@c - %define filename_type "const symbol::Symbol"

When the directive @code{%locations} is used, the C++ parser supports
location tracking, see @ref{Tracking Locations}.

By default, two auxiliary classes define a @code{position}, a single point
in a file, and a @code{location}, a range composed of a pair of
@code{position}s (possibly spanning several files).  But if the
@code{%define} variable @code{api.location.type} is defined, then these
classes will not be generated, and the user defined type will be used.

@tindex uint
In this section @code{uint} is an abbreviation for @code{unsigned int}: in
genuine code only the latter is used.

@menu
* C++ position::         One point in the source file
* C++ location::         Two points in the source file
* User Defined Location Type::  Required interface for locations
@end menu

@node C++ position
@subsubsection C++ @code{position}

@deftypeop {Constructor} {position} {} position (std::string* @var{file} = 0, uint @var{line} = 1, uint @var{col} = 1)
Create a @code{position} denoting a given point.  Note that @code{file} is
not reclaimed when the @code{position} is destroyed: memory managed must be
handled elsewhere.
@end deftypeop

@deftypemethod {position} {void} initialize (std::string* @var{file} = 0, uint @var{line} = 1, uint @var{col} = 1)
Reset the position to the given values.
@end deftypemethod

@deftypeivar {position} {std::string*} file
The name of the file.  It will always be handled as a pointer, the
parser will never duplicate nor deallocate it.  As an experimental
feature you may change it to @samp{@var{type}*} using @samp{%define
filename_type "@var{type}"}.
@end deftypeivar

@deftypeivar {position} {uint} line
The line, starting at 1.
@end deftypeivar

@deftypemethod {position} {uint} lines (int @var{height} = 1)
Advance by @var{height} lines, resetting the column number.
@end deftypemethod

@deftypeivar {position} {uint} column
The column, starting at 1.
@end deftypeivar

@deftypemethod {position} {uint} columns (int @var{width} = 1)
Advance by @var{width} columns, without changing the line number.
@end deftypemethod

@deftypemethod {position} {position&} operator+= (int @var{width})
@deftypemethodx {position} {position} operator+ (int @var{width})
@deftypemethodx {position} {position&} operator-= (int @var{width})
@deftypemethodx {position} {position} operator- (int @var{width})
Various forms of syntactic sugar for @code{columns}.
@end deftypemethod

@deftypemethod {position} {bool} operator== (const position& @var{that})
@deftypemethodx {position} {bool} operator!= (const position& @var{that})
Whether @code{*this} and @code{that} denote equal/different positions.
@end deftypemethod

@deftypefun {std::ostream&} operator<< (std::ostream& @var{o}, const position& @var{p})
Report @var{p} on @var{o} like this:
@samp{@var{file}:@var{line}.@var{column}}, or
@samp{@var{line}.@var{column}} if @var{file} is null.
@end deftypefun

@node C++ location
@subsubsection C++ @code{location}

@deftypeop {Constructor} {location} {} location (const position& @var{begin}, const position& @var{end})
Create a @code{Location} from the endpoints of the range.
@end deftypeop

@deftypeop {Constructor} {location} {} location (const position& @var{pos} = position())
@deftypeopx {Constructor} {location} {} location (std::string* @var{file}, uint @var{line}, uint @var{col})
Create a @code{Location} denoting an empty range located at a given point.
@end deftypeop

@deftypemethod {location} {void} initialize (std::string* @var{file} = 0, uint @var{line} = 1, uint @var{col} = 1)
Reset the location to an empty range at the given values.
@end deftypemethod

@deftypeivar {location} {position} begin
@deftypeivarx {location} {position} end
The first, inclusive, position of the range, and the first beyond.
@end deftypeivar

@deftypemethod {location} {uint} columns (int @var{width} = 1)
@deftypemethodx {location} {uint} lines (int @var{height} = 1)
Advance the @code{end} position.
@end deftypemethod

@deftypemethod {location} {location} operator+ (const location& @var{end})
@deftypemethodx {location} {location} operator+ (int @var{width})
@deftypemethodx {location} {location} operator+= (int @var{width})
Various forms of syntactic sugar.
@end deftypemethod

@deftypemethod {location} {void} step ()
Move @code{begin} onto @code{end}.
@end deftypemethod

@deftypemethod {location} {bool} operator== (const location& @var{that})
@deftypemethodx {location} {bool} operator!= (const location& @var{that})
Whether @code{*this} and @code{that} denote equal/different ranges of
positions.
@end deftypemethod

@deftypefun {std::ostream&} operator<< (std::ostream& @var{o}, const location& @var{p})
Report @var{p} on @var{o}, taking care of special cases such as: no
@code{filename} defined, or equal filename/line or column.
@end deftypefun

@node User Defined Location Type
@subsubsection User Defined Location Type
@findex %define api.location.type

Instead of using the built-in types you may use the @code{%define} variable
@code{api.location.type} to specify your own type:

@example
%define api.location.type @var{LocationType}
@end example

The requirements over your @var{LocationType} are:
@itemize
@item
it must be copyable;

@item
in order to compute the (default) value of @code{@@$} in a reduction, the
parser basically runs
@example
@@$.begin = @@$1.begin;
@@$.end   = @@$@var{N}.end; // The location of last right-hand side symbol.
@end example
@noindent
so there must be copyable @code{begin} and @code{end} members;

@item
alternatively you may redefine the computation of the default location, in
which case these members are not required (@pxref{Location Default Action});

@item
if traces are enabled, then there must exist an @samp{std::ostream&
  operator<< (std::ostream& o, const @var{LocationType}& s)} function.
@end itemize

@sp 1

In programs with several C++ parsers, you may also use the @code{%define}
variable @code{api.location.type} to share a common set of built-in
definitions for @code{position} and @code{location}.  For instance, one
parser @file{master/parser.yy} might use:

@example
%defines
%locations
%define namespace "master::"
@end example

@noindent
to generate the @file{master/position.hh} and @file{master/location.hh}
files, reused by other parsers as follows:

@example
%define api.location.type "master::location"
%code requires @{ #include <master/location.hh> @}
@end example

@node C++ Parser Interface
@subsection C++ Parser Interface
@c - define parser_class_name
@c - Ctor
@c - parse, error, set_debug_level, debug_level, set_debug_stream,
@c   debug_stream.
@c - Reporting errors

The output files @file{@var{output}.hh} and @file{@var{output}.cc}
declare and define the parser class in the namespace @code{yy}.  The
class name defaults to @code{parser}, but may be changed using
@samp{%define parser_class_name "@var{name}"}.  The interface of
this class is detailed below.  It can be extended using the
@code{%parse-param} feature: its semantics is slightly changed since
it describes an additional member of the parser class, and an
additional argument for its constructor.

@defcv {Type} {parser} {semantic_type}
@defcvx {Type} {parser} {location_type}
The types for semantic values and locations (if enabled).
@end defcv

@defcv {Type} {parser} {token}
A structure that contains (only) the @code{yytokentype} enumeration, which
defines the tokens.  To refer to the token @code{FOO},
use @code{yy::parser::token::FOO}.  The scanner can use
@samp{typedef yy::parser::token token;} to ``import'' the token enumeration
(@pxref{Calc++ Scanner}).
@end defcv

@defcv {Type} {parser} {syntax_error}
This class derives from @code{std::runtime_error}.  Throw instances of it
from the scanner or from the user actions to raise parse errors.  This is
equivalent with first
invoking @code{error} to report the location and message of the syntax
error, and then to invoke @code{YYERROR} to enter the error-recovery mode.
But contrary to @code{YYERROR} which can only be invoked from user actions
(i.e., written in the action itself), the exception can be thrown from
function invoked from the user action.
@end defcv

@deftypemethod {parser} {} parser (@var{type1} @var{arg1}, ...)
Build a new parser object.  There are no arguments by default, unless
@samp{%parse-param @{@var{type1} @var{arg1}@}} was used.
@end deftypemethod

@deftypemethod {syntax_error} {} syntax_error (const location_type& @var{l}, const std::string& @var{m})
@deftypemethodx {syntax_error} {} syntax_error (const std::string& @var{m})
Instantiate a syntax-error exception.
@end deftypemethod

@deftypemethod {parser} {int} parse ()
Run the syntactic analysis, and return 0 on success, 1 otherwise.

@cindex exceptions
The whole function is wrapped in a @code{try}/@code{catch} block, so that
when an exception is thrown, the @code{%destructor}s are called to release
the lookahead symbol, and the symbols pushed on the stack.
@end deftypemethod

@deftypemethod {parser} {std::ostream&} debug_stream ()
@deftypemethodx {parser} {void} set_debug_stream (std::ostream& @var{o})
Get or set the stream used for tracing the parsing.  It defaults to
@code{std::cerr}.
@end deftypemethod

@deftypemethod {parser} {debug_level_type} debug_level ()
@deftypemethodx {parser} {void} set_debug_level (debug_level @var{l})
Get or set the tracing level.  Currently its value is either 0, no trace,
or nonzero, full tracing.
@end deftypemethod

@deftypemethod {parser} {void} error (const location_type& @var{l}, const std::string& @var{m})
@deftypemethodx {parser} {void} error (const std::string& @var{m})
The definition for this member function must be supplied by the user:
the parser uses it to report a parser error occurring at @var{l},
described by @var{m}.  If location tracking is not enabled, the second
signature is used.
@end deftypemethod


@node C++ Scanner Interface
@subsection C++ Scanner Interface
@c - prefix for yylex.
@c - Pure interface to yylex
@c - %lex-param

The parser invokes the scanner by calling @code{yylex}.  Contrary to C
parsers, C++ parsers are always pure: there is no point in using the
@samp{%define api.pure} directive.  The actual interface with @code{yylex}
depends whether you use unions, or variants.

@menu
* Split Symbols::         Passing symbols as two/three components
* Complete Symbols::      Making symbols a whole
@end menu

@node Split Symbols
@subsubsection Split Symbols

The interface is as follows.

@deftypemethod {parser} {int} yylex (semantic_type* @var{yylval}, location_type* @var{yylloc}, @var{type1} @var{arg1}, ...)
@deftypemethodx {parser} {int} yylex (semantic_type* @var{yylval}, @var{type1} @var{arg1}, ...)
Return the next token.  Its type is the return value, its semantic value and
location (if enabled) being @var{yylval} and @var{yylloc}.  Invocations of
@samp{%lex-param @{@var{type1} @var{arg1}@}} yield additional arguments.
@end deftypemethod

Note that when using variants, the interface for @code{yylex} is the same,
but @code{yylval} is handled differently.

Regular union-based code in Lex scanner typically look like:

@example
[0-9]+   @{
           yylval.ival = text_to_int (yytext);
           return yy::parser::INTEGER;
         @}
[a-z]+   @{
           yylval.sval = new std::string (yytext);
           return yy::parser::IDENTIFIER;
         @}
@end example

Using variants, @code{yylval} is already constructed, but it is not
initialized.  So the code would look like:

@example
[0-9]+   @{
           yylval.build<int>() = text_to_int (yytext);
           return yy::parser::INTEGER;
         @}
[a-z]+   @{
           yylval.build<std::string> = yytext;
           return yy::parser::IDENTIFIER;
         @}
@end example

@noindent
or

@example
[0-9]+   @{
           yylval.build(text_to_int (yytext));
           return yy::parser::INTEGER;
         @}
[a-z]+   @{
           yylval.build(yytext);
           return yy::parser::IDENTIFIER;
         @}
@end example


@node Complete Symbols
@subsubsection Complete Symbols

If you specified both @code{%define variant} and
@code{%define api.token.constructor},
the @code{parser} class also defines the class @code{parser::symbol_type}
which defines a @emph{complete} symbol, aggregating its type (i.e., the
traditional value returned by @code{yylex}), its semantic value (i.e., the
value passed in @code{yylval}, and possibly its location (@code{yylloc}).

@deftypemethod {symbol_type} {} symbol_type (token_type @var{type},  const semantic_type& @var{value}, const location_type& @var{location})
Build a complete terminal symbol which token type is @var{type}, and which
semantic value is @var{value}.  If location tracking is enabled, also pass
the @var{location}.
@end deftypemethod

This interface is low-level and should not be used for two reasons.  First,
it is inconvenient, as you still have to build the semantic value, which is
a variant, and second, because consistency is not enforced: as with unions,
it is still possible to give an integer as semantic value for a string.

So for each token type, Bison generates named constructors as follows.

@deftypemethod {symbol_type} {} make_@var{token} (const @var{value_type}& @var{value}, const location_type& @var{location})
@deftypemethodx {symbol_type} {} make_@var{token} (const location_type& @var{location})
Build a complete terminal symbol for the token type @var{token} (not
including the @code{api.token.prefix}) whose possible semantic value is
@var{value} of adequate @var{value_type}.  If location tracking is enabled,
also pass the @var{location}.
@end deftypemethod

For instance, given the following declarations:

@example
%define api.token.prefix "TOK_"
%token <std::string> IDENTIFIER;
%token <int> INTEGER;
%token COLON;
@end example

@noindent
Bison generates the following functions:

@example
symbol_type make_IDENTIFIER(const std::string& v,
                            const location_type& l);
symbol_type make_INTEGER(const int& v,
                         const location_type& loc);
symbol_type make_COLON(const location_type& loc);
@end example

@noindent
which should be used in a Lex-scanner as follows.

@example
[0-9]+   return yy::parser::make_INTEGER(text_to_int (yytext), loc);
[a-z]+   return yy::parser::make_IDENTIFIER(yytext, loc);
":"      return yy::parser::make_COLON(loc);
@end example

Tokens that do not have an identifier are not accessible: you cannot simply
use characters such as @code{':'}, they must be declared with @code{%token}.

@node A Complete C++ Example
@subsection A Complete C++ Example

This section demonstrates the use of a C++ parser with a simple but
complete example.  This example should be available on your system,
ready to compile, in the directory @dfn{.../bison/examples/calc++}.  It
focuses on the use of Bison, therefore the design of the various C++
classes is very naive: no accessors, no encapsulation of members etc.
We will use a Lex scanner, and more precisely, a Flex scanner, to
demonstrate the various interactions.  A hand-written scanner is
actually easier to interface with.

@menu
* Calc++ --- C++ Calculator::   The specifications
* Calc++ Parsing Driver::       An active parsing context
* Calc++ Parser::               A parser class
* Calc++ Scanner::              A pure C++ Flex scanner
* Calc++ Top Level::            Conducting the band
@end menu

@node Calc++ --- C++ Calculator
@subsubsection Calc++ --- C++ Calculator

Of course the grammar is dedicated to arithmetics, a single
expression, possibly preceded by variable assignments.  An
environment containing possibly predefined variables such as
@code{one} and @code{two}, is exchanged with the parser.  An example
of valid input follows.

@example
three := 3
seven := one + two * three
seven * seven
@end example

@node Calc++ Parsing Driver
@subsubsection Calc++ Parsing Driver
@c - An env
@c - A place to store error messages
@c - A place for the result

To support a pure interface with the parser (and the scanner) the
technique of the ``parsing context'' is convenient: a structure
containing all the data to exchange.  Since, in addition to simply
launch the parsing, there are several auxiliary tasks to execute (open
the file for parsing, instantiate the parser etc.), we recommend
transforming the simple parsing context structure into a fully blown
@dfn{parsing driver} class.

The declaration of this driver class, @file{calc++-driver.hh}, is as
follows.  The first part includes the CPP guard and imports the
required standard library components, and the declaration of the parser
class.

@comment file: calc++-driver.hh
@example
#ifndef CALCXX_DRIVER_HH
# define CALCXX_DRIVER_HH
# include <string>
# include <map>
# include "calc++-parser.hh"
@end example


@noindent
Then comes the declaration of the scanning function.  Flex expects
the signature of @code{yylex} to be defined in the macro
@code{YY_DECL}, and the C++ parser expects it to be declared.  We can
factor both as follows.

@comment file: calc++-driver.hh
@example
// Tell Flex the lexer's prototype ...
# define YY_DECL \
  yy::calcxx_parser::symbol_type yylex (calcxx_driver& driver)
// ... and declare it for the parser's sake.
YY_DECL;
@end example

@noindent
The @code{calcxx_driver} class is then declared with its most obvious
members.

@comment file: calc++-driver.hh
@example
// Conducting the whole scanning and parsing of Calc++.
class calcxx_driver
@{
public:
  calcxx_driver ();
  virtual ~calcxx_driver ();

  std::map<std::string, int> variables;

  int result;
@end example

@noindent
To encapsulate the coordination with the Flex scanner, it is useful to have
member functions to open and close the scanning phase.

@comment file: calc++-driver.hh
@example
  // Handling the scanner.
  void scan_begin ();
  void scan_end ();
  bool trace_scanning;
@end example

@noindent
Similarly for the parser itself.

@comment file: calc++-driver.hh
@example
  // Run the parser on file F.
  // Return 0 on success.
  int parse (const std::string& f);
  // The name of the file being parsed.
  // Used later to pass the file name to the location tracker.
  std::string file;
  // Whether parser traces should be generated.
  bool trace_parsing;
@end example

@noindent
To demonstrate pure handling of parse errors, instead of simply
dumping them on the standard error output, we will pass them to the
compiler driver using the following two member functions.  Finally, we
close the class declaration and CPP guard.

@comment file: calc++-driver.hh
@example
  // Error handling.
  void error (const yy::location& l, const std::string& m);
  void error (const std::string& m);
@};
#endif // ! CALCXX_DRIVER_HH
@end example

The implementation of the driver is straightforward.  The @code{parse}
member function deserves some attention.  The @code{error} functions
are simple stubs, they should actually register the located error
messages and set error state.

@comment file: calc++-driver.cc
@example
#include "calc++-driver.hh"
#include "calc++-parser.hh"

calcxx_driver::calcxx_driver ()
  : trace_scanning (false), trace_parsing (false)
@{
  variables["one"] = 1;
  variables["two"] = 2;
@}

calcxx_driver::~calcxx_driver ()
@{
@}

int
calcxx_driver::parse (const std::string &f)
@{
  file = f;
  scan_begin ();
  yy::calcxx_parser parser (*this);
  parser.set_debug_level (trace_parsing);
  int res = parser.parse ();
  scan_end ();
  return res;
@}

void
calcxx_driver::error (const yy::location& l, const std::string& m)
@{
  std::cerr << l << ": " << m << std::endl;
@}

void
calcxx_driver::error (const std::string& m)
@{
  std::cerr << m << std::endl;
@}
@end example

@node Calc++ Parser
@subsubsection Calc++ Parser

The grammar file @file{calc++-parser.yy} starts by asking for the C++
deterministic parser skeleton, the creation of the parser header file,
and specifies the name of the parser class.  Because the C++ skeleton
changed several times, it is safer to require the version you designed
the grammar for.

@comment file: calc++-parser.yy
@example
%skeleton "lalr1.cc" /* -*- C++ -*- */
%require "@value{VERSION}"
%defines
%define parser_class_name "calcxx_parser"
@end example

@noindent
@findex %define api.token.constructor
@findex %define variant
This example will use genuine C++ objects as semantic values, therefore, we
require the variant-based interface.  To make sure we properly use it, we
enable assertions.  To fully benefit from type-safety and more natural
definition of ``symbol'', we enable @code{api.token.constructor}.

@comment file: calc++-parser.yy
@example
%define api.token.constructor
%define parse.assert
%define variant
@end example

@noindent
@findex %code requires
Then come the declarations/inclusions needed by the semantic values.
Because the parser uses the parsing driver and reciprocally, both would like
to include the header of the other, which is, of course, insane.  This
mutual dependency will be broken using forward declarations.  Because the
driver's header needs detailed knowledge about the parser class (in
particular its inner types), it is the parser's header which will use a
forward declaration of the driver.  @xref{%code Summary}.

@comment file: calc++-parser.yy
@example
%code requires
@{
# include <string>
class calcxx_driver;
@}
@end example

@noindent
The driver is passed by reference to the parser and to the scanner.
This provides a simple but effective pure interface, not relying on
global variables.

@comment file: calc++-parser.yy
@example
// The parsing context.
%param @{ calcxx_driver& driver @}
@end example

@noindent
Then we request location tracking, and initialize the
first location's file name.  Afterward new locations are computed
relatively to the previous locations: the file name will be
propagated.

@comment file: calc++-parser.yy
@example
%locations
%initial-action
@{
  // Initialize the initial location.
  @@$.begin.filename = @@$.end.filename = &driver.file;
@};
@end example

@noindent
Use the following two directives to enable parser tracing and verbose error
messages.  However, verbose error messages can contain incorrect information
(@pxref{LAC}).

@comment file: calc++-parser.yy
@example
%define parse.trace
%define parse.error verbose
@end example

@noindent
@findex %code
The code between @samp{%code @{} and @samp{@}} is output in the
@file{*.cc} file; it needs detailed knowledge about the driver.

@comment file: calc++-parser.yy
@example
%code
@{
# include "calc++-driver.hh"
@}
@end example


@noindent
The token numbered as 0 corresponds to end of file; the following line
allows for nicer error messages referring to ``end of file'' instead of
``$end''.  Similarly user friendly names are provided for each symbol.  To
avoid name clashes in the generated files (@pxref{Calc++ Scanner}), prefix
tokens with @code{TOK_} (@pxref{%define Summary,,api.token.prefix}).

@comment file: calc++-parser.yy
@example
%define api.token.prefix "TOK_"
%token
  END  0  "end of file"
  ASSIGN  ":="
  MINUS   "-"
  PLUS    "+"
  STAR    "*"
  SLASH   "/"
  LPAREN  "("
  RPAREN  ")"
;
@end example

@noindent
Since we use variant-based semantic values, @code{%union} is not used, and
both @code{%type} and @code{%token} expect genuine types, as opposed to type
tags.

@comment file: calc++-parser.yy
@example
%token <std::string> IDENTIFIER "identifier"
%token <int> NUMBER "number"
%type  <int> exp
@end example

@noindent
No @code{%destructor} is needed to enable memory deallocation during error
recovery; the memory, for strings for instance, will be reclaimed by the
regular destructors.  All the values are printed using their
@code{operator<<} (@pxref{Printer Decl, , Printing Semantic Values}).

@comment file: calc++-parser.yy
@example
%printer @{ yyoutput << $$; @} <*>;
@end example

@noindent
The grammar itself is straightforward (@pxref{Location Tracking Calc, ,
Location Tracking Calculator: @code{ltcalc}}).

@comment file: calc++-parser.yy
@example
%%
%start unit;
unit: assignments exp  @{ driver.result = $2; @};

assignments:
  /* Nothing.  */        @{@}
| assignments assignment @{@};

assignment:
  "identifier" ":=" exp @{ driver.variables[$1] = $3; @};

%left "+" "-";
%left "*" "/";
exp:
  exp "+" exp   @{ $$ = $1 + $3; @}
| exp "-" exp   @{ $$ = $1 - $3; @}
| exp "*" exp   @{ $$ = $1 * $3; @}
| exp "/" exp   @{ $$ = $1 / $3; @}
| "(" exp ")"   @{ std::swap ($$, $2); @}
| "identifier"  @{ $$ = driver.variables[$1]; @}
| "number"      @{ std::swap ($$, $1); @};
%%
@end example

@noindent
Finally the @code{error} member function registers the errors to the
driver.

@comment file: calc++-parser.yy
@example
void
yy::calcxx_parser::error (const location_type& l,
                          const std::string& m)
@{
  driver.error (l, m);
@}
@end example

@node Calc++ Scanner
@subsubsection Calc++ Scanner

The Flex scanner first includes the driver declaration, then the
parser's to get the set of defined tokens.

@comment file: calc++-scanner.ll
@example
%@{ /* -*- C++ -*- */
# include <cerrno>
# include <climits>
# include <cstdlib>
# include <string>
# include "calc++-driver.hh"
# include "calc++-parser.hh"

// Work around an incompatibility in flex (at least versions
// 2.5.31 through 2.5.33): it generates code that does
// not conform to C89.  See Debian bug 333231
// <http://bugs.debian.org/cgi-bin/bugreport.cgi?bug=333231>.
# undef yywrap
# define yywrap() 1

// The location of the current token.
static yy::location loc;
%@}
@end example

@noindent
Because there is no @code{#include}-like feature we don't need
@code{yywrap}, we don't need @code{unput} either, and we parse an
actual file, this is not an interactive session with the user.
Finally, we enable scanner tracing.

@comment file: calc++-scanner.ll
@example
%option noyywrap nounput batch debug
@end example

@noindent
Abbreviations allow for more readable rules.

@comment file: calc++-scanner.ll
@example
id    [a-zA-Z][a-zA-Z_0-9]*
int   [0-9]+
blank [ \t]
@end example

@noindent
The following paragraph suffices to track locations accurately.  Each
time @code{yylex} is invoked, the begin position is moved onto the end
position.  Then when a pattern is matched, its width is added to the end
column.  When matching ends of lines, the end
cursor is adjusted, and each time blanks are matched, the begin cursor
is moved onto the end cursor to effectively ignore the blanks
preceding tokens.  Comments would be treated equally.

@comment file: calc++-scanner.ll
@example
@group
%@{
  // Code run each time a pattern is matched.
  # define YY_USER_ACTION  loc.columns (yyleng);
%@}
@end group
%%
@group
%@{
  // Code run each time yylex is called.
  loc.step ();
%@}
@end group
@{blank@}+   loc.step ();
[\n]+      loc.lines (yyleng); loc.step ();
@end example

@noindent
The rules are simple.  The driver is used to report errors.

@comment file: calc++-scanner.ll
@example
"-"      return yy::calcxx_parser::make_MINUS(loc);
"+"      return yy::calcxx_parser::make_PLUS(loc);
"*"      return yy::calcxx_parser::make_STAR(loc);
"/"      return yy::calcxx_parser::make_SLASH(loc);
"("      return yy::calcxx_parser::make_LPAREN(loc);
")"      return yy::calcxx_parser::make_RPAREN(loc);
":="     return yy::calcxx_parser::make_ASSIGN(loc);

@group
@{int@}      @{
  errno = 0;
  long n = strtol (yytext, NULL, 10);
  if (! (INT_MIN <= n && n <= INT_MAX && errno != ERANGE))
    driver.error (loc, "integer is out of range");
  return yy::calcxx_parser::make_NUMBER(n, loc);
@}
@end group
@{id@}       return yy::calcxx_parser::make_IDENTIFIER(yytext, loc);
.          driver.error (loc, "invalid character");
<<EOF>>    return yy::calcxx_parser::make_END(loc);
%%
@end example

@noindent
Finally, because the scanner-related driver's member-functions depend
on the scanner's data, it is simpler to implement them in this file.

@comment file: calc++-scanner.ll
@example
@group
void
calcxx_driver::scan_begin ()
@{
  yy_flex_debug = trace_scanning;
  if (file.empty () || file == "-")
    yyin = stdin;
  else if (!(yyin = fopen (file.c_str (), "r")))
    @{
      error ("cannot open " + file + ": " + strerror(errno));
      exit (EXIT_FAILURE);
    @}
@}
@end group

@group
void
calcxx_driver::scan_end ()
@{
  fclose (yyin);
@}
@end group
@end example

@node Calc++ Top Level
@subsubsection Calc++ Top Level

The top level file, @file{calc++.cc}, poses no problem.

@comment file: calc++.cc
@example
#include <iostream>
#include "calc++-driver.hh"

@group
int
main (int argc, char *argv[])
@{
  int res = 0;
  calcxx_driver driver;
  for (int i = 1; i < argc; ++i)
    if (argv[i] == std::string ("-p"))
      driver.trace_parsing = true;
    else if (argv[i] == std::string ("-s"))
      driver.trace_scanning = true;
    else if (!driver.parse (argv[i]))
      std::cout << driver.result << std::endl;
    else
      res = 1;
  return res;
@}
@end group
@end example

@node Java Parsers
@section Java Parsers

@menu
* Java Bison Interface::        Asking for Java parser generation
* Java Semantic Values::        %type and %token vs. Java
* Java Location Values::        The position and location classes
* Java Parser Interface::       Instantiating and running the parser
* Java Scanner Interface::      Specifying the scanner for the parser
* Java Action Features::        Special features for use in actions
* Java Differences::            Differences between C/C++ and Java Grammars
* Java Declarations Summary::   List of Bison declarations used with Java
@end menu

@node Java Bison Interface
@subsection Java Bison Interface
@c - %language "Java"

(The current Java interface is experimental and may evolve.
More user feedback will help to stabilize it.)

The Java parser skeletons are selected using the @code{%language "Java"}
directive or the @option{-L java}/@option{--language=java} option.

@c FIXME: Documented bug.
When generating a Java parser, @code{bison @var{basename}.y} will
create a single Java source file named @file{@var{basename}.java}
containing the parser implementation.  Using a grammar file without a
@file{.y} suffix is currently broken.  The basename of the parser
implementation file can be changed by the @code{%file-prefix}
directive or the @option{-p}/@option{--name-prefix} option.  The
entire parser implementation file name can be changed by the
@code{%output} directive or the @option{-o}/@option{--output} option.
The parser implementation file contains a single class for the parser.

You can create documentation for generated parsers using Javadoc.

Contrary to C parsers, Java parsers do not use global variables; the
state of the parser is always local to an instance of the parser class.
Therefore, all Java parsers are ``pure'', and the @code{%pure-parser}
and @code{%define api.pure} directives do nothing when used in Java.

Push parsers are currently unsupported in Java and @code{%define
api.push-pull} have no effect.

GLR parsers are currently unsupported in Java.  Do not use the
@code{glr-parser} directive.

No header file can be generated for Java parsers.  Do not use the
@code{%defines} directive or the @option{-d}/@option{--defines} options.

@c FIXME: Possible code change.
Currently, support for tracing is always compiled
in.  Thus the @samp{%define parse.trace} and @samp{%token-table}
directives and the
@option{-t}/@option{--debug} and @option{-k}/@option{--token-table}
options have no effect.  This may change in the future to eliminate
unused code in the generated parser, so use @samp{%define parse.trace}
explicitly
if needed.  Also, in the future the
@code{%token-table} directive might enable a public interface to
access the token names and codes.

Getting a ``code too large'' error from the Java compiler means the code
hit the 64KB bytecode per method limitation of the Java class file.
Try reducing the amount of code in actions and static initializers;
otherwise, report a bug so that the parser skeleton will be improved.


@node Java Semantic Values
@subsection Java Semantic Values
@c - No %union, specify type in %type/%token.
@c - YYSTYPE
@c - Printer and destructor

There is no @code{%union} directive in Java parsers.  Instead, the
semantic values' types (class names) should be specified in the
@code{%type} or @code{%token} directive:

@example
%type <Expression> expr assignment_expr term factor
%type <Integer> number
@end example

By default, the semantic stack is declared to have @code{Object} members,
which means that the class types you specify can be of any class.
To improve the type safety of the parser, you can declare the common
superclass of all the semantic values using the @samp{%define stype}
directive.  For example, after the following declaration:

@example
%define stype "ASTNode"
@end example

@noindent
any @code{%type} or @code{%token} specifying a semantic type which
is not a subclass of ASTNode, will cause a compile-time error.

@c FIXME: Documented bug.
Types used in the directives may be qualified with a package name.
Primitive data types are accepted for Java version 1.5 or later.  Note
that in this case the autoboxing feature of Java 1.5 will be used.
Generic types may not be used; this is due to a limitation in the
implementation of Bison, and may change in future releases.

Java parsers do not support @code{%destructor}, since the language
adopts garbage collection.  The parser will try to hold references
to semantic values for as little time as needed.

Java parsers do not support @code{%printer}, as @code{toString()}
can be used to print the semantic values.  This however may change
(in a backwards-compatible way) in future versions of Bison.


@node Java Location Values
@subsection Java Location Values
@c - %locations
@c - class Position
@c - class Location

When the directive @code{%locations} is used, the Java parser supports
location tracking, see @ref{Tracking Locations}.  An auxiliary user-defined
class defines a @dfn{position}, a single point in a file; Bison itself
defines a class representing a @dfn{location}, a range composed of a pair of
positions (possibly spanning several files).  The location class is an inner
class of the parser; the name is @code{Location} by default, and may also be
renamed using @code{%define api.location.type "@var{class-name}"}.

The location class treats the position as a completely opaque value.
By default, the class name is @code{Position}, but this can be changed
with @code{%define api.position.type "@var{class-name}"}.  This class must
be supplied by the user.


@deftypeivar {Location} {Position} begin
@deftypeivarx {Location} {Position} end
The first, inclusive, position of the range, and the first beyond.
@end deftypeivar

@deftypeop {Constructor} {Location} {} Location (Position @var{loc})
Create a @code{Location} denoting an empty range located at a given point.
@end deftypeop

@deftypeop {Constructor} {Location} {} Location (Position @var{begin}, Position @var{end})
Create a @code{Location} from the endpoints of the range.
@end deftypeop

@deftypemethod {Location} {String} toString ()
Prints the range represented by the location.  For this to work
properly, the position class should override the @code{equals} and
@code{toString} methods appropriately.
@end deftypemethod


@node Java Parser Interface
@subsection Java Parser Interface
@c - define parser_class_name
@c - Ctor
@c - parse, error, set_debug_level, debug_level, set_debug_stream,
@c   debug_stream.
@c - Reporting errors

The name of the generated parser class defaults to @code{YYParser}.  The
@code{YY} prefix may be changed using the @code{%name-prefix} directive
or the @option{-p}/@option{--name-prefix} option.  Alternatively, use
@samp{%define parser_class_name "@var{name}"} to give a custom name to
the class.  The interface of this class is detailed below.

By default, the parser class has package visibility.  A declaration
@samp{%define public} will change to public visibility.  Remember that,
according to the Java language specification, the name of the @file{.java}
file should match the name of the class in this case.  Similarly, you can
use @code{abstract}, @code{final} and @code{strictfp} with the
@code{%define} declaration to add other modifiers to the parser class.
A single @samp{%define annotations "@var{annotations}"} directive can
be used to add any number of annotations to the parser class.

The Java package name of the parser class can be specified using the
@samp{%define package} directive.  The superclass and the implemented
interfaces of the parser class can be specified with the @code{%define
extends} and @samp{%define implements} directives.

The parser class defines an inner class, @code{Location}, that is used
for location tracking (see @ref{Java Location Values}), and a inner
interface, @code{Lexer} (see @ref{Java Scanner Interface}).  Other than
these inner class/interface, and the members described in the interface
below, all the other members and fields are preceded with a @code{yy} or
@code{YY} prefix to avoid clashes with user code.

The parser class can be extended using the @code{%parse-param}
directive. Each occurrence of the directive will add a @code{protected
final} field to the parser class, and an argument to its constructor,
which initialize them automatically.

@deftypeop {Constructor} {YYParser} {} YYParser (@var{lex_param}, @dots{}, @var{parse_param}, @dots{})
Build a new parser object with embedded @code{%code lexer}.  There are
no parameters, unless @code{%param}s and/or @code{%parse-param}s and/or
@code{%lex-param}s are used.

Use @code{%code init} for code added to the start of the constructor
body. This is especially useful to initialize superclasses. Use
@samp{%define init_throws} to specify any uncaught exceptions.
@end deftypeop

@deftypeop {Constructor} {YYParser} {} YYParser (Lexer @var{lexer}, @var{parse_param}, @dots{})
Build a new parser object using the specified scanner.  There are no
additional parameters unless @code{%param}s and/or @code{%parse-param}s are
used.

If the scanner is defined by @code{%code lexer}, this constructor is
declared @code{protected} and is called automatically with a scanner
created with the correct @code{%param}s and/or @code{%lex-param}s.

Use @code{%code init} for code added to the start of the constructor
body. This is especially useful to initialize superclasses. Use
@samp{%define init_throws} to specify any uncaught exceptions.
@end deftypeop

@deftypemethod {YYParser} {boolean} parse ()
Run the syntactic analysis, and return @code{true} on success,
@code{false} otherwise.
@end deftypemethod

@deftypemethod {YYParser} {boolean} getErrorVerbose ()
@deftypemethodx {YYParser} {void} setErrorVerbose (boolean @var{verbose})
Get or set the option to produce verbose error messages.  These are only
available with @samp{%define parse.error verbose}, which also turns on
verbose error messages.
@end deftypemethod

@deftypemethod {YYParser} {void} yyerror (String @var{msg})
@deftypemethodx {YYParser} {void} yyerror (Position @var{pos}, String @var{msg})
@deftypemethodx {YYParser} {void} yyerror (Location @var{loc}, String @var{msg})
Print an error message using the @code{yyerror} method of the scanner
instance in use. The @code{Location} and @code{Position} parameters are
available only if location tracking is active.
@end deftypemethod

@deftypemethod {YYParser} {boolean} recovering ()
During the syntactic analysis, return @code{true} if recovering
from a syntax error.
@xref{Error Recovery}.
@end deftypemethod

@deftypemethod {YYParser} {java.io.PrintStream} getDebugStream ()
@deftypemethodx {YYParser} {void} setDebugStream (java.io.printStream @var{o})
Get or set the stream used for tracing the parsing.  It defaults to
@code{System.err}.
@end deftypemethod

@deftypemethod {YYParser} {int} getDebugLevel ()
@deftypemethodx {YYParser} {void} setDebugLevel (int @var{l})
Get or set the tracing level.  Currently its value is either 0, no trace,
or nonzero, full tracing.
@end deftypemethod

@deftypecv {Constant} {YYParser} {String} {bisonVersion}
@deftypecvx {Constant} {YYParser} {String} {bisonSkeleton}
Identify the Bison version and skeleton used to generate this parser.
@end deftypecv


@node Java Scanner Interface
@subsection Java Scanner Interface
@c - %code lexer
@c - %lex-param
@c - Lexer interface

There are two possible ways to interface a Bison-generated Java parser
with a scanner: the scanner may be defined by @code{%code lexer}, or
defined elsewhere.  In either case, the scanner has to implement the
@code{Lexer} inner interface of the parser class.  This interface also
contain constants for all user-defined token names and the predefined
@code{EOF} token.

In the first case, the body of the scanner class is placed in
@code{%code lexer} blocks.  If you want to pass parameters from the
parser constructor to the scanner constructor, specify them with
@code{%lex-param}; they are passed before @code{%parse-param}s to the
constructor.

In the second case, the scanner has to implement the @code{Lexer} interface,
which is defined within the parser class (e.g., @code{YYParser.Lexer}).
The constructor of the parser object will then accept an object
implementing the interface; @code{%lex-param} is not used in this
case.

In both cases, the scanner has to implement the following methods.

@deftypemethod {Lexer} {void} yyerror (Location @var{loc}, String @var{msg})
This method is defined by the user to emit an error message.  The first
parameter is omitted if location tracking is not active.  Its type can be
changed using @code{%define api.location.type "@var{class-name}".}
@end deftypemethod

@deftypemethod {Lexer} {int} yylex ()
Return the next token.  Its type is the return value, its semantic
value and location are saved and returned by the their methods in the
interface.

Use @samp{%define lex_throws} to specify any uncaught exceptions.
Default is @code{java.io.IOException}.
@end deftypemethod

@deftypemethod {Lexer} {Position} getStartPos ()
@deftypemethodx {Lexer} {Position} getEndPos ()
Return respectively the first position of the last token that
@code{yylex} returned, and the first position beyond it.  These
methods are not needed unless location tracking is active.

The return type can be changed using @code{%define api.position.type
"@var{class-name}".}
@end deftypemethod

@deftypemethod {Lexer} {Object} getLVal ()
Return the semantic value of the last token that yylex returned.

The return type can be changed using @samp{%define stype
"@var{class-name}".}
@end deftypemethod


@node Java Action Features
@subsection Special Features for Use in Java Actions

The following special constructs can be uses in Java actions.
Other analogous C action features are currently unavailable for Java.

Use @samp{%define throws} to specify any uncaught exceptions from parser
actions, and initial actions specified by @code{%initial-action}.

@defvar $@var{n}
The semantic value for the @var{n}th component of the current rule.
This may not be assigned to.
@xref{Java Semantic Values}.
@end defvar

@defvar $<@var{typealt}>@var{n}
Like @code{$@var{n}} but specifies a alternative type @var{typealt}.
@xref{Java Semantic Values}.
@end defvar

@defvar $$
The semantic value for the grouping made by the current rule.  As a
value, this is in the base type (@code{Object} or as specified by
@samp{%define stype}) as in not cast to the declared subtype because
casts are not allowed on the left-hand side of Java assignments.
Use an explicit Java cast if the correct subtype is needed.
@xref{Java Semantic Values}.
@end defvar

@defvar $<@var{typealt}>$
Same as @code{$$} since Java always allow assigning to the base type.
Perhaps we should use this and @code{$<>$} for the value and @code{$$}
for setting the value but there is currently no easy way to distinguish
these constructs.
@xref{Java Semantic Values}.
@end defvar

@defvar @@@var{n}
The location information of the @var{n}th component of the current rule.
This may not be assigned to.
@xref{Java Location Values}.
@end defvar

@defvar @@$
The location information of the grouping made by the current rule.
@xref{Java Location Values}.
@end defvar

@deftypefn {Statement} return YYABORT @code{;}
Return immediately from the parser, indicating failure.
@xref{Java Parser Interface}.
@end deftypefn

@deftypefn {Statement} return YYACCEPT @code{;}
Return immediately from the parser, indicating success.
@xref{Java Parser Interface}.
@end deftypefn

@deftypefn {Statement} {return} YYERROR @code{;}
Start error recovery (without printing an error message).
@xref{Error Recovery}.
@end deftypefn

@deftypefn {Function} {boolean} recovering ()
Return whether error recovery is being done. In this state, the parser
reads token until it reaches a known state, and then restarts normal
operation.
@xref{Error Recovery}.
@end deftypefn

@deftypefn  {Function} {void} yyerror (String @var{msg})
@deftypefnx {Function} {void} yyerror (Position @var{loc}, String @var{msg})
@deftypefnx {Function} {void} yyerror (Location @var{loc}, String @var{msg})
Print an error message using the @code{yyerror} method of the scanner
instance in use. The @code{Location} and @code{Position} parameters are
available only if location tracking is active.
@end deftypefn


@node Java Differences
@subsection Differences between C/C++ and Java Grammars

The different structure of the Java language forces several differences
between C/C++ grammars, and grammars designed for Java parsers.  This
section summarizes these differences.

@itemize
@item
Java lacks a preprocessor, so the @code{YYERROR}, @code{YYACCEPT},
@code{YYABORT} symbols (@pxref{Table of Symbols}) cannot obviously be
macros.  Instead, they should be preceded by @code{return} when they
appear in an action.  The actual definition of these symbols is
opaque to the Bison grammar, and it might change in the future.  The
only meaningful operation that you can do, is to return them.
@xref{Java Action Features}.

Note that of these three symbols, only @code{YYACCEPT} and
@code{YYABORT} will cause a return from the @code{yyparse}
method@footnote{Java parsers include the actions in a separate
method than @code{yyparse} in order to have an intuitive syntax that
corresponds to these C macros.}.

@item
Java lacks unions, so @code{%union} has no effect.  Instead, semantic
values have a common base type: @code{Object} or as specified by
@samp{%define stype}.  Angle brackets on @code{%token}, @code{type},
@code{$@var{n}} and @code{$$} specify subtypes rather than fields of
an union.  The type of @code{$$}, even with angle brackets, is the base
type since Java casts are not allow on the left-hand side of assignments.
Also, @code{$@var{n}} and @code{@@@var{n}} are not allowed on the
left-hand side of assignments. @xref{Java Semantic Values}, and
@ref{Java Action Features}.

@item
The prologue declarations have a different meaning than in C/C++ code.
@table @asis
@item @code{%code imports}
blocks are placed at the beginning of the Java source code.  They may
include copyright notices.  For a @code{package} declarations, it is
suggested to use @samp{%define package} instead.

@item unqualified @code{%code}
blocks are placed inside the parser class.

@item @code{%code lexer}
blocks, if specified, should include the implementation of the
scanner.  If there is no such block, the scanner can be any class
that implements the appropriate interface (@pxref{Java Scanner
Interface}).
@end table

Other @code{%code} blocks are not supported in Java parsers.
In particular, @code{%@{ @dots{} %@}} blocks should not be used
and may give an error in future versions of Bison.

The epilogue has the same meaning as in C/C++ code and it can
be used to define other classes used by the parser @emph{outside}
the parser class.
@end itemize


@node Java Declarations Summary
@subsection Java Declarations Summary

This summary only include declarations specific to Java or have special
meaning when used in a Java parser.

@deffn {Directive} {%language "Java"}
Generate a Java class for the parser.
@end deffn

@deffn {Directive} %lex-param @{@var{type} @var{name}@}
A parameter for the lexer class defined by @code{%code lexer}
@emph{only}, added as parameters to the lexer constructor and the parser
constructor that @emph{creates} a lexer.  Default is none.
@xref{Java Scanner Interface}.
@end deffn

@deffn {Directive} %name-prefix "@var{prefix}"
The prefix of the parser class name @code{@var{prefix}Parser} if
@samp{%define parser_class_name} is not used.  Default is @code{YY}.
@xref{Java Bison Interface}.
@end deffn

@deffn {Directive} %parse-param @{@var{type} @var{name}@}
A parameter for the parser class added as parameters to constructor(s)
and as fields initialized by the constructor(s).  Default is none.
@xref{Java Parser Interface}.
@end deffn

@deffn {Directive} %token <@var{type}> @var{token} @dots{}
Declare tokens.  Note that the angle brackets enclose a Java @emph{type}.
@xref{Java Semantic Values}.
@end deffn

@deffn {Directive} %type <@var{type}> @var{nonterminal} @dots{}
Declare the type of nonterminals.  Note that the angle brackets enclose
a Java @emph{type}.
@xref{Java Semantic Values}.
@end deffn

@deffn {Directive} %code @{ @var{code} @dots{} @}
Code appended to the inside of the parser class.
@xref{Java Differences}.
@end deffn

@deffn {Directive} {%code imports} @{ @var{code} @dots{} @}
Code inserted just after the @code{package} declaration.
@xref{Java Differences}.
@end deffn

@deffn {Directive} {%code init} @{ @var{code} @dots{} @}
Code inserted at the beginning of the parser constructor body.
@xref{Java Parser Interface}.
@end deffn

@deffn {Directive} {%code lexer} @{ @var{code} @dots{} @}
Code added to the body of a inner lexer class within the parser class.
@xref{Java Scanner Interface}.
@end deffn

@deffn {Directive} %% @var{code} @dots{}
Code (after the second @code{%%}) appended to the end of the file,
@emph{outside} the parser class.
@xref{Java Differences}.
@end deffn

@deffn {Directive} %@{ @var{code} @dots{} %@}
Not supported.  Use @code{%code imports} instead.
@xref{Java Differences}.
@end deffn

@deffn {Directive} {%define abstract}
Whether the parser class is declared @code{abstract}.  Default is false.
@xref{Java Bison Interface}.
@end deffn

@deffn {Directive} {%define annotations} "@var{annotations}"
The Java annotations for the parser class.  Default is none.
@xref{Java Bison Interface}.
@end deffn

@deffn {Directive} {%define extends} "@var{superclass}"
The superclass of the parser class.  Default is none.
@xref{Java Bison Interface}.
@end deffn

@deffn {Directive} {%define final}
Whether the parser class is declared @code{final}.  Default is false.
@xref{Java Bison Interface}.
@end deffn

@deffn {Directive} {%define implements} "@var{interfaces}"
The implemented interfaces of the parser class, a comma-separated list.
Default is none.
@xref{Java Bison Interface}.
@end deffn

@deffn {Directive} {%define init_throws} "@var{exceptions}"
The exceptions thrown by @code{%code init} from the parser class
constructor.  Default is none.
@xref{Java Parser Interface}.
@end deffn

@deffn {Directive} {%define lex_throws} "@var{exceptions}"
The exceptions thrown by the @code{yylex} method of the lexer, a
comma-separated list.  Default is @code{java.io.IOException}.
@xref{Java Scanner Interface}.
@end deffn

@deffn {Directive} {%define api.location.type} "@var{class}"
The name of the class used for locations (a range between two
positions).  This class is generated as an inner class of the parser
class by @command{bison}.  Default is @code{Location}.
Formerly named @code{location_type}.
@xref{Java Location Values}.
@end deffn

@deffn {Directive} {%define package} "@var{package}"
The package to put the parser class in.  Default is none.
@xref{Java Bison Interface}.
@end deffn

@deffn {Directive} {%define parser_class_name} "@var{name}"
The name of the parser class.  Default is @code{YYParser} or
@code{@var{name-prefix}Parser}.
@xref{Java Bison Interface}.
@end deffn

@deffn {Directive} {%define api.position.type} "@var{class}"
The name of the class used for positions. This class must be supplied by
the user.  Default is @code{Position}.
Formerly named @code{position_type}.
@xref{Java Location Values}.
@end deffn

@deffn {Directive} {%define public}
Whether the parser class is declared @code{public}.  Default is false.
@xref{Java Bison Interface}.
@end deffn

@deffn {Directive} {%define stype} "@var{class}"
The base type of semantic values.  Default is @code{Object}.
@xref{Java Semantic Values}.
@end deffn

@deffn {Directive} {%define strictfp}
Whether the parser class is declared @code{strictfp}.  Default is false.
@xref{Java Bison Interface}.
@end deffn

@deffn {Directive} {%define throws} "@var{exceptions}"
The exceptions thrown by user-supplied parser actions and
@code{%initial-action}, a comma-separated list.  Default is none.
@xref{Java Parser Interface}.
@end deffn


@c ================================================= FAQ

@node FAQ
@chapter Frequently Asked Questions
@cindex frequently asked questions
@cindex questions

Several questions about Bison come up occasionally.  Here some of them
are addressed.

@menu
* Memory Exhausted::            Breaking the Stack Limits
* How Can I Reset the Parser::  @code{yyparse} Keeps some State
* Strings are Destroyed::       @code{yylval} Loses Track of Strings
* Implementing Gotos/Loops::    Control Flow in the Calculator
* Multiple start-symbols::      Factoring closely related grammars
* Secure?  Conform?::           Is Bison POSIX safe?
* I can't build Bison::         Troubleshooting
* Where can I find help?::      Troubleshouting
* Bug Reports::                 Troublereporting
* More Languages::              Parsers in C++, Java, and so on
* Beta Testing::                Experimenting development versions
* Mailing Lists::               Meeting other Bison users
@end menu

@node Memory Exhausted
@section Memory Exhausted

@quotation
My parser returns with error with a @samp{memory exhausted}
message.  What can I do?
@end quotation

This question is already addressed elsewhere, see @ref{Recursion, ,Recursive
Rules}.

@node How Can I Reset the Parser
@section How Can I Reset the Parser

The following phenomenon has several symptoms, resulting in the
following typical questions:

@quotation
I invoke @code{yyparse} several times, and on correct input it works
properly; but when a parse error is found, all the other calls fail
too.  How can I reset the error flag of @code{yyparse}?
@end quotation

@noindent
or

@quotation
My parser includes support for an @samp{#include}-like feature, in
which case I run @code{yyparse} from @code{yyparse}.  This fails
although I did specify @samp{%define api.pure full}.
@end quotation

These problems typically come not from Bison itself, but from
Lex-generated scanners.  Because these scanners use large buffers for
speed, they might not notice a change of input file.  As a
demonstration, consider the following source file,
@file{first-line.l}:

@example
@group
%@{
#include <stdio.h>
#include <stdlib.h>
%@}
@end group
%%
.*\n    ECHO; return 1;
%%
@group
int
yyparse (char const *file)
@{
  yyin = fopen (file, "r");
  if (!yyin)
    @{
      perror ("fopen");
      exit (EXIT_FAILURE);
    @}
@end group
@group
  /* One token only.  */
  yylex ();
  if (fclose (yyin) != 0)
    @{
      perror ("fclose");
      exit (EXIT_FAILURE);
    @}
  return 0;
@}
@end group

@group
int
main (void)
@{
  yyparse ("input");
  yyparse ("input");
  return 0;
@}
@end group
@end example

@noindent
If the file @file{input} contains

@example
input:1: Hello,
input:2: World!
@end example

@noindent
then instead of getting the first line twice, you get:

@example
$ @kbd{flex -ofirst-line.c first-line.l}
$ @kbd{gcc  -ofirst-line   first-line.c -ll}
$ @kbd{./first-line}
input:1: Hello,
input:2: World!
@end example

Therefore, whenever you change @code{yyin}, you must tell the
Lex-generated scanner to discard its current buffer and switch to the
new one.  This depends upon your implementation of Lex; see its
documentation for more.  For Flex, it suffices to call
@samp{YY_FLUSH_BUFFER} after each change to @code{yyin}.  If your
Flex-generated scanner needs to read from several input streams to
handle features like include files, you might consider using Flex
functions like @samp{yy_switch_to_buffer} that manipulate multiple
input buffers.

If your Flex-generated scanner uses start conditions (@pxref{Start
conditions, , Start conditions, flex, The Flex Manual}), you might
also want to reset the scanner's state, i.e., go back to the initial
start condition, through a call to @samp{BEGIN (0)}.

@node Strings are Destroyed
@section Strings are Destroyed

@quotation
My parser seems to destroy old strings, or maybe it loses track of
them.  Instead of reporting @samp{"foo", "bar"}, it reports
@samp{"bar", "bar"}, or even @samp{"foo\nbar", "bar"}.
@end quotation

This error is probably the single most frequent ``bug report'' sent to
Bison lists, but is only concerned with a misunderstanding of the role
of the scanner.  Consider the following Lex code:

@example
@group
%@{
#include <stdio.h>
char *yylval = NULL;
%@}
@end group
@group
%%
.*    yylval = yytext; return 1;
\n    /* IGNORE */
%%
@end group
@group
int
main ()
@{
  /* Similar to using $1, $2 in a Bison action.  */
  char *fst = (yylex (), yylval);
  char *snd = (yylex (), yylval);
  printf ("\"%s\", \"%s\"\n", fst, snd);
  return 0;
@}
@end group
@end example

If you compile and run this code, you get:

@example
$ @kbd{flex -osplit-lines.c split-lines.l}
$ @kbd{gcc  -osplit-lines   split-lines.c -ll}
$ @kbd{printf 'one\ntwo\n' | ./split-lines}
"one
two", "two"
@end example

@noindent
this is because @code{yytext} is a buffer provided for @emph{reading}
in the action, but if you want to keep it, you have to duplicate it
(e.g., using @code{strdup}).  Note that the output may depend on how
your implementation of Lex handles @code{yytext}.  For instance, when
given the Lex compatibility option @option{-l} (which triggers the
option @samp{%array}) Flex generates a different behavior:

@example
$ @kbd{flex -l -osplit-lines.c split-lines.l}
$ @kbd{gcc     -osplit-lines   split-lines.c -ll}
$ @kbd{printf 'one\ntwo\n' | ./split-lines}
"two", "two"
@end example


@node Implementing Gotos/Loops
@section Implementing Gotos/Loops

@quotation
My simple calculator supports variables, assignments, and functions,
but how can I implement gotos, or loops?
@end quotation

Although very pedagogical, the examples included in the document blur
the distinction to make between the parser---whose job is to recover
the structure of a text and to transmit it to subsequent modules of
the program---and the processing (such as the execution) of this
structure.  This works well with so called straight line programs,
i.e., precisely those that have a straightforward execution model:
execute simple instructions one after the others.

@cindex abstract syntax tree
@cindex AST
If you want a richer model, you will probably need to use the parser
to construct a tree that does represent the structure it has
recovered; this tree is usually called the @dfn{abstract syntax tree},
or @dfn{AST} for short.  Then, walking through this tree,
traversing it in various ways, will enable treatments such as its
execution or its translation, which will result in an interpreter or a
compiler.

This topic is way beyond the scope of this manual, and the reader is
invited to consult the dedicated literature.


@node Multiple start-symbols
@section Multiple start-symbols

@quotation
I have several closely related grammars, and I would like to share their
implementations.  In fact, I could use a single grammar but with
multiple entry points.
@end quotation

Bison does not support multiple start-symbols, but there is a very
simple means to simulate them.  If @code{foo} and @code{bar} are the two
pseudo start-symbols, then introduce two new tokens, say
@code{START_FOO} and @code{START_BAR}, and use them as switches from the
real start-symbol:

@example
%token START_FOO START_BAR;
%start start;
start:
  START_FOO foo
| START_BAR bar;
@end example

These tokens prevents the introduction of new conflicts.  As far as the
parser goes, that is all that is needed.

Now the difficult part is ensuring that the scanner will send these
tokens first.  If your scanner is hand-written, that should be
straightforward.  If your scanner is generated by Lex, them there is
simple means to do it: recall that anything between @samp{%@{ ... %@}}
after the first @code{%%} is copied verbatim in the top of the generated
@code{yylex} function.  Make sure a variable @code{start_token} is
available in the scanner (e.g., a global variable or using
@code{%lex-param} etc.), and use the following:

@example
  /* @r{Prologue.}  */
%%
%@{
  if (start_token)
    @{
      int t = start_token;
      start_token = 0;
      return t;
    @}
%@}
  /* @r{The rules.}  */
@end example


@node Secure?  Conform?
@section Secure?  Conform?

@quotation
Is Bison secure?  Does it conform to POSIX?
@end quotation

If you're looking for a guarantee or certification, we don't provide it.
However, Bison is intended to be a reliable program that conforms to the
POSIX specification for Yacc.  If you run into problems,
please send us a bug report.

@node I can't build Bison
@section I can't build Bison

@quotation
I can't build Bison because @command{make} complains that
@code{msgfmt} is not found.
What should I do?
@end quotation

Like most GNU packages with internationalization support, that feature
is turned on by default.  If you have problems building in the @file{po}
subdirectory, it indicates that your system's internationalization
support is lacking.  You can re-configure Bison with
@option{--disable-nls} to turn off this support, or you can install GNU
gettext from @url{ftp://ftp.gnu.org/gnu/gettext/} and re-configure
Bison.  See the file @file{ABOUT-NLS} for more information.


@node Where can I find help?
@section Where can I find help?

@quotation
I'm having trouble using Bison.  Where can I find help?
@end quotation

First, read this fine manual.  Beyond that, you can send mail to
@email{help-bison@@gnu.org}.  This mailing list is intended to be
populated with people who are willing to answer questions about using
and installing Bison.  Please keep in mind that (most of) the people on
the list have aspects of their lives which are not related to Bison (!),
so you may not receive an answer to your question right away.  This can
be frustrating, but please try not to honk them off; remember that any
help they provide is purely voluntary and out of the kindness of their
hearts.

@node Bug Reports
@section Bug Reports

@quotation
I found a bug.  What should I include in the bug report?
@end quotation

Before you send a bug report, make sure you are using the latest
version.  Check @url{ftp://ftp.gnu.org/pub/gnu/bison/} or one of its
mirrors.  Be sure to include the version number in your bug report.  If
the bug is present in the latest version but not in a previous version,
try to determine the most recent version which did not contain the bug.

If the bug is parser-related, you should include the smallest grammar
you can which demonstrates the bug.  The grammar file should also be
complete (i.e., I should be able to run it through Bison without having
to edit or add anything).  The smaller and simpler the grammar, the
easier it will be to fix the bug.

Include information about your compilation environment, including your
operating system's name and version and your compiler's name and
version.  If you have trouble compiling, you should also include a
transcript of the build session, starting with the invocation of
`configure'.  Depending on the nature of the bug, you may be asked to
send additional files as well (such as `config.h' or `config.cache').

Patches are most welcome, but not required.  That is, do not hesitate to
send a bug report just because you cannot provide a fix.

Send bug reports to @email{bug-bison@@gnu.org}.

@node More Languages
@section More Languages

@quotation
Will Bison ever have C++ and Java support?  How about @var{insert your
favorite language here}?
@end quotation

C++ and Java support is there now, and is documented.  We'd love to add other
languages; contributions are welcome.

@node Beta Testing
@section Beta Testing

@quotation
What is involved in being a beta tester?
@end quotation

It's not terribly involved.  Basically, you would download a test
release, compile it, and use it to build and run a parser or two.  After
that, you would submit either a bug report or a message saying that
everything is okay.  It is important to report successes as well as
failures because test releases eventually become mainstream releases,
but only if they are adequately tested.  If no one tests, development is
essentially halted.

Beta testers are particularly needed for operating systems to which the
developers do not have easy access.  They currently have easy access to
recent GNU/Linux and Solaris versions.  Reports about other operating
systems are especially welcome.

@node Mailing Lists
@section Mailing Lists

@quotation
How do I join the help-bison and bug-bison mailing lists?
@end quotation

See @url{http://lists.gnu.org/}.

@c ================================================= Table of Symbols

@node Table of Symbols
@appendix Bison Symbols
@cindex Bison symbols, table of
@cindex symbols in Bison, table of

@deffn {Variable} @@$
In an action, the location of the left-hand side of the rule.
@xref{Tracking Locations}.
@end deffn

@deffn {Variable} @@@var{n}
In an action, the location of the @var{n}-th symbol of the right-hand side
of the rule.  @xref{Tracking Locations}.
@end deffn

@deffn {Variable} @@@var{name}
In an action, the location of a symbol addressed by name.  @xref{Tracking
Locations}.
@end deffn

@deffn {Variable} @@[@var{name}]
In an action, the location of a symbol addressed by name.  @xref{Tracking
Locations}.
@end deffn

@deffn {Variable} $$
In an action, the semantic value of the left-hand side of the rule.
@xref{Actions}.
@end deffn

@deffn {Variable} $@var{n}
In an action, the semantic value of the @var{n}-th symbol of the
right-hand side of the rule.  @xref{Actions}.
@end deffn

@deffn {Variable} $@var{name}
In an action, the semantic value of a symbol addressed by name.
@xref{Actions}.
@end deffn

@deffn {Variable} $[@var{name}]
In an action, the semantic value of a symbol addressed by name.
@xref{Actions}.
@end deffn

@deffn {Delimiter} %%
Delimiter used to separate the grammar rule section from the
Bison declarations section or the epilogue.
@xref{Grammar Layout, ,The Overall Layout of a Bison Grammar}.
@end deffn

@c Don't insert spaces, or check the DVI output.
@deffn {Delimiter} %@{@var{code}%@}
All code listed between @samp{%@{} and @samp{%@}} is copied verbatim
to the parser implementation file.  Such code forms the prologue of
the grammar file.  @xref{Grammar Outline, ,Outline of a Bison
Grammar}.
@end deffn

@deffn {Directive} %?@{@var{expression}@}
Predicate actions.  This is a type of action clause that may appear in
rules. The expression is evaluated, and if false, causes a syntax error.  In
GLR parsers during nondeterministic operation,
this silently causes an alternative parse to die.  During deterministic
operation, it is the same as the effect of YYERROR.
@xref{Semantic Predicates}.

This feature is experimental.
More user feedback will help to determine whether it should become a permanent
feature.
@end deffn

@deffn {Construct} /*@dots{}*/
Comment delimiters, as in C.
@end deffn

@deffn {Delimiter} :
Separates a rule's result from its components.  @xref{Rules, ,Syntax of
Grammar Rules}.
@end deffn

@deffn {Delimiter} ;
Terminates a rule.  @xref{Rules, ,Syntax of Grammar Rules}.
@end deffn

@deffn {Delimiter} |
Separates alternate rules for the same result nonterminal.
@xref{Rules, ,Syntax of Grammar Rules}.
@end deffn

@deffn {Directive} <*>
Used to define a default tagged @code{%destructor} or default tagged
@code{%printer}.

This feature is experimental.
More user feedback will help to determine whether it should become a permanent
feature.

@xref{Destructor Decl, , Freeing Discarded Symbols}.
@end deffn

@deffn {Directive} <>
Used to define a default tagless @code{%destructor} or default tagless
@code{%printer}.

This feature is experimental.
More user feedback will help to determine whether it should become a permanent
feature.

@xref{Destructor Decl, , Freeing Discarded Symbols}.
@end deffn

@deffn {Symbol} $accept
The predefined nonterminal whose only rule is @samp{$accept: @var{start}
$end}, where @var{start} is the start symbol.  @xref{Start Decl, , The
Start-Symbol}.  It cannot be used in the grammar.
@end deffn

@deffn {Directive} %code @{@var{code}@}
@deffnx {Directive} %code @var{qualifier} @{@var{code}@}
Insert @var{code} verbatim into the output parser source at the
default location or at the location specified by @var{qualifier}.
@xref{%code Summary}.
@end deffn

@deffn {Directive} %debug
Equip the parser for debugging.  @xref{Decl Summary}.
@end deffn

@ifset defaultprec
@deffn {Directive} %default-prec
Assign a precedence to rules that lack an explicit @samp{%prec}
modifier.  @xref{Contextual Precedence, ,Context-Dependent
Precedence}.
@end deffn
@end ifset

@deffn {Directive} %define @var{variable}
@deffnx {Directive} %define @var{variable} @var{value}
@deffnx {Directive} %define @var{variable} "@var{value}"
Define a variable to adjust Bison's behavior.  @xref{%define Summary}.
@end deffn

@deffn {Directive} %defines
Bison declaration to create a parser header file, which is usually
meant for the scanner.  @xref{Decl Summary}.
@end deffn

@deffn {Directive} %defines @var{defines-file}
Same as above, but save in the file @var{defines-file}.
@xref{Decl Summary}.
@end deffn

@deffn {Directive} %destructor
Specify how the parser should reclaim the memory associated to
discarded symbols.  @xref{Destructor Decl, , Freeing Discarded Symbols}.
@end deffn

@deffn {Directive} %dprec
Bison declaration to assign a precedence to a rule that is used at parse
time to resolve reduce/reduce conflicts.  @xref{GLR Parsers, ,Writing
GLR Parsers}.
@end deffn

@deffn {Symbol} $end
The predefined token marking the end of the token stream.  It cannot be
used in the grammar.
@end deffn

@deffn {Symbol} error
A token name reserved for error recovery.  This token may be used in
grammar rules so as to allow the Bison parser to recognize an error in
the grammar without halting the process.  In effect, a sentence
containing an error may be recognized as valid.  On a syntax error, the
token @code{error} becomes the current lookahead token.  Actions
corresponding to @code{error} are then executed, and the lookahead
token is reset to the token that originally caused the violation.
@xref{Error Recovery}.
@end deffn

@deffn {Directive} %error-verbose
An obsolete directive standing for @samp{%define parse.error verbose}
(@pxref{Error Reporting, ,The Error Reporting Function @code{yyerror}}).
@end deffn

@deffn {Directive} %file-prefix "@var{prefix}"
Bison declaration to set the prefix of the output files.  @xref{Decl
Summary}.
@end deffn

@deffn {Directive} %glr-parser
Bison declaration to produce a GLR parser.  @xref{GLR
Parsers, ,Writing GLR Parsers}.
@end deffn

@deffn {Directive} %initial-action
Run user code before parsing.  @xref{Initial Action Decl, , Performing Actions before Parsing}.
@end deffn

@deffn {Directive} %language
Specify the programming language for the generated parser.
@xref{Decl Summary}.
@end deffn

@deffn {Directive} %left
Bison declaration to assign precedence and left associativity to token(s).
@xref{Precedence Decl, ,Operator Precedence}.
@end deffn

@deffn {Directive} %lex-param @{@var{argument-declaration}@} @dots{}
Bison declaration to specifying additional arguments that
@code{yylex} should accept.  @xref{Pure Calling,, Calling Conventions
for Pure Parsers}.
@end deffn

@deffn {Directive} %merge
Bison declaration to assign a merging function to a rule.  If there is a
reduce/reduce conflict with a rule having the same merging function, the
function is applied to the two semantic values to get a single result.
@xref{GLR Parsers, ,Writing GLR Parsers}.
@end deffn

@deffn {Directive} %name-prefix "@var{prefix}"
Obsoleted by the @code{%define} variable @code{api.prefix} (@pxref{Multiple
Parsers, ,Multiple Parsers in the Same Program}).

Rename the external symbols (variables and functions) used in the parser so
that they start with @var{prefix} instead of @samp{yy}.  Contrary to
@code{api.prefix}, do no rename types and macros.

The precise list of symbols renamed in C parsers is @code{yyparse},
@code{yylex}, @code{yyerror}, @code{yynerrs}, @code{yylval}, @code{yychar},
@code{yydebug}, and (if locations are used) @code{yylloc}.  If you use a
push parser, @code{yypush_parse}, @code{yypull_parse}, @code{yypstate},
@code{yypstate_new} and @code{yypstate_delete} will also be renamed.  For
example, if you use @samp{%name-prefix "c_"}, the names become
@code{c_parse}, @code{c_lex}, and so on.  For C++ parsers, see the
@code{%define namespace} documentation in this section.
@end deffn


@ifset defaultprec
@deffn {Directive} %no-default-prec
Do not assign a precedence to rules that lack an explicit @samp{%prec}
modifier.  @xref{Contextual Precedence, ,Context-Dependent
Precedence}.
@end deffn
@end ifset

@deffn {Directive} %no-lines
Bison declaration to avoid generating @code{#line} directives in the
parser implementation file.  @xref{Decl Summary}.
@end deffn

@deffn {Directive} %nonassoc
Bison declaration to assign precedence and nonassociativity to token(s).
@xref{Precedence Decl, ,Operator Precedence}.
@end deffn

@deffn {Directive} %output "@var{file}"
Bison declaration to set the name of the parser implementation file.
@xref{Decl Summary}.
@end deffn

@deffn {Directive} %param @{@var{argument-declaration}@} @dots{}
Bison declaration to specify additional arguments that both
@code{yylex} and @code{yyparse} should accept.  @xref{Parser Function,, The
Parser Function @code{yyparse}}.
@end deffn

@deffn {Directive} %parse-param @{@var{argument-declaration}@} @dots{}
Bison declaration to specify additional arguments that @code{yyparse}
should accept.  @xref{Parser Function,, The Parser Function @code{yyparse}}.
@end deffn

@deffn {Directive} %prec
Bison declaration to assign a precedence to a specific rule.
@xref{Contextual Precedence, ,Context-Dependent Precedence}.
@end deffn

@deffn {Directive} %precedence
Bison declaration to assign precedence to token(s), but no associativity
@xref{Precedence Decl, ,Operator Precedence}.
@end deffn

@deffn {Directive} %pure-parser
Deprecated version of @samp{%define api.pure} (@pxref{%define
Summary,,api.pure}), for which Bison is more careful to warn about
unreasonable usage.
@end deffn

@deffn {Directive} %require "@var{version}"
Require version @var{version} or higher of Bison.  @xref{Require Decl, ,
Require a Version of Bison}.
@end deffn

@deffn {Directive} %right
Bison declaration to assign precedence and right associativity to token(s).
@xref{Precedence Decl, ,Operator Precedence}.
@end deffn

@deffn {Directive} %skeleton
Specify the skeleton to use; usually for development.
@xref{Decl Summary}.
@end deffn

@deffn {Directive} %start
Bison declaration to specify the start symbol.  @xref{Start Decl, ,The
Start-Symbol}.
@end deffn

@deffn {Directive} %token
Bison declaration to declare token(s) without specifying precedence.
@xref{Token Decl, ,Token Type Names}.
@end deffn

@deffn {Directive} %token-table
Bison declaration to include a token name table in the parser
implementation file.  @xref{Decl Summary}.
@end deffn

@deffn {Directive} %type
Bison declaration to declare nonterminals.  @xref{Type Decl,
,Nonterminal Symbols}.
@end deffn

@deffn {Symbol} $undefined
The predefined token onto which all undefined values returned by
@code{yylex} are mapped.  It cannot be used in the grammar, rather, use
@code{error}.
@end deffn

@deffn {Directive} %union
Bison declaration to specify several possible data types for semantic
values.  @xref{Union Decl, ,The Collection of Value Types}.
@end deffn

@deffn {Macro} YYABORT
Macro to pretend that an unrecoverable syntax error has occurred, by
making @code{yyparse} return 1 immediately.  The error reporting
function @code{yyerror} is not called.  @xref{Parser Function, ,The
Parser Function @code{yyparse}}.

For Java parsers, this functionality is invoked using @code{return YYABORT;}
instead.
@end deffn

@deffn {Macro} YYACCEPT
Macro to pretend that a complete utterance of the language has been
read, by making @code{yyparse} return 0 immediately.
@xref{Parser Function, ,The Parser Function @code{yyparse}}.

For Java parsers, this functionality is invoked using @code{return YYACCEPT;}
instead.
@end deffn

@deffn {Macro} YYBACKUP
Macro to discard a value from the parser stack and fake a lookahead
token.  @xref{Action Features, ,Special Features for Use in Actions}.
@end deffn

@deffn {Variable} yychar
External integer variable that contains the integer value of the
lookahead token.  (In a pure parser, it is a local variable within
@code{yyparse}.)  Error-recovery rule actions may examine this variable.
@xref{Action Features, ,Special Features for Use in Actions}.
@end deffn

@deffn {Variable} yyclearin
Macro used in error-recovery rule actions.  It clears the previous
lookahead token.  @xref{Error Recovery}.
@end deffn

@deffn {Macro} YYDEBUG
Macro to define to equip the parser with tracing code.  @xref{Tracing,
,Tracing Your Parser}.
@end deffn

@deffn {Variable} yydebug
External integer variable set to zero by default.  If @code{yydebug}
is given a nonzero value, the parser will output information on input
symbols and parser action.  @xref{Tracing, ,Tracing Your Parser}.
@end deffn

@deffn {Macro} yyerrok
Macro to cause parser to recover immediately to its normal mode
after a syntax error.  @xref{Error Recovery}.
@end deffn

@deffn {Macro} YYERROR
Cause an immediate syntax error.  This statement initiates error
recovery just as if the parser itself had detected an error; however, it
does not call @code{yyerror}, and does not print any message.  If you
want to print an error message, call @code{yyerror} explicitly before
the @samp{YYERROR;} statement.  @xref{Error Recovery}.

For Java parsers, this functionality is invoked using @code{return YYERROR;}
instead.
@end deffn

@deffn {Function} yyerror
User-supplied function to be called by @code{yyparse} on error.
@xref{Error Reporting, ,The Error Reporting Function @code{yyerror}}.
@end deffn

@deffn {Macro} YYERROR_VERBOSE
An obsolete macro used in the @file{yacc.c} skeleton, that you define
with @code{#define} in the prologue to request verbose, specific error
message strings when @code{yyerror} is called.  It doesn't matter what
definition you use for @code{YYERROR_VERBOSE}, just whether you define
it.  Using @samp{%define parse.error verbose} is preferred
(@pxref{Error Reporting, ,The Error Reporting Function @code{yyerror}}).
@end deffn

@deffn {Macro} YYFPRINTF
Macro used to output run-time traces.
@xref{Enabling Traces}.
@end deffn

@deffn {Macro} YYINITDEPTH
Macro for specifying the initial size of the parser stack.
@xref{Memory Management}.
@end deffn

@deffn {Function} yylex
User-supplied lexical analyzer function, called with no arguments to get
the next token.  @xref{Lexical, ,The Lexical Analyzer Function
@code{yylex}}.
@end deffn

@deffn {Macro} YYLEX_PARAM
An obsolete macro for specifying an extra argument (or list of extra
arguments) for @code{yyparse} to pass to @code{yylex}.  The use of this
macro is deprecated, and is supported only for Yacc like parsers.
@xref{Pure Calling,, Calling Conventions for Pure Parsers}.
@end deffn

@deffn {Variable} yylloc
External variable in which @code{yylex} should place the line and column
numbers associated with a token.  (In a pure parser, it is a local
variable within @code{yyparse}, and its address is passed to
@code{yylex}.)
You can ignore this variable if you don't use the @samp{@@} feature in the
grammar actions.
@xref{Token Locations, ,Textual Locations of Tokens}.
In semantic actions, it stores the location of the lookahead token.
@xref{Actions and Locations, ,Actions and Locations}.
@end deffn

@deffn {Type} YYLTYPE
Data type of @code{yylloc}; by default, a structure with four
members.  @xref{Location Type, , Data Types of Locations}.
@end deffn

@deffn {Variable} yylval
External variable in which @code{yylex} should place the semantic
value associated with a token.  (In a pure parser, it is a local
variable within @code{yyparse}, and its address is passed to
@code{yylex}.)
@xref{Token Values, ,Semantic Values of Tokens}.
In semantic actions, it stores the semantic value of the lookahead token.
@xref{Actions, ,Actions}.
@end deffn

@deffn {Macro} YYMAXDEPTH
Macro for specifying the maximum size of the parser stack.  @xref{Memory
Management}.
@end deffn

@deffn {Variable} yynerrs
Global variable which Bison increments each time it reports a syntax error.
(In a pure parser, it is a local variable within @code{yyparse}. In a
pure push parser, it is a member of yypstate.)
@xref{Error Reporting, ,The Error Reporting Function @code{yyerror}}.
@end deffn

@deffn {Function} yyparse
The parser function produced by Bison; call this function to start
parsing.  @xref{Parser Function, ,The Parser Function @code{yyparse}}.
@end deffn

@deffn {Macro} YYPRINT
Macro used to output token semantic values.  For @file{yacc.c} only.
Obsoleted by @code{%printer}.
@xref{The YYPRINT Macro, , The @code{YYPRINT} Macro}.
@end deffn

@deffn {Function} yypstate_delete
The function to delete a parser instance, produced by Bison in push mode;
call this function to delete the memory associated with a parser.
@xref{Parser Delete Function, ,The Parser Delete Function
@code{yypstate_delete}}.
(The current push parsing interface is experimental and may evolve.
More user feedback will help to stabilize it.)
@end deffn

@deffn {Function} yypstate_new
The function to create a parser instance, produced by Bison in push mode;
call this function to create a new parser.
@xref{Parser Create Function, ,The Parser Create Function
@code{yypstate_new}}.
(The current push parsing interface is experimental and may evolve.
More user feedback will help to stabilize it.)
@end deffn

@deffn {Function} yypull_parse
The parser function produced by Bison in push mode; call this function to
parse the rest of the input stream.
@xref{Pull Parser Function, ,The Pull Parser Function
@code{yypull_parse}}.
(The current push parsing interface is experimental and may evolve.
More user feedback will help to stabilize it.)
@end deffn

@deffn {Function} yypush_parse
The parser function produced by Bison in push mode; call this function to
parse a single token.  @xref{Push Parser Function, ,The Push Parser Function
@code{yypush_parse}}.
(The current push parsing interface is experimental and may evolve.
More user feedback will help to stabilize it.)
@end deffn

@deffn {Macro} YYRECOVERING
The expression @code{YYRECOVERING ()} yields 1 when the parser
is recovering from a syntax error, and 0 otherwise.
@xref{Action Features, ,Special Features for Use in Actions}.
@end deffn

@deffn {Macro} YYSTACK_USE_ALLOCA
Macro used to control the use of @code{alloca} when the
deterministic parser in C needs to extend its stacks.  If defined to 0,
the parser will use @code{malloc} to extend its stacks.  If defined to
1, the parser will use @code{alloca}.  Values other than 0 and 1 are
reserved for future Bison extensions.  If not defined,
@code{YYSTACK_USE_ALLOCA} defaults to 0.

In the all-too-common case where your code may run on a host with a
limited stack and with unreliable stack-overflow checking, you should
set @code{YYMAXDEPTH} to a value that cannot possibly result in
unchecked stack overflow on any of your target hosts when
@code{alloca} is called.  You can inspect the code that Bison
generates in order to determine the proper numeric values.  This will
require some expertise in low-level implementation details.
@end deffn

@deffn {Type} YYSTYPE
Data type of semantic values; @code{int} by default.
@xref{Value Type, ,Data Types of Semantic Values}.
@end deffn

@node Glossary
@appendix Glossary
@cindex glossary

@table @asis
@item Accepting state
A state whose only action is the accept action.
The accepting state is thus a consistent state.
@xref{Understanding,,}.

@item Backus-Naur Form (BNF; also called ``Backus Normal Form'')
Formal method of specifying context-free grammars originally proposed
by John Backus, and slightly improved by Peter Naur in his 1960-01-02
committee document contributing to what became the Algol 60 report.
@xref{Language and Grammar, ,Languages and Context-Free Grammars}.

@item Consistent state
A state containing only one possible action.  @xref{Default Reductions}.

@item Context-free grammars
Grammars specified as rules that can be applied regardless of context.
Thus, if there is a rule which says that an integer can be used as an
expression, integers are allowed @emph{anywhere} an expression is
permitted.  @xref{Language and Grammar, ,Languages and Context-Free
Grammars}.

@item Default reduction
The reduction that a parser should perform if the current parser state
contains no other action for the lookahead token.  In permitted parser
states, Bison declares the reduction with the largest lookahead set to be
the default reduction and removes that lookahead set.  @xref{Default
Reductions}.

@item Defaulted state
A consistent state with a default reduction.  @xref{Default Reductions}.

@item Dynamic allocation
Allocation of memory that occurs during execution, rather than at
compile time or on entry to a function.

@item Empty string
Analogous to the empty set in set theory, the empty string is a
character string of length zero.

@item Finite-state stack machine
A ``machine'' that has discrete states in which it is said to exist at
each instant in time.  As input to the machine is processed, the
machine moves from state to state as specified by the logic of the
machine.  In the case of the parser, the input is the language being
parsed, and the states correspond to various stages in the grammar
rules.  @xref{Algorithm, ,The Bison Parser Algorithm}.

@item Generalized LR (GLR)
A parsing algorithm that can handle all context-free grammars, including those
that are not LR(1).  It resolves situations that Bison's
deterministic parsing
algorithm cannot by effectively splitting off multiple parsers, trying all
possible parsers, and discarding those that fail in the light of additional
right context.  @xref{Generalized LR Parsing, ,Generalized
LR Parsing}.

@item Grouping
A language construct that is (in general) grammatically divisible;
for example, `expression' or `declaration' in C@.
@xref{Language and Grammar, ,Languages and Context-Free Grammars}.

@item IELR(1) (Inadequacy Elimination LR(1))
A minimal LR(1) parser table construction algorithm.  That is, given any
context-free grammar, IELR(1) generates parser tables with the full
language-recognition power of canonical LR(1) but with nearly the same
number of parser states as LALR(1).  This reduction in parser states is
often an order of magnitude.  More importantly, because canonical LR(1)'s
extra parser states may contain duplicate conflicts in the case of non-LR(1)
grammars, the number of conflicts for IELR(1) is often an order of magnitude
less as well.  This can significantly reduce the complexity of developing a
grammar.  @xref{LR Table Construction}.

@item Infix operator
An arithmetic operator that is placed between the operands on which it
performs some operation.

@item Input stream
A continuous flow of data between devices or programs.

@item LAC (Lookahead Correction)
A parsing mechanism that fixes the problem of delayed syntax error
detection, which is caused by LR state merging, default reductions, and the
use of @code{%nonassoc}.  Delayed syntax error detection results in
unexpected semantic actions, initiation of error recovery in the wrong
syntactic context, and an incorrect list of expected tokens in a verbose
syntax error message.  @xref{LAC}.

@item Language construct
One of the typical usage schemas of the language.  For example, one of
the constructs of the C language is the @code{if} statement.
@xref{Language and Grammar, ,Languages and Context-Free Grammars}.

@item Left associativity
Operators having left associativity are analyzed from left to right:
@samp{a+b+c} first computes @samp{a+b} and then combines with
@samp{c}.  @xref{Precedence, ,Operator Precedence}.

@item Left recursion
A rule whose result symbol is also its first component symbol; for
example, @samp{expseq1 : expseq1 ',' exp;}.  @xref{Recursion, ,Recursive
Rules}.

@item Left-to-right parsing
Parsing a sentence of a language by analyzing it token by token from
left to right.  @xref{Algorithm, ,The Bison Parser Algorithm}.

@item Lexical analyzer (scanner)
A function that reads an input stream and returns tokens one by one.
@xref{Lexical, ,The Lexical Analyzer Function @code{yylex}}.

@item Lexical tie-in
A flag, set by actions in the grammar rules, which alters the way
tokens are parsed.  @xref{Lexical Tie-ins}.

@item Literal string token
A token which consists of two or more fixed characters.  @xref{Symbols}.

@item Lookahead token
A token already read but not yet shifted.  @xref{Lookahead, ,Lookahead
Tokens}.

@item LALR(1)
The class of context-free grammars that Bison (like most other parser
generators) can handle by default; a subset of LR(1).
@xref{Mysterious Conflicts}.

@item LR(1)
The class of context-free grammars in which at most one token of
lookahead is needed to disambiguate the parsing of any piece of input.

@item Nonterminal symbol
A grammar symbol standing for a grammatical construct that can
be expressed through rules in terms of smaller constructs; in other
words, a construct that is not a token.  @xref{Symbols}.

@item Parser
A function that recognizes valid sentences of a language by analyzing
the syntax structure of a set of tokens passed to it from a lexical
analyzer.

@item Postfix operator
An arithmetic operator that is placed after the operands upon which it
performs some operation.

@item Reduction
Replacing a string of nonterminals and/or terminals with a single
nonterminal, according to a grammar rule.  @xref{Algorithm, ,The Bison
Parser Algorithm}.

@item Reentrant
A reentrant subprogram is a subprogram which can be in invoked any
number of times in parallel, without interference between the various
invocations.  @xref{Pure Decl, ,A Pure (Reentrant) Parser}.

@item Reverse polish notation
A language in which all operators are postfix operators.

@item Right recursion
A rule whose result symbol is also its last component symbol; for
example, @samp{expseq1: exp ',' expseq1;}.  @xref{Recursion, ,Recursive
Rules}.

@item Semantics
In computer languages, the semantics are specified by the actions
taken for each instance of the language, i.e., the meaning of
each statement.  @xref{Semantics, ,Defining Language Semantics}.

@item Shift
A parser is said to shift when it makes the choice of analyzing
further input from the stream rather than reducing immediately some
already-recognized rule.  @xref{Algorithm, ,The Bison Parser Algorithm}.

@item Single-character literal
A single character that is recognized and interpreted as is.
@xref{Grammar in Bison, ,From Formal Rules to Bison Input}.

@item Start symbol
The nonterminal symbol that stands for a complete valid utterance in
the language being parsed.  The start symbol is usually listed as the
first nonterminal symbol in a language specification.
@xref{Start Decl, ,The Start-Symbol}.

@item Symbol table
A data structure where symbol names and associated data are stored
during parsing to allow for recognition and use of existing
information in repeated uses of a symbol.  @xref{Multi-function Calc}.

@item Syntax error
An error encountered during parsing of an input stream due to invalid
syntax.  @xref{Error Recovery}.

@item Token
A basic, grammatically indivisible unit of a language.  The symbol
that describes a token in the grammar is a terminal symbol.
The input of the Bison parser is a stream of tokens which comes from
the lexical analyzer.  @xref{Symbols}.

@item Terminal symbol
A grammar symbol that has no rules in the grammar and therefore is
grammatically indivisible.  The piece of text it represents is a token.
@xref{Language and Grammar, ,Languages and Context-Free Grammars}.

@item Unreachable state
A parser state to which there does not exist a sequence of transitions from
the parser's start state.  A state can become unreachable during conflict
resolution.  @xref{Unreachable States}.
@end table

@node Copying This Manual
@appendix Copying This Manual
@include fdl.texi

@node Bibliography
@unnumbered Bibliography

@table @asis
@item [Denny 2008]
Joel E. Denny and Brian A. Malloy, IELR(1): Practical LR(1) Parser Tables
for Non-LR(1) Grammars with Conflict Resolution, in @cite{Proceedings of the
2008 ACM Symposium on Applied Computing} (SAC'08), ACM, New York, NY, USA,
pp.@: 240--245.  @uref{http://dx.doi.org/10.1145/1363686.1363747}

@item [Denny 2010 May]
Joel E. Denny, PSLR(1): Pseudo-Scannerless Minimal LR(1) for the
Deterministic Parsing of Composite Languages, Ph.D. Dissertation, Clemson
University, Clemson, SC, USA (May 2010).
@uref{http://proquest.umi.com/pqdlink?did=2041473591&Fmt=7&clientId=79356&RQT=309&VName=PQD}

@item [Denny 2010 November]
Joel E. Denny and Brian A. Malloy, The IELR(1) Algorithm for Generating
Minimal LR(1) Parser Tables for Non-LR(1) Grammars with Conflict Resolution,
in @cite{Science of Computer Programming}, Vol.@: 75, Issue 11 (November
2010), pp.@: 943--979.  @uref{http://dx.doi.org/10.1016/j.scico.2009.08.001}

@item [DeRemer 1982]
Frank DeRemer and Thomas Pennello, Efficient Computation of LALR(1)
Look-Ahead Sets, in @cite{ACM Transactions on Programming Languages and
Systems}, Vol.@: 4, No.@: 4 (October 1982), pp.@:
615--649. @uref{http://dx.doi.org/10.1145/69622.357187}

@item [Knuth 1965]
Donald E. Knuth, On the Translation of Languages from Left to Right, in
@cite{Information and Control}, Vol.@: 8, Issue 6 (December 1965), pp.@:
607--639. @uref{http://dx.doi.org/10.1016/S0019-9958(65)90426-2}

@item [Scott 2000]
Elizabeth Scott, Adrian Johnstone, and Shamsa Sadaf Hussain,
@cite{Tomita-Style Generalised LR Parsers}, Royal Holloway, University of
London, Department of Computer Science, TR-00-12 (December 2000).
@uref{http://www.cs.rhul.ac.uk/research/languages/publications/tomita_style_1.ps}
@end table

@node Index of Terms
@unnumbered Index of Terms

@printindex cp

@bye

@c LocalWords: texinfo setfilename settitle setchapternewpage finalout texi FSF
@c LocalWords: ifinfo smallbook shorttitlepage titlepage GPL FIXME iftex FSF's
@c LocalWords: akim fn cp syncodeindex vr tp synindex dircategory direntry Naur
@c LocalWords: ifset vskip pt filll insertcopying sp ISBN Etienne Suvasa Multi
@c LocalWords: ifnottex yyparse detailmenu GLR RPN Calc var Decls Rpcalc multi
@c LocalWords: rpcalc Lexer Expr ltcalc mfcalc yylex defaultprec Donnelly Gotos
@c LocalWords: yyerror pxref LR yylval cindex dfn LALR samp gpl BNF xref yypush
@c LocalWords: const int paren ifnotinfo AC noindent emph expr stmt findex lr
@c LocalWords: glr YYSTYPE TYPENAME prog dprec printf decl init stmtMerge POSIX
@c LocalWords: pre STDC GNUC endif yy YY alloca lf stddef stdlib YYDEBUG yypull
@c LocalWords: NUM exp subsubsection kbd Ctrl ctype EOF getchar isdigit nonfree
@c LocalWords: ungetc stdin scanf sc calc ulator ls lm cc NEG prec yyerrok rr
@c LocalWords: longjmp fprintf stderr yylloc YYLTYPE cos ln Stallman Destructor
@c LocalWords: symrec val tptr FNCT fnctptr func struct sym enum IEC syntaxes
@c LocalWords: fnct putsym getsym fname arith fncts atan ptr malloc sizeof Lex
@c LocalWords: strlen strcpy fctn strcmp isalpha symbuf realloc isalnum DOTDOT
@c LocalWords: ptypes itype YYPRINT trigraphs yytname expseq vindex dtype Unary
@c LocalWords: Rhs YYRHSLOC LE nonassoc op deffn typeless yynerrs nonterminal
@c LocalWords: yychar yydebug msg YYNTOKENS YYNNTS YYNRULES YYNSTATES reentrant
@c LocalWords: cparse clex deftypefun NE defmac YYACCEPT YYABORT param yypstate
@c LocalWords: strncmp intval tindex lvalp locp llocp typealt YYBACKUP subrange
@c LocalWords: YYEMPTY YYEOF YYRECOVERING yyclearin GE def UMINUS maybeword loc
@c LocalWords: Johnstone Shamsa Sadaf Hussain Tomita TR uref YYMAXDEPTH inline
@c LocalWords: YYINITDEPTH stmts ref initdcl maybeasm notype Lookahead yyoutput
@c LocalWords: hexflag STR exdent itemset asis DYYDEBUG YYFPRINTF args Autoconf
@c LocalWords: infile ypp yxx outfile itemx tex leaderfill Troubleshouting sqrt
@c LocalWords: hbox hss hfill tt ly yyin fopen fclose ofirst gcc ll lookahead
@c LocalWords: nbar yytext fst snd osplit ntwo strdup AST Troublereporting th
@c LocalWords: YYSTACK DVI fdl printindex IELR nondeterministic nonterminals ps
@c LocalWords: subexpressions declarator nondeferred config libintl postfix LAC
@c LocalWords: preprocessor nonpositive unary nonnumeric typedef extern rhs sr
@c LocalWords: yytokentype destructor multicharacter nonnull EBCDIC nterm LR's
@c LocalWords: lvalue nonnegative XNUM CHR chr TAGLESS tagless stdout api TOK
@c LocalWords: destructors Reentrancy nonreentrant subgrammar nonassociative Ph
@c LocalWords: deffnx namespace xml goto lalr ielr runtime lex yacc yyps env
@c LocalWords: yystate variadic Unshift NLS gettext po UTF Automake LOCALEDIR
@c LocalWords: YYENABLE bindtextdomain Makefile DEFS CPPFLAGS DBISON DeRemer
@c LocalWords: autoreconf Pennello multisets nondeterminism Generalised baz ACM
@c LocalWords: redeclare automata Dparse localedir datadir XSLT midrule Wno
@c LocalWords: Graphviz multitable headitem hh basename Doxygen fno filename
@c LocalWords: doxygen ival sval deftypemethod deallocate pos deftypemethodx
@c LocalWords: Ctor defcv defcvx arg accessors arithmetics CPP ifndef CALCXX
@c LocalWords: lexer's calcxx bool LPAREN RPAREN deallocation cerrno climits
@c LocalWords: cstdlib Debian undef yywrap unput noyywrap nounput zA yyleng
@c LocalWords: errno strtol ERANGE str strerror iostream argc argv Javadoc PSLR
@c LocalWords: bytecode initializers superclass stype ASTNode autoboxing nls
@c LocalWords: toString deftypeivar deftypeivarx deftypeop YYParser strictfp
@c LocalWords: superclasses boolean getErrorVerbose setErrorVerbose deftypecv
@c LocalWords: getDebugStream setDebugStream getDebugLevel setDebugLevel url
@c LocalWords: bisonVersion deftypecvx bisonSkeleton getStartPos getEndPos uint
@c LocalWords: getLVal defvar deftypefn deftypefnx gotos msgfmt Corbett LALR's
@c LocalWords: subdirectory Solaris nonassociativity perror schemas Malloy ints
@c LocalWords: Scannerless ispell american ChangeLog smallexample CSTYPE CLTYPE
@c LocalWords: clval CDEBUG cdebug deftypeopx yyterminate LocationType
@c LocalWords: parsers parser's
@c LocalWords: associativity subclasses precedences unresolvable runnable
@c LocalWords: allocators subunit initializations unreferenced untyped
@c LocalWords: errorVerbose subtype subtypes

@c Local Variables:
@c ispell-dictionary: "american"
@c fill-column: 76
@c End:<|MERGE_RESOLUTION|>--- conflicted
+++ resolved
@@ -9586,7 +9586,6 @@
 instance, @option{-Wno-yacc} will hide the warnings about
 POSIX Yacc incompatibilities.
 
-<<<<<<< HEAD
 @item -Werror[=@var{category}]
 @itemx -Wno-error[=@var{category}]
 Enable warnings falling in @var{category}, and treat them as errors.  If no
@@ -9607,7 +9606,7 @@
 $ bison -Werror=yacc,conflicts-sr input.y
 $ bison -Werror=yacc,error=conflicts-sr input.y
 @end example
-=======
+
 @item -f [@var{feature}]
 @itemx --feature[=@var{feature}]
 Activate miscellaneous @var{feature}. @var{feature} can be one of:
@@ -9657,7 +9656,6 @@
 @end example
 
 @end table
->>>>>>> 9960a6ae
 @end table
 
 @noindent
