\input texinfo @c -*-texinfo-*-
@comment %**start of header
@setfilename bison.info
@include version.texi
@settitle Bison @value{VERSION}
@setchapternewpage odd

@finalout

@c SMALL BOOK version
@c This edition has been formatted so that you can format and print it in
@c the smallbook format.
@c @smallbook

@c Set following if you want to document %default-prec and %no-default-prec.
@c This feature is experimental and may change in future Bison versions.
@c @set defaultprec

@ifnotinfo
@syncodeindex fn cp
@syncodeindex vr cp
@syncodeindex tp cp
@end ifnotinfo
@ifinfo
@synindex fn cp
@synindex vr cp
@synindex tp cp
@end ifinfo
@comment %**end of header

@copying

This manual (@value{UPDATED}) is for GNU Bison (version
@value{VERSION}), the GNU parser generator.

Copyright @copyright{} 1988-1993, 1995, 1998-2012 Free Software
Foundation, Inc.

@quotation
Permission is granted to copy, distribute and/or modify this document
under the terms of the GNU Free Documentation License,
Version 1.3 or any later version published by the Free Software
Foundation; with no Invariant Sections, with the Front-Cover texts
being ``A GNU Manual,'' and with the Back-Cover Texts as in
(a) below.  A copy of the license is included in the section entitled
``GNU Free Documentation License.''

(a) The FSF's Back-Cover Text is: ``You have the freedom to copy and
modify this GNU manual.  Buying copies from the FSF
supports it in developing GNU and promoting software
freedom.''
@end quotation
@end copying

@dircategory Software development
@direntry
* bison: (bison).       GNU parser generator (Yacc replacement).
@end direntry

@titlepage
@title Bison
@subtitle The Yacc-compatible Parser Generator
@subtitle @value{UPDATED}, Bison Version @value{VERSION}

@author by Charles Donnelly and Richard Stallman

@page
@vskip 0pt plus 1filll
@insertcopying
@sp 2
Published by the Free Software Foundation @*
51 Franklin Street, Fifth Floor @*
Boston, MA  02110-1301  USA @*
Printed copies are available from the Free Software Foundation.@*
ISBN 1-882114-44-2
@sp 2
Cover art by Etienne Suvasa.
@end titlepage

@contents

@ifnottex
@node Top
@top Bison
@insertcopying
@end ifnottex

@menu
* Introduction::
* Conditions::
* Copying::             The GNU General Public License says
                          how you can copy and share Bison.

Tutorial sections:
* Concepts::            Basic concepts for understanding Bison.
* Examples::            Three simple explained examples of using Bison.

Reference sections:
* Grammar File::        Writing Bison declarations and rules.
* Interface::           C-language interface to the parser function @code{yyparse}.
* Algorithm::           How the Bison parser works at run-time.
* Error Recovery::      Writing rules for error recovery.
* Context Dependency::  What to do if your language syntax is too
                          messy for Bison to handle straightforwardly.
* Debugging::           Understanding or debugging Bison parsers.
* Invocation::          How to run Bison (to produce the parser implementation).
* Other Languages::     Creating C++ and Java parsers.
* FAQ::                 Frequently Asked Questions
* Table of Symbols::    All the keywords of the Bison language are explained.
* Glossary::            Basic concepts are explained.
* Copying This Manual:: License for copying this manual.
* Bibliography::        Publications cited in this manual.
* Index of Terms::      Cross-references to the text.

@detailmenu
 --- The Detailed Node Listing ---

The Concepts of Bison

* Language and Grammar:: Languages and context-free grammars,
                           as mathematical ideas.
* Grammar in Bison::     How we represent grammars for Bison's sake.
* Semantic Values::      Each token or syntactic grouping can have
                           a semantic value (the value of an integer,
                           the name of an identifier, etc.).
* Semantic Actions::     Each rule can have an action containing C code.
* GLR Parsers::          Writing parsers for general context-free languages.
* Locations::            Overview of location tracking.
* Bison Parser::         What are Bison's input and output,
                           how is the output used?
* Stages::               Stages in writing and running Bison grammars.
* Grammar Layout::       Overall structure of a Bison grammar file.

Writing GLR Parsers

* Simple GLR Parsers::     Using GLR parsers on unambiguous grammars.
* Merging GLR Parses::     Using GLR parsers to resolve ambiguities.
* GLR Semantic Actions::   Considerations for semantic values and deferred actions.
* Semantic Predicates::    Controlling a parse with arbitrary computations.
* Compiler Requirements::  GLR parsers require a modern C compiler.

Examples

* RPN Calc::               Reverse polish notation calculator;
                             a first example with no operator precedence.
* Infix Calc::             Infix (algebraic) notation calculator.
                             Operator precedence is introduced.
* Simple Error Recovery::  Continuing after syntax errors.
* Location Tracking Calc:: Demonstrating the use of @@@var{n} and @@$.
* Multi-function Calc::    Calculator with memory and trig functions.
                             It uses multiple data-types for semantic values.
* Exercises::              Ideas for improving the multi-function calculator.

Reverse Polish Notation Calculator

* Rpcalc Declarations::    Prologue (declarations) for rpcalc.
* Rpcalc Rules::           Grammar Rules for rpcalc, with explanation.
* Rpcalc Lexer::           The lexical analyzer.
* Rpcalc Main::            The controlling function.
* Rpcalc Error::           The error reporting function.
* Rpcalc Generate::        Running Bison on the grammar file.
* Rpcalc Compile::         Run the C compiler on the output code.

Grammar Rules for @code{rpcalc}

* Rpcalc Input::            Explanation of the @code{input} nonterminal
* Rpcalc Line::             Explanation of the @code{line} nonterminal
* Rpcalc Expr::             Explanation of the @code{expr} nonterminal

Location Tracking Calculator: @code{ltcalc}

* Ltcalc Declarations::    Bison and C declarations for ltcalc.
* Ltcalc Rules::           Grammar rules for ltcalc, with explanations.
* Ltcalc Lexer::           The lexical analyzer.

Multi-Function Calculator: @code{mfcalc}

* Mfcalc Declarations::    Bison declarations for multi-function calculator.
* Mfcalc Rules::           Grammar rules for the calculator.
* Mfcalc Symbol Table::    Symbol table management subroutines.
* Mfcalc Lexer::           The lexical analyzer.
* Mfcalc Main::            The controlling function.

Bison Grammar Files

* Grammar Outline::    Overall layout of the grammar file.
* Symbols::            Terminal and nonterminal symbols.
* Rules::              How to write grammar rules.
* Recursion::          Writing recursive rules.
* Semantics::          Semantic values and actions.
* Tracking Locations:: Locations and actions.
* Named References::   Using named references in actions.
* Declarations::       All kinds of Bison declarations are described here.
* Multiple Parsers::   Putting more than one Bison parser in one program.

Outline of a Bison Grammar

* Prologue::              Syntax and usage of the prologue.
* Prologue Alternatives:: Syntax and usage of alternatives to the prologue.
* Bison Declarations::    Syntax and usage of the Bison declarations section.
* Grammar Rules::         Syntax and usage of the grammar rules section.
* Epilogue::              Syntax and usage of the epilogue.

Defining Language Semantics

* Value Type::        Specifying one data type for all semantic values.
* Multiple Types::    Specifying several alternative data types.
* Actions::           An action is the semantic definition of a grammar rule.
* Action Types::      Specifying data types for actions to operate on.
* Mid-Rule Actions::  Most actions go at the end of a rule.
                      This says when, why and how to use the exceptional
                        action in the middle of a rule.

Tracking Locations

* Location Type::               Specifying a data type for locations.
* Actions and Locations::       Using locations in actions.
* Location Default Action::     Defining a general way to compute locations.

Bison Declarations

* Require Decl::      Requiring a Bison version.
* Token Decl::        Declaring terminal symbols.
* Precedence Decl::   Declaring terminals with precedence and associativity.
* Union Decl::        Declaring the set of all semantic value types.
* Type Decl::         Declaring the choice of type for a nonterminal symbol.
* Initial Action Decl::  Code run before parsing starts.
* Destructor Decl::   Declaring how symbols are freed.
* Printer Decl::      Declaring how symbol values are displayed.
* Expect Decl::       Suppressing warnings about parsing conflicts.
* Start Decl::        Specifying the start symbol.
* Pure Decl::         Requesting a reentrant parser.
* Push Decl::         Requesting a push parser.
* Decl Summary::      Table of all Bison declarations.
* %define Summary::   Defining variables to adjust Bison's behavior.
* %code Summary::     Inserting code into the parser source.

Parser C-Language Interface

* Parser Function::         How to call @code{yyparse} and what it returns.
* Push Parser Function::    How to call @code{yypush_parse} and what it returns.
* Pull Parser Function::    How to call @code{yypull_parse} and what it returns.
* Parser Create Function::  How to call @code{yypstate_new} and what it returns.
* Parser Delete Function::  How to call @code{yypstate_delete} and what it returns.
* Lexical::                 You must supply a function @code{yylex}
                              which reads tokens.
* Error Reporting::         You must supply a function @code{yyerror}.
* Action Features::         Special features for use in actions.
* Internationalization::    How to let the parser speak in the user's
                              native language.

The Lexical Analyzer Function @code{yylex}

* Calling Convention::  How @code{yyparse} calls @code{yylex}.
* Token Values::        How @code{yylex} must return the semantic value
                          of the token it has read.
* Token Locations::     How @code{yylex} must return the text location
                          (line number, etc.) of the token, if the
                          actions want that.
* Pure Calling::        How the calling convention differs in a pure parser
                          (@pxref{Pure Decl, ,A Pure (Reentrant) Parser}).

The Bison Parser Algorithm

* Lookahead::         Parser looks one token ahead when deciding what to do.
* Shift/Reduce::      Conflicts: when either shifting or reduction is valid.
* Precedence::        Operator precedence works by resolving conflicts.
* Contextual Precedence::  When an operator's precedence depends on context.
* Parser States::     The parser is a finite-state-machine with stack.
* Reduce/Reduce::     When two rules are applicable in the same situation.
* Mysterious Conflicts:: Conflicts that look unjustified.
* Tuning LR::         How to tune fundamental aspects of LR-based parsing.
* Generalized LR Parsing::  Parsing arbitrary context-free grammars.
* Memory Management:: What happens when memory is exhausted.  How to avoid it.

Operator Precedence

* Why Precedence::    An example showing why precedence is needed.
* Using Precedence::  How to specify precedence and associativity.
* Precedence Only::   How to specify precedence only.
* Precedence Examples::  How these features are used in the previous example.
* How Precedence::    How they work.

Tuning LR

* LR Table Construction:: Choose a different construction algorithm.
* Default Reductions::    Disable default reductions.
* LAC::                   Correct lookahead sets in the parser states.
* Unreachable States::    Keep unreachable parser states for debugging.

Handling Context Dependencies

* Semantic Tokens::   Token parsing can depend on the semantic context.
* Lexical Tie-ins::   Token parsing can depend on the syntactic context.
* Tie-in Recovery::   Lexical tie-ins have implications for how
                        error recovery rules must be written.

Debugging Your Parser

* Understanding::     Understanding the structure of your parser.
* Tracing::           Tracing the execution of your parser.

Tracing Your Parser

* Enabling Traces::             Activating run-time trace support
* Mfcalc Traces::               Extending @code{mfcalc} to support traces
* The YYPRINT Macro::           Obsolete interface for semantic value reports

Invoking Bison

* Bison Options::     All the options described in detail,
                        in alphabetical order by short options.
* Option Cross Key::  Alphabetical list of long options.
* Yacc Library::      Yacc-compatible @code{yylex} and @code{main}.

Parsers Written In Other Languages

* C++ Parsers::                 The interface to generate C++ parser classes
* Java Parsers::                The interface to generate Java parser classes

C++ Parsers

* C++ Bison Interface::         Asking for C++ parser generation
* C++ Semantic Values::         %union vs. C++
* C++ Location Values::         The position and location classes
* C++ Parser Interface::        Instantiating and running the parser
* C++ Scanner Interface::       Exchanges between yylex and parse
* A Complete C++ Example::      Demonstrating their use

C++ Location Values

* C++ position::                One point in the source file
* C++ location::                Two points in the source file

A Complete C++ Example

* Calc++ --- C++ Calculator::   The specifications
* Calc++ Parsing Driver::       An active parsing context
* Calc++ Parser::               A parser class
* Calc++ Scanner::              A pure C++ Flex scanner
* Calc++ Top Level::            Conducting the band

Java Parsers

* Java Bison Interface::        Asking for Java parser generation
* Java Semantic Values::        %type and %token vs. Java
* Java Location Values::        The position and location classes
* Java Parser Interface::       Instantiating and running the parser
* Java Scanner Interface::      Specifying the scanner for the parser
* Java Action Features::        Special features for use in actions
* Java Differences::            Differences between C/C++ and Java Grammars
* Java Declarations Summary::   List of Bison declarations used with Java

Frequently Asked Questions

* Memory Exhausted::            Breaking the Stack Limits
* How Can I Reset the Parser::  @code{yyparse} Keeps some State
* Strings are Destroyed::       @code{yylval} Loses Track of Strings
* Implementing Gotos/Loops::    Control Flow in the Calculator
* Multiple start-symbols::      Factoring closely related grammars
* Secure?  Conform?::           Is Bison POSIX safe?
* I can't build Bison::         Troubleshooting
* Where can I find help?::      Troubleshouting
* Bug Reports::                 Troublereporting
* More Languages::              Parsers in C++, Java, and so on
* Beta Testing::                Experimenting development versions
* Mailing Lists::               Meeting other Bison users

Copying This Manual

* Copying This Manual::         License for copying this manual.

@end detailmenu
@end menu

@node Introduction
@unnumbered Introduction
@cindex introduction

@dfn{Bison} is a general-purpose parser generator that converts an
annotated context-free grammar into a deterministic LR or generalized
LR (GLR) parser employing LALR(1) parser tables.  As an experimental
feature, Bison can also generate IELR(1) or canonical LR(1) parser
tables.  Once you are proficient with Bison, you can use it to develop
a wide range of language parsers, from those used in simple desk
calculators to complex programming languages.

Bison is upward compatible with Yacc: all properly-written Yacc
grammars ought to work with Bison with no change.  Anyone familiar
with Yacc should be able to use Bison with little trouble.  You need
to be fluent in C or C++ programming in order to use Bison or to
understand this manual.  Java is also supported as an experimental
feature.

We begin with tutorial chapters that explain the basic concepts of
using Bison and show three explained examples, each building on the
last.  If you don't know Bison or Yacc, start by reading these
chapters.  Reference chapters follow, which describe specific aspects
of Bison in detail.

Bison was written originally by Robert Corbett.  Richard Stallman made
it Yacc-compatible.  Wilfred Hansen of Carnegie Mellon University
added multi-character string literals and other features.  Since then,
Bison has grown more robust and evolved many other new features thanks
to the hard work of a long list of volunteers.  For details, see the
@file{THANKS} and @file{ChangeLog} files included in the Bison
distribution.

This edition corresponds to version @value{VERSION} of Bison.

@node Conditions
@unnumbered Conditions for Using Bison

The distribution terms for Bison-generated parsers permit using the
parsers in nonfree programs.  Before Bison version 2.2, these extra
permissions applied only when Bison was generating LALR(1)
parsers in C@.  And before Bison version 1.24, Bison-generated
parsers could be used only in programs that were free software.

The other GNU programming tools, such as the GNU C
compiler, have never
had such a requirement.  They could always be used for nonfree
software.  The reason Bison was different was not due to a special
policy decision; it resulted from applying the usual General Public
License to all of the Bison source code.

The main output of the Bison utility---the Bison parser implementation
file---contains a verbatim copy of a sizable piece of Bison, which is
the code for the parser's implementation.  (The actions from your
grammar are inserted into this implementation at one point, but most
of the rest of the implementation is not changed.)  When we applied
the GPL terms to the skeleton code for the parser's implementation,
the effect was to restrict the use of Bison output to free software.

We didn't change the terms because of sympathy for people who want to
make software proprietary.  @strong{Software should be free.}  But we
concluded that limiting Bison's use to free software was doing little to
encourage people to make other software free.  So we decided to make the
practical conditions for using Bison match the practical conditions for
using the other GNU tools.

This exception applies when Bison is generating code for a parser.
You can tell whether the exception applies to a Bison output file by
inspecting the file for text beginning with ``As a special
exception@dots{}''.  The text spells out the exact terms of the
exception.

@node Copying
@unnumbered GNU GENERAL PUBLIC LICENSE
@include gpl-3.0.texi

@node Concepts
@chapter The Concepts of Bison

This chapter introduces many of the basic concepts without which the
details of Bison will not make sense.  If you do not already know how to
use Bison or Yacc, we suggest you start by reading this chapter carefully.

@menu
* Language and Grammar:: Languages and context-free grammars,
                           as mathematical ideas.
* Grammar in Bison::     How we represent grammars for Bison's sake.
* Semantic Values::      Each token or syntactic grouping can have
                           a semantic value (the value of an integer,
                           the name of an identifier, etc.).
* Semantic Actions::     Each rule can have an action containing C code.
* GLR Parsers::          Writing parsers for general context-free languages.
* Locations::            Overview of location tracking.
* Bison Parser::         What are Bison's input and output,
                           how is the output used?
* Stages::               Stages in writing and running Bison grammars.
* Grammar Layout::       Overall structure of a Bison grammar file.
@end menu

@node Language and Grammar
@section Languages and Context-Free Grammars

@cindex context-free grammar
@cindex grammar, context-free
In order for Bison to parse a language, it must be described by a
@dfn{context-free grammar}.  This means that you specify one or more
@dfn{syntactic groupings} and give rules for constructing them from their
parts.  For example, in the C language, one kind of grouping is called an
`expression'.  One rule for making an expression might be, ``An expression
can be made of a minus sign and another expression''.  Another would be,
``An expression can be an integer''.  As you can see, rules are often
recursive, but there must be at least one rule which leads out of the
recursion.

@cindex BNF
@cindex Backus-Naur form
The most common formal system for presenting such rules for humans to read
is @dfn{Backus-Naur Form} or ``BNF'', which was developed in
order to specify the language Algol 60.  Any grammar expressed in
BNF is a context-free grammar.  The input to Bison is
essentially machine-readable BNF.

@cindex LALR grammars
@cindex IELR grammars
@cindex LR grammars
There are various important subclasses of context-free grammars.  Although
it can handle almost all context-free grammars, Bison is optimized for what
are called LR(1) grammars.  In brief, in these grammars, it must be possible
to tell how to parse any portion of an input string with just a single token
of lookahead.  For historical reasons, Bison by default is limited by the
additional restrictions of LALR(1), which is hard to explain simply.
@xref{Mysterious Conflicts}, for more information on this.  As an
experimental feature, you can escape these additional restrictions by
requesting IELR(1) or canonical LR(1) parser tables.  @xref{LR Table
Construction}, to learn how.

@cindex GLR parsing
@cindex generalized LR (GLR) parsing
@cindex ambiguous grammars
@cindex nondeterministic parsing

Parsers for LR(1) grammars are @dfn{deterministic}, meaning
roughly that the next grammar rule to apply at any point in the input is
uniquely determined by the preceding input and a fixed, finite portion
(called a @dfn{lookahead}) of the remaining input.  A context-free
grammar can be @dfn{ambiguous}, meaning that there are multiple ways to
apply the grammar rules to get the same inputs.  Even unambiguous
grammars can be @dfn{nondeterministic}, meaning that no fixed
lookahead always suffices to determine the next grammar rule to apply.
With the proper declarations, Bison is also able to parse these more
general context-free grammars, using a technique known as GLR
parsing (for Generalized LR).  Bison's GLR parsers
are able to handle any context-free grammar for which the number of
possible parses of any given string is finite.

@cindex symbols (abstract)
@cindex token
@cindex syntactic grouping
@cindex grouping, syntactic
In the formal grammatical rules for a language, each kind of syntactic
unit or grouping is named by a @dfn{symbol}.  Those which are built by
grouping smaller constructs according to grammatical rules are called
@dfn{nonterminal symbols}; those which can't be subdivided are called
@dfn{terminal symbols} or @dfn{token types}.  We call a piece of input
corresponding to a single terminal symbol a @dfn{token}, and a piece
corresponding to a single nonterminal symbol a @dfn{grouping}.

We can use the C language as an example of what symbols, terminal and
nonterminal, mean.  The tokens of C are identifiers, constants (numeric
and string), and the various keywords, arithmetic operators and
punctuation marks.  So the terminal symbols of a grammar for C include
`identifier', `number', `string', plus one symbol for each keyword,
operator or punctuation mark: `if', `return', `const', `static', `int',
`char', `plus-sign', `open-brace', `close-brace', `comma' and many more.
(These tokens can be subdivided into characters, but that is a matter of
lexicography, not grammar.)

Here is a simple C function subdivided into tokens:

@example
int             /* @r{keyword `int'} */
square (int x)  /* @r{identifier, open-paren, keyword `int',}
                   @r{identifier, close-paren} */
@{               /* @r{open-brace} */
  return x * x; /* @r{keyword `return', identifier, asterisk,}
                   @r{identifier, semicolon} */
@}               /* @r{close-brace} */
@end example

The syntactic groupings of C include the expression, the statement, the
declaration, and the function definition.  These are represented in the
grammar of C by nonterminal symbols `expression', `statement',
`declaration' and `function definition'.  The full grammar uses dozens of
additional language constructs, each with its own nonterminal symbol, in
order to express the meanings of these four.  The example above is a
function definition; it contains one declaration, and one statement.  In
the statement, each @samp{x} is an expression and so is @samp{x * x}.

Each nonterminal symbol must have grammatical rules showing how it is made
out of simpler constructs.  For example, one kind of C statement is the
@code{return} statement; this would be described with a grammar rule which
reads informally as follows:

@quotation
A `statement' can be made of a `return' keyword, an `expression' and a
`semicolon'.
@end quotation

@noindent
There would be many other rules for `statement', one for each kind of
statement in C.

@cindex start symbol
One nonterminal symbol must be distinguished as the special one which
defines a complete utterance in the language.  It is called the @dfn{start
symbol}.  In a compiler, this means a complete input program.  In the C
language, the nonterminal symbol `sequence of definitions and declarations'
plays this role.

For example, @samp{1 + 2} is a valid C expression---a valid part of a C
program---but it is not valid as an @emph{entire} C program.  In the
context-free grammar of C, this follows from the fact that `expression' is
not the start symbol.

The Bison parser reads a sequence of tokens as its input, and groups the
tokens using the grammar rules.  If the input is valid, the end result is
that the entire token sequence reduces to a single grouping whose symbol is
the grammar's start symbol.  If we use a grammar for C, the entire input
must be a `sequence of definitions and declarations'.  If not, the parser
reports a syntax error.

@node Grammar in Bison
@section From Formal Rules to Bison Input
@cindex Bison grammar
@cindex grammar, Bison
@cindex formal grammar

A formal grammar is a mathematical construct.  To define the language
for Bison, you must write a file expressing the grammar in Bison syntax:
a @dfn{Bison grammar} file.  @xref{Grammar File, ,Bison Grammar Files}.

A nonterminal symbol in the formal grammar is represented in Bison input
as an identifier, like an identifier in C@.  By convention, it should be
in lower case, such as @code{expr}, @code{stmt} or @code{declaration}.

The Bison representation for a terminal symbol is also called a @dfn{token
type}.  Token types as well can be represented as C-like identifiers.  By
convention, these identifiers should be upper case to distinguish them from
nonterminals: for example, @code{INTEGER}, @code{IDENTIFIER}, @code{IF} or
@code{RETURN}.  A terminal symbol that stands for a particular keyword in
the language should be named after that keyword converted to upper case.
The terminal symbol @code{error} is reserved for error recovery.
@xref{Symbols}.

A terminal symbol can also be represented as a character literal, just like
a C character constant.  You should do this whenever a token is just a
single character (parenthesis, plus-sign, etc.): use that same character in
a literal as the terminal symbol for that token.

A third way to represent a terminal symbol is with a C string constant
containing several characters.  @xref{Symbols}, for more information.

The grammar rules also have an expression in Bison syntax.  For example,
here is the Bison rule for a C @code{return} statement.  The semicolon in
quotes is a literal character token, representing part of the C syntax for
the statement; the naked semicolon, and the colon, are Bison punctuation
used in every rule.

@example
stmt: RETURN expr ';' ;
@end example

@noindent
@xref{Rules, ,Syntax of Grammar Rules}.

@node Semantic Values
@section Semantic Values
@cindex semantic value
@cindex value, semantic

A formal grammar selects tokens only by their classifications: for example,
if a rule mentions the terminal symbol `integer constant', it means that
@emph{any} integer constant is grammatically valid in that position.  The
precise value of the constant is irrelevant to how to parse the input: if
@samp{x+4} is grammatical then @samp{x+1} or @samp{x+3989} is equally
grammatical.

But the precise value is very important for what the input means once it is
parsed.  A compiler is useless if it fails to distinguish between 4, 1 and
3989 as constants in the program!  Therefore, each token in a Bison grammar
has both a token type and a @dfn{semantic value}.  @xref{Semantics,
,Defining Language Semantics},
for details.

The token type is a terminal symbol defined in the grammar, such as
@code{INTEGER}, @code{IDENTIFIER} or @code{','}.  It tells everything
you need to know to decide where the token may validly appear and how to
group it with other tokens.  The grammar rules know nothing about tokens
except their types.

The semantic value has all the rest of the information about the
meaning of the token, such as the value of an integer, or the name of an
identifier.  (A token such as @code{','} which is just punctuation doesn't
need to have any semantic value.)

For example, an input token might be classified as token type
@code{INTEGER} and have the semantic value 4.  Another input token might
have the same token type @code{INTEGER} but value 3989.  When a grammar
rule says that @code{INTEGER} is allowed, either of these tokens is
acceptable because each is an @code{INTEGER}.  When the parser accepts the
token, it keeps track of the token's semantic value.

Each grouping can also have a semantic value as well as its nonterminal
symbol.  For example, in a calculator, an expression typically has a
semantic value that is a number.  In a compiler for a programming
language, an expression typically has a semantic value that is a tree
structure describing the meaning of the expression.

@node Semantic Actions
@section Semantic Actions
@cindex semantic actions
@cindex actions, semantic

In order to be useful, a program must do more than parse input; it must
also produce some output based on the input.  In a Bison grammar, a grammar
rule can have an @dfn{action} made up of C statements.  Each time the
parser recognizes a match for that rule, the action is executed.
@xref{Actions}.

Most of the time, the purpose of an action is to compute the semantic value
of the whole construct from the semantic values of its parts.  For example,
suppose we have a rule which says an expression can be the sum of two
expressions.  When the parser recognizes such a sum, each of the
subexpressions has a semantic value which describes how it was built up.
The action for this rule should create a similar sort of value for the
newly recognized larger expression.

For example, here is a rule that says an expression can be the sum of
two subexpressions:

@example
expr: expr '+' expr   @{ $$ = $1 + $3; @} ;
@end example

@noindent
The action says how to produce the semantic value of the sum expression
from the values of the two subexpressions.

@node GLR Parsers
@section Writing GLR Parsers
@cindex GLR parsing
@cindex generalized LR (GLR) parsing
@findex %glr-parser
@cindex conflicts
@cindex shift/reduce conflicts
@cindex reduce/reduce conflicts

In some grammars, Bison's deterministic
LR(1) parsing algorithm cannot decide whether to apply a
certain grammar rule at a given point.  That is, it may not be able to
decide (on the basis of the input read so far) which of two possible
reductions (applications of a grammar rule) applies, or whether to apply
a reduction or read more of the input and apply a reduction later in the
input.  These are known respectively as @dfn{reduce/reduce} conflicts
(@pxref{Reduce/Reduce}), and @dfn{shift/reduce} conflicts
(@pxref{Shift/Reduce}).

To use a grammar that is not easily modified to be LR(1), a
more general parsing algorithm is sometimes necessary.  If you include
@code{%glr-parser} among the Bison declarations in your file
(@pxref{Grammar Outline}), the result is a Generalized LR
(GLR) parser.  These parsers handle Bison grammars that
contain no unresolved conflicts (i.e., after applying precedence
declarations) identically to deterministic parsers.  However, when
faced with unresolved shift/reduce and reduce/reduce conflicts,
GLR parsers use the simple expedient of doing both,
effectively cloning the parser to follow both possibilities.  Each of
the resulting parsers can again split, so that at any given time, there
can be any number of possible parses being explored.  The parsers
proceed in lockstep; that is, all of them consume (shift) a given input
symbol before any of them proceed to the next.  Each of the cloned
parsers eventually meets one of two possible fates: either it runs into
a parsing error, in which case it simply vanishes, or it merges with
another parser, because the two of them have reduced the input to an
identical set of symbols.

During the time that there are multiple parsers, semantic actions are
recorded, but not performed.  When a parser disappears, its recorded
semantic actions disappear as well, and are never performed.  When a
reduction makes two parsers identical, causing them to merge, Bison
records both sets of semantic actions.  Whenever the last two parsers
merge, reverting to the single-parser case, Bison resolves all the
outstanding actions either by precedences given to the grammar rules
involved, or by performing both actions, and then calling a designated
user-defined function on the resulting values to produce an arbitrary
merged result.

@menu
* Simple GLR Parsers::     Using GLR parsers on unambiguous grammars.
* Merging GLR Parses::     Using GLR parsers to resolve ambiguities.
* GLR Semantic Actions::   Considerations for semantic values and deferred actions.
* Semantic Predicates::    Controlling a parse with arbitrary computations.
* Compiler Requirements::  GLR parsers require a modern C compiler.
@end menu

@node Simple GLR Parsers
@subsection Using GLR on Unambiguous Grammars
@cindex GLR parsing, unambiguous grammars
@cindex generalized LR (GLR) parsing, unambiguous grammars
@findex %glr-parser
@findex %expect-rr
@cindex conflicts
@cindex reduce/reduce conflicts
@cindex shift/reduce conflicts

In the simplest cases, you can use the GLR algorithm
to parse grammars that are unambiguous but fail to be LR(1).
Such grammars typically require more than one symbol of lookahead.

Consider a problem that
arises in the declaration of enumerated and subrange types in the
programming language Pascal.  Here are some examples:

@example
type subrange = lo .. hi;
type enum = (a, b, c);
@end example

@noindent
The original language standard allows only numeric
literals and constant identifiers for the subrange bounds (@samp{lo}
and @samp{hi}), but Extended Pascal (ISO/IEC
10206) and many other
Pascal implementations allow arbitrary expressions there.  This gives
rise to the following situation, containing a superfluous pair of
parentheses:

@example
type subrange = (a) .. b;
@end example

@noindent
Compare this to the following declaration of an enumerated
type with only one value:

@example
type enum = (a);
@end example

@noindent
(These declarations are contrived, but they are syntactically
valid, and more-complicated cases can come up in practical programs.)

These two declarations look identical until the @samp{..} token.
With normal LR(1) one-token lookahead it is not
possible to decide between the two forms when the identifier
@samp{a} is parsed.  It is, however, desirable
for a parser to decide this, since in the latter case
@samp{a} must become a new identifier to represent the enumeration
value, while in the former case @samp{a} must be evaluated with its
current meaning, which may be a constant or even a function call.

You could parse @samp{(a)} as an ``unspecified identifier in parentheses'',
to be resolved later, but this typically requires substantial
contortions in both semantic actions and large parts of the
grammar, where the parentheses are nested in the recursive rules for
expressions.

You might think of using the lexer to distinguish between the two
forms by returning different tokens for currently defined and
undefined identifiers.  But if these declarations occur in a local
scope, and @samp{a} is defined in an outer scope, then both forms
are possible---either locally redefining @samp{a}, or using the
value of @samp{a} from the outer scope.  So this approach cannot
work.

A simple solution to this problem is to declare the parser to
use the GLR algorithm.
When the GLR parser reaches the critical state, it
merely splits into two branches and pursues both syntax rules
simultaneously.  Sooner or later, one of them runs into a parsing
error.  If there is a @samp{..} token before the next
@samp{;}, the rule for enumerated types fails since it cannot
accept @samp{..} anywhere; otherwise, the subrange type rule
fails since it requires a @samp{..} token.  So one of the branches
fails silently, and the other one continues normally, performing
all the intermediate actions that were postponed during the split.

If the input is syntactically incorrect, both branches fail and the parser
reports a syntax error as usual.

The effect of all this is that the parser seems to ``guess'' the
correct branch to take, or in other words, it seems to use more
lookahead than the underlying LR(1) algorithm actually allows
for.  In this example, LR(2) would suffice, but also some cases
that are not LR(@math{k}) for any @math{k} can be handled this way.

In general, a GLR parser can take quadratic or cubic worst-case time,
and the current Bison parser even takes exponential time and space
for some grammars.  In practice, this rarely happens, and for many
grammars it is possible to prove that it cannot happen.
The present example contains only one conflict between two
rules, and the type-declaration context containing the conflict
cannot be nested.  So the number of
branches that can exist at any time is limited by the constant 2,
and the parsing time is still linear.

Here is a Bison grammar corresponding to the example above.  It
parses a vastly simplified form of Pascal type declarations.

@example
%token TYPE DOTDOT ID

@group
%left '+' '-'
%left '*' '/'
@end group

%%

@group
type_decl: TYPE ID '=' type ';' ;
@end group

@group
type:
  '(' id_list ')'
| expr DOTDOT expr
;
@end group

@group
id_list:
  ID
| id_list ',' ID
;
@end group

@group
expr:
  '(' expr ')'
| expr '+' expr
| expr '-' expr
| expr '*' expr
| expr '/' expr
| ID
;
@end group
@end example

When used as a normal LR(1) grammar, Bison correctly complains
about one reduce/reduce conflict.  In the conflicting situation the
parser chooses one of the alternatives, arbitrarily the one
declared first.  Therefore the following correct input is not
recognized:

@example
type t = (a) .. b;
@end example

The parser can be turned into a GLR parser, while also telling Bison
to be silent about the one known reduce/reduce conflict, by adding
these two declarations to the Bison grammar file (before the first
@samp{%%}):

@example
%glr-parser
%expect-rr 1
@end example

@noindent
No change in the grammar itself is required.  Now the
parser recognizes all valid declarations, according to the
limited syntax above, transparently.  In fact, the user does not even
notice when the parser splits.

So here we have a case where we can use the benefits of GLR,
almost without disadvantages.  Even in simple cases like this, however,
there are at least two potential problems to beware.  First, always
analyze the conflicts reported by Bison to make sure that GLR
splitting is only done where it is intended.  A GLR parser
splitting inadvertently may cause problems less obvious than an
LR parser statically choosing the wrong alternative in a
conflict.  Second, consider interactions with the lexer (@pxref{Semantic
Tokens}) with great care.  Since a split parser consumes tokens without
performing any actions during the split, the lexer cannot obtain
information via parser actions.  Some cases of lexer interactions can be
eliminated by using GLR to shift the complications from the
lexer to the parser.  You must check the remaining cases for
correctness.

In our example, it would be safe for the lexer to return tokens based on
their current meanings in some symbol table, because no new symbols are
defined in the middle of a type declaration.  Though it is possible for
a parser to define the enumeration constants as they are parsed, before
the type declaration is completed, it actually makes no difference since
they cannot be used within the same enumerated type declaration.

@node Merging GLR Parses
@subsection Using GLR to Resolve Ambiguities
@cindex GLR parsing, ambiguous grammars
@cindex generalized LR (GLR) parsing, ambiguous grammars
@findex %dprec
@findex %merge
@cindex conflicts
@cindex reduce/reduce conflicts

Let's consider an example, vastly simplified from a C++ grammar.

@example
%@{
  #include <stdio.h>
  #define YYSTYPE char const *
  int yylex (void);
  void yyerror (char const *);
%@}

%token TYPENAME ID

%right '='
%left '+'

%glr-parser

%%

prog:
  /* Nothing.  */
| prog stmt   @{ printf ("\n"); @}
;

stmt:
  expr ';'  %dprec 1
| decl      %dprec 2
;

expr:
  ID               @{ printf ("%s ", $$); @}
| TYPENAME '(' expr ')'
                   @{ printf ("%s <cast> ", $1); @}
| expr '+' expr    @{ printf ("+ "); @}
| expr '=' expr    @{ printf ("= "); @}
;

decl:
  TYPENAME declarator ';'
                   @{ printf ("%s <declare> ", $1); @}
| TYPENAME declarator '=' expr ';'
                   @{ printf ("%s <init-declare> ", $1); @}
;

declarator:
  ID               @{ printf ("\"%s\" ", $1); @}
| '(' declarator ')'
;
@end example

@noindent
This models a problematic part of the C++ grammar---the ambiguity between
certain declarations and statements.  For example,

@example
T (x) = y+z;
@end example

@noindent
parses as either an @code{expr} or a @code{stmt}
(assuming that @samp{T} is recognized as a @code{TYPENAME} and
@samp{x} as an @code{ID}).
Bison detects this as a reduce/reduce conflict between the rules
@code{expr : ID} and @code{declarator : ID}, which it cannot resolve at the
time it encounters @code{x} in the example above.  Since this is a
GLR parser, it therefore splits the problem into two parses, one for
each choice of resolving the reduce/reduce conflict.
Unlike the example from the previous section (@pxref{Simple GLR Parsers}),
however, neither of these parses ``dies,'' because the grammar as it stands is
ambiguous.  One of the parsers eventually reduces @code{stmt : expr ';'} and
the other reduces @code{stmt : decl}, after which both parsers are in an
identical state: they've seen @samp{prog stmt} and have the same unprocessed
input remaining.  We say that these parses have @dfn{merged.}

At this point, the GLR parser requires a specification in the
grammar of how to choose between the competing parses.
In the example above, the two @code{%dprec}
declarations specify that Bison is to give precedence
to the parse that interprets the example as a
@code{decl}, which implies that @code{x} is a declarator.
The parser therefore prints

@example
"x" y z + T <init-declare>
@end example

The @code{%dprec} declarations only come into play when more than one
parse survives.  Consider a different input string for this parser:

@example
T (x) + y;
@end example

@noindent
This is another example of using GLR to parse an unambiguous
construct, as shown in the previous section (@pxref{Simple GLR Parsers}).
Here, there is no ambiguity (this cannot be parsed as a declaration).
However, at the time the Bison parser encounters @code{x}, it does not
have enough information to resolve the reduce/reduce conflict (again,
between @code{x} as an @code{expr} or a @code{declarator}).  In this
case, no precedence declaration is used.  Again, the parser splits
into two, one assuming that @code{x} is an @code{expr}, and the other
assuming @code{x} is a @code{declarator}.  The second of these parsers
then vanishes when it sees @code{+}, and the parser prints

@example
x T <cast> y +
@end example

Suppose that instead of resolving the ambiguity, you wanted to see all
the possibilities.  For this purpose, you must merge the semantic
actions of the two possible parsers, rather than choosing one over the
other.  To do so, you could change the declaration of @code{stmt} as
follows:

@example
stmt:
  expr ';'  %merge <stmtMerge>
| decl      %merge <stmtMerge>
;
@end example

@noindent
and define the @code{stmtMerge} function as:

@example
static YYSTYPE
stmtMerge (YYSTYPE x0, YYSTYPE x1)
@{
  printf ("<OR> ");
  return "";
@}
@end example

@noindent
with an accompanying forward declaration
in the C declarations at the beginning of the file:

@example
%@{
  #define YYSTYPE char const *
  static YYSTYPE stmtMerge (YYSTYPE x0, YYSTYPE x1);
%@}
@end example

@noindent
With these declarations, the resulting parser parses the first example
as both an @code{expr} and a @code{decl}, and prints

@example
"x" y z + T <init-declare> x T <cast> y z + = <OR>
@end example

Bison requires that all of the
productions that participate in any particular merge have identical
@samp{%merge} clauses.  Otherwise, the ambiguity would be unresolvable,
and the parser will report an error during any parse that results in
the offending merge.

@node GLR Semantic Actions
@subsection GLR Semantic Actions

The nature of GLR parsing and the structure of the generated
parsers give rise to certain restrictions on semantic values and actions.

@subsubsection Deferred semantic actions
@cindex deferred semantic actions
By definition, a deferred semantic action is not performed at the same time as
the associated reduction.
This raises caveats for several Bison features you might use in a semantic
action in a GLR parser.

@vindex yychar
@cindex GLR parsers and @code{yychar}
@vindex yylval
@cindex GLR parsers and @code{yylval}
@vindex yylloc
@cindex GLR parsers and @code{yylloc}
In any semantic action, you can examine @code{yychar} to determine the type of
the lookahead token present at the time of the associated reduction.
After checking that @code{yychar} is not set to @code{YYEMPTY} or @code{YYEOF},
you can then examine @code{yylval} and @code{yylloc} to determine the
lookahead token's semantic value and location, if any.
In a nondeferred semantic action, you can also modify any of these variables to
influence syntax analysis.
@xref{Lookahead, ,Lookahead Tokens}.

@findex yyclearin
@cindex GLR parsers and @code{yyclearin}
In a deferred semantic action, it's too late to influence syntax analysis.
In this case, @code{yychar}, @code{yylval}, and @code{yylloc} are set to
shallow copies of the values they had at the time of the associated reduction.
For this reason alone, modifying them is dangerous.
Moreover, the result of modifying them is undefined and subject to change with
future versions of Bison.
For example, if a semantic action might be deferred, you should never write it
to invoke @code{yyclearin} (@pxref{Action Features}) or to attempt to free
memory referenced by @code{yylval}.

@subsubsection YYERROR
@findex YYERROR
@cindex GLR parsers and @code{YYERROR}
Another Bison feature requiring special consideration is @code{YYERROR}
(@pxref{Action Features}), which you can invoke in a semantic action to
initiate error recovery.
During deterministic GLR operation, the effect of @code{YYERROR} is
the same as its effect in a deterministic parser.
The effect in a deferred action is similar, but the precise point of the
error is undefined;  instead, the parser reverts to deterministic operation,
selecting an unspecified stack on which to continue with a syntax error.
In a semantic predicate (see @ref{Semantic Predicates}) during nondeterministic
parsing, @code{YYERROR} silently prunes
the parse that invoked the test.

@subsubsection Restrictions on semantic values and locations
GLR parsers require that you use POD (Plain Old Data) types for
semantic values and location types when using the generated parsers as
C++ code.

@node Semantic Predicates
@subsection Controlling a Parse with Arbitrary Predicates
@findex %?
@cindex Semantic predicates in GLR parsers

In addition to the @code{%dprec} and @code{%merge} directives,
GLR parsers
allow you to reject parses on the basis of arbitrary computations executed
in user code, without having Bison treat this rejection as an error
if there are alternative parses. (This feature is experimental and may
evolve.  We welcome user feedback.)  For example,

@example
widget:
  %?@{  new_syntax @} "widget" id new_args  @{ $$ = f($3, $4); @}
| %?@{ !new_syntax @} "widget" id old_args  @{ $$ = f($3, $4); @}
;
@end example

@noindent
is one way to allow the same parser to handle two different syntaxes for
widgets.  The clause preceded by @code{%?} is treated like an ordinary
action, except that its text is treated as an expression and is always
evaluated immediately (even when in nondeterministic mode).  If the
expression yields 0 (false), the clause is treated as a syntax error,
which, in a nondeterministic parser, causes the stack in which it is reduced
to die.  In a deterministic parser, it acts like YYERROR.

As the example shows, predicates otherwise look like semantic actions, and
therefore you must be take them into account when determining the numbers
to use for denoting the semantic values of right-hand side symbols.
Predicate actions, however, have no defined value, and may not be given
labels.

There is a subtle difference between semantic predicates and ordinary
actions in nondeterministic mode, since the latter are deferred.
For example, we could try to rewrite the previous example as

@example
widget:
  @{ if (!new_syntax) YYERROR; @}
    "widget" id new_args  @{ $$ = f($3, $4); @}
|  @{ if (new_syntax) YYERROR; @}
    "widget" id old_args   @{ $$ = f($3, $4); @}
;
@end example

@noindent
(reversing the sense of the predicate tests to cause an error when they are
false).  However, this
does @emph{not} have the same effect if @code{new_args} and @code{old_args}
have overlapping syntax.
Since the mid-rule actions testing @code{new_syntax} are deferred,
a GLR parser first encounters the unresolved ambiguous reduction
for cases where @code{new_args} and @code{old_args} recognize the same string
@emph{before} performing the tests of @code{new_syntax}.  It therefore
reports an error.

Finally, be careful in writing predicates: deferred actions have not been
evaluated, so that using them in a predicate will have undefined effects.

@node Compiler Requirements
@subsection Considerations when Compiling GLR Parsers
@cindex @code{inline}
@cindex GLR parsers and @code{inline}

The GLR parsers require a compiler for ISO C89 or
later.  In addition, they use the @code{inline} keyword, which is not
C89, but is C99 and is a common extension in pre-C99 compilers.  It is
up to the user of these parsers to handle
portability issues.  For instance, if using Autoconf and the Autoconf
macro @code{AC_C_INLINE}, a mere

@example
%@{
  #include <config.h>
%@}
@end example

@noindent
will suffice.  Otherwise, we suggest

@example
%@{
  #if (__STDC_VERSION__ < 199901 && ! defined __GNUC__ \
       && ! defined inline)
  # define inline
  #endif
%@}
@end example

@node Locations
@section Locations
@cindex location
@cindex textual location
@cindex location, textual

Many applications, like interpreters or compilers, have to produce verbose
and useful error messages.  To achieve this, one must be able to keep track of
the @dfn{textual location}, or @dfn{location}, of each syntactic construct.
Bison provides a mechanism for handling these locations.

Each token has a semantic value.  In a similar fashion, each token has an
associated location, but the type of locations is the same for all tokens
and groupings.  Moreover, the output parser is equipped with a default data
structure for storing locations (@pxref{Tracking Locations}, for more
details).

Like semantic values, locations can be reached in actions using a dedicated
set of constructs.  In the example above, the location of the whole grouping
is @code{@@$}, while the locations of the subexpressions are @code{@@1} and
@code{@@3}.

When a rule is matched, a default action is used to compute the semantic value
of its left hand side (@pxref{Actions}).  In the same way, another default
action is used for locations.  However, the action for locations is general
enough for most cases, meaning there is usually no need to describe for each
rule how @code{@@$} should be formed.  When building a new location for a given
grouping, the default behavior of the output parser is to take the beginning
of the first symbol, and the end of the last symbol.

@node Bison Parser
@section Bison Output: the Parser Implementation File
@cindex Bison parser
@cindex Bison utility
@cindex lexical analyzer, purpose
@cindex parser

When you run Bison, you give it a Bison grammar file as input.  The
most important output is a C source file that implements a parser for
the language described by the grammar.  This parser is called a
@dfn{Bison parser}, and this file is called a @dfn{Bison parser
implementation file}.  Keep in mind that the Bison utility and the
Bison parser are two distinct programs: the Bison utility is a program
whose output is the Bison parser implementation file that becomes part
of your program.

The job of the Bison parser is to group tokens into groupings according to
the grammar rules---for example, to build identifiers and operators into
expressions.  As it does this, it runs the actions for the grammar rules it
uses.

The tokens come from a function called the @dfn{lexical analyzer} that
you must supply in some fashion (such as by writing it in C).  The Bison
parser calls the lexical analyzer each time it wants a new token.  It
doesn't know what is ``inside'' the tokens (though their semantic values
may reflect this).  Typically the lexical analyzer makes the tokens by
parsing characters of text, but Bison does not depend on this.
@xref{Lexical, ,The Lexical Analyzer Function @code{yylex}}.

The Bison parser implementation file is C code which defines a
function named @code{yyparse} which implements that grammar.  This
function does not make a complete C program: you must supply some
additional functions.  One is the lexical analyzer.  Another is an
error-reporting function which the parser calls to report an error.
In addition, a complete C program must start with a function called
@code{main}; you have to provide this, and arrange for it to call
@code{yyparse} or the parser will never run.  @xref{Interface, ,Parser
C-Language Interface}.

Aside from the token type names and the symbols in the actions you
write, all symbols defined in the Bison parser implementation file
itself begin with @samp{yy} or @samp{YY}.  This includes interface
functions such as the lexical analyzer function @code{yylex}, the
error reporting function @code{yyerror} and the parser function
@code{yyparse} itself.  This also includes numerous identifiers used
for internal purposes.  Therefore, you should avoid using C
identifiers starting with @samp{yy} or @samp{YY} in the Bison grammar
file except for the ones defined in this manual.  Also, you should
avoid using the C identifiers @samp{malloc} and @samp{free} for
anything other than their usual meanings.

In some cases the Bison parser implementation file includes system
headers, and in those cases your code should respect the identifiers
reserved by those headers.  On some non-GNU hosts, @code{<alloca.h>},
@code{<malloc.h>}, @code{<stddef.h>}, and @code{<stdlib.h>} are
included as needed to declare memory allocators and related types.
@code{<libintl.h>} is included if message translation is in use
(@pxref{Internationalization}).  Other system headers may be included
if you define @code{YYDEBUG} to a nonzero value (@pxref{Tracing,
,Tracing Your Parser}).

@node Stages
@section Stages in Using Bison
@cindex stages in using Bison
@cindex using Bison

The actual language-design process using Bison, from grammar specification
to a working compiler or interpreter, has these parts:

@enumerate
@item
Formally specify the grammar in a form recognized by Bison
(@pxref{Grammar File, ,Bison Grammar Files}).  For each grammatical rule
in the language, describe the action that is to be taken when an
instance of that rule is recognized.  The action is described by a
sequence of C statements.

@item
Write a lexical analyzer to process input and pass tokens to the parser.
The lexical analyzer may be written by hand in C (@pxref{Lexical, ,The
Lexical Analyzer Function @code{yylex}}).  It could also be produced
using Lex, but the use of Lex is not discussed in this manual.

@item
Write a controlling function that calls the Bison-produced parser.

@item
Write error-reporting routines.
@end enumerate

To turn this source code as written into a runnable program, you
must follow these steps:

@enumerate
@item
Run Bison on the grammar to produce the parser.

@item
Compile the code output by Bison, as well as any other source files.

@item
Link the object files to produce the finished product.
@end enumerate

@node Grammar Layout
@section The Overall Layout of a Bison Grammar
@cindex grammar file
@cindex file format
@cindex format of grammar file
@cindex layout of Bison grammar

The input file for the Bison utility is a @dfn{Bison grammar file}.  The
general form of a Bison grammar file is as follows:

@example
%@{
@var{Prologue}
%@}

@var{Bison declarations}

%%
@var{Grammar rules}
%%
@var{Epilogue}
@end example

@noindent
The @samp{%%}, @samp{%@{} and @samp{%@}} are punctuation that appears
in every Bison grammar file to separate the sections.

The prologue may define types and variables used in the actions.  You can
also use preprocessor commands to define macros used there, and use
@code{#include} to include header files that do any of these things.
You need to declare the lexical analyzer @code{yylex} and the error
printer @code{yyerror} here, along with any other global identifiers
used by the actions in the grammar rules.

The Bison declarations declare the names of the terminal and nonterminal
symbols, and may also describe operator precedence and the data types of
semantic values of various symbols.

The grammar rules define how to construct each nonterminal symbol from its
parts.

The epilogue can contain any code you want to use.  Often the
definitions of functions declared in the prologue go here.  In a
simple program, all the rest of the program can go here.

@node Examples
@chapter Examples
@cindex simple examples
@cindex examples, simple

Now we show and explain several sample programs written using Bison: a
reverse polish notation calculator, an algebraic (infix) notation
calculator --- later extended to track ``locations'' ---
and a multi-function calculator.  All
produce usable, though limited, interactive desk-top calculators.

These examples are simple, but Bison grammars for real programming
languages are written the same way.  You can copy these examples into a
source file to try them.

@menu
* RPN Calc::               Reverse polish notation calculator;
                             a first example with no operator precedence.
* Infix Calc::             Infix (algebraic) notation calculator.
                             Operator precedence is introduced.
* Simple Error Recovery::  Continuing after syntax errors.
* Location Tracking Calc:: Demonstrating the use of @@@var{n} and @@$.
* Multi-function Calc::    Calculator with memory and trig functions.
                             It uses multiple data-types for semantic values.
* Exercises::              Ideas for improving the multi-function calculator.
@end menu

@node RPN Calc
@section Reverse Polish Notation Calculator
@cindex reverse polish notation
@cindex polish notation calculator
@cindex @code{rpcalc}
@cindex calculator, simple

The first example is that of a simple double-precision @dfn{reverse polish
notation} calculator (a calculator using postfix operators).  This example
provides a good starting point, since operator precedence is not an issue.
The second example will illustrate how operator precedence is handled.

The source code for this calculator is named @file{rpcalc.y}.  The
@samp{.y} extension is a convention used for Bison grammar files.

@menu
* Rpcalc Declarations::    Prologue (declarations) for rpcalc.
* Rpcalc Rules::           Grammar Rules for rpcalc, with explanation.
* Rpcalc Lexer::           The lexical analyzer.
* Rpcalc Main::            The controlling function.
* Rpcalc Error::           The error reporting function.
* Rpcalc Generate::        Running Bison on the grammar file.
* Rpcalc Compile::         Run the C compiler on the output code.
@end menu

@node Rpcalc Declarations
@subsection Declarations for @code{rpcalc}

Here are the C and Bison declarations for the reverse polish notation
calculator.  As in C, comments are placed between @samp{/*@dots{}*/}.

@comment file: rpcalc.y
@example
/* Reverse polish notation calculator.  */

%@{
  #define YYSTYPE double
  #include <stdio.h>
  #include <math.h>
  int yylex (void);
  void yyerror (char const *);
%@}

%token NUM

%% /* Grammar rules and actions follow.  */
@end example

The declarations section (@pxref{Prologue, , The prologue}) contains two
preprocessor directives and two forward declarations.

The @code{#define} directive defines the macro @code{YYSTYPE}, thus
specifying the C data type for semantic values of both tokens and
groupings (@pxref{Value Type, ,Data Types of Semantic Values}).  The
Bison parser will use whatever type @code{YYSTYPE} is defined as; if you
don't define it, @code{int} is the default.  Because we specify
@code{double}, each token and each expression has an associated value,
which is a floating point number.

The @code{#include} directive is used to declare the exponentiation
function @code{pow}.

The forward declarations for @code{yylex} and @code{yyerror} are
needed because the C language requires that functions be declared
before they are used.  These functions will be defined in the
epilogue, but the parser calls them so they must be declared in the
prologue.

The second section, Bison declarations, provides information to Bison
about the token types (@pxref{Bison Declarations, ,The Bison
Declarations Section}).  Each terminal symbol that is not a
single-character literal must be declared here.  (Single-character
literals normally don't need to be declared.)  In this example, all the
arithmetic operators are designated by single-character literals, so the
only terminal symbol that needs to be declared is @code{NUM}, the token
type for numeric constants.

@node Rpcalc Rules
@subsection Grammar Rules for @code{rpcalc}

Here are the grammar rules for the reverse polish notation calculator.

@comment file: rpcalc.y
@example
@group
input:
  /* empty */
| input line
;
@end group

@group
line:
  '\n'
| exp '\n'      @{ printf ("%.10g\n", $1); @}
;
@end group

@group
exp:
  NUM           @{ $$ = $1;           @}
| exp exp '+'   @{ $$ = $1 + $2;      @}
| exp exp '-'   @{ $$ = $1 - $2;      @}
| exp exp '*'   @{ $$ = $1 * $2;      @}
| exp exp '/'   @{ $$ = $1 / $2;      @}
| exp exp '^'   @{ $$ = pow ($1, $2); @}  /* Exponentiation */
| exp 'n'       @{ $$ = -$1;          @}  /* Unary minus    */
;
@end group
%%
@end example

The groupings of the rpcalc ``language'' defined here are the expression
(given the name @code{exp}), the line of input (@code{line}), and the
complete input transcript (@code{input}).  Each of these nonterminal
symbols has several alternate rules, joined by the vertical bar @samp{|}
which is read as ``or''.  The following sections explain what these rules
mean.

The semantics of the language is determined by the actions taken when a
grouping is recognized.  The actions are the C code that appears inside
braces.  @xref{Actions}.

You must specify these actions in C, but Bison provides the means for
passing semantic values between the rules.  In each action, the
pseudo-variable @code{$$} stands for the semantic value for the grouping
that the rule is going to construct.  Assigning a value to @code{$$} is the
main job of most actions.  The semantic values of the components of the
rule are referred to as @code{$1}, @code{$2}, and so on.

@menu
* Rpcalc Input::            Explanation of the @code{input} nonterminal
* Rpcalc Line::             Explanation of the @code{line} nonterminal
* Rpcalc Expr::             Explanation of the @code{expr} nonterminal
@end menu

@node Rpcalc Input
@subsubsection Explanation of @code{input}

Consider the definition of @code{input}:

@example
input:
  /* empty */
| input line
;
@end example

This definition reads as follows: ``A complete input is either an empty
string, or a complete input followed by an input line''.  Notice that
``complete input'' is defined in terms of itself.  This definition is said
to be @dfn{left recursive} since @code{input} appears always as the
leftmost symbol in the sequence.  @xref{Recursion, ,Recursive Rules}.

The first alternative is empty because there are no symbols between the
colon and the first @samp{|}; this means that @code{input} can match an
empty string of input (no tokens).  We write the rules this way because it
is legitimate to type @kbd{Ctrl-d} right after you start the calculator.
It's conventional to put an empty alternative first and write the comment
@samp{/* empty */} in it.

The second alternate rule (@code{input line}) handles all nontrivial input.
It means, ``After reading any number of lines, read one more line if
possible.''  The left recursion makes this rule into a loop.  Since the
first alternative matches empty input, the loop can be executed zero or
more times.

The parser function @code{yyparse} continues to process input until a
grammatical error is seen or the lexical analyzer says there are no more
input tokens; we will arrange for the latter to happen at end-of-input.

@node Rpcalc Line
@subsubsection Explanation of @code{line}

Now consider the definition of @code{line}:

@example
line:
  '\n'
| exp '\n'  @{ printf ("%.10g\n", $1); @}
;
@end example

The first alternative is a token which is a newline character; this means
that rpcalc accepts a blank line (and ignores it, since there is no
action).  The second alternative is an expression followed by a newline.
This is the alternative that makes rpcalc useful.  The semantic value of
the @code{exp} grouping is the value of @code{$1} because the @code{exp} in
question is the first symbol in the alternative.  The action prints this
value, which is the result of the computation the user asked for.

This action is unusual because it does not assign a value to @code{$$}.  As
a consequence, the semantic value associated with the @code{line} is
uninitialized (its value will be unpredictable).  This would be a bug if
that value were ever used, but we don't use it: once rpcalc has printed the
value of the user's input line, that value is no longer needed.

@node Rpcalc Expr
@subsubsection Explanation of @code{expr}

The @code{exp} grouping has several rules, one for each kind of expression.
The first rule handles the simplest expressions: those that are just numbers.
The second handles an addition-expression, which looks like two expressions
followed by a plus-sign.  The third handles subtraction, and so on.

@example
exp:
  NUM
| exp exp '+'     @{ $$ = $1 + $2;    @}
| exp exp '-'     @{ $$ = $1 - $2;    @}
@dots{}
;
@end example

We have used @samp{|} to join all the rules for @code{exp}, but we could
equally well have written them separately:

@example
exp: NUM ;
exp: exp exp '+'     @{ $$ = $1 + $2; @};
exp: exp exp '-'     @{ $$ = $1 - $2; @};
@dots{}
@end example

Most of the rules have actions that compute the value of the expression in
terms of the value of its parts.  For example, in the rule for addition,
@code{$1} refers to the first component @code{exp} and @code{$2} refers to
the second one.  The third component, @code{'+'}, has no meaningful
associated semantic value, but if it had one you could refer to it as
@code{$3}.  When @code{yyparse} recognizes a sum expression using this
rule, the sum of the two subexpressions' values is produced as the value of
the entire expression.  @xref{Actions}.

You don't have to give an action for every rule.  When a rule has no
action, Bison by default copies the value of @code{$1} into @code{$$}.
This is what happens in the first rule (the one that uses @code{NUM}).

The formatting shown here is the recommended convention, but Bison does
not require it.  You can add or change white space as much as you wish.
For example, this:

@example
exp: NUM | exp exp '+' @{$$ = $1 + $2; @} | @dots{} ;
@end example

@noindent
means the same thing as this:

@example
exp:
  NUM
| exp exp '+'    @{ $$ = $1 + $2; @}
| @dots{}
;
@end example

@noindent
The latter, however, is much more readable.

@node Rpcalc Lexer
@subsection The @code{rpcalc} Lexical Analyzer
@cindex writing a lexical analyzer
@cindex lexical analyzer, writing

The lexical analyzer's job is low-level parsing: converting characters
or sequences of characters into tokens.  The Bison parser gets its
tokens by calling the lexical analyzer.  @xref{Lexical, ,The Lexical
Analyzer Function @code{yylex}}.

Only a simple lexical analyzer is needed for the RPN
calculator.  This
lexical analyzer skips blanks and tabs, then reads in numbers as
@code{double} and returns them as @code{NUM} tokens.  Any other character
that isn't part of a number is a separate token.  Note that the token-code
for such a single-character token is the character itself.

The return value of the lexical analyzer function is a numeric code which
represents a token type.  The same text used in Bison rules to stand for
this token type is also a C expression for the numeric code for the type.
This works in two ways.  If the token type is a character literal, then its
numeric code is that of the character; you can use the same
character literal in the lexical analyzer to express the number.  If the
token type is an identifier, that identifier is defined by Bison as a C
macro whose definition is the appropriate number.  In this example,
therefore, @code{NUM} becomes a macro for @code{yylex} to use.

The semantic value of the token (if it has one) is stored into the
global variable @code{yylval}, which is where the Bison parser will look
for it.  (The C data type of @code{yylval} is @code{YYSTYPE}, which was
defined at the beginning of the grammar; @pxref{Rpcalc Declarations,
,Declarations for @code{rpcalc}}.)

A token type code of zero is returned if the end-of-input is encountered.
(Bison recognizes any nonpositive value as indicating end-of-input.)

Here is the code for the lexical analyzer:

@comment file: rpcalc.y
@example
@group
/* The lexical analyzer returns a double floating point
   number on the stack and the token NUM, or the numeric code
   of the character read if not a number.  It skips all blanks
   and tabs, and returns 0 for end-of-input.  */

#include <ctype.h>
@end group

@group
int
yylex (void)
@{
  int c;

  /* Skip white space.  */
  while ((c = getchar ()) == ' ' || c == '\t')
    continue;
@end group
@group
  /* Process numbers.  */
  if (c == '.' || isdigit (c))
    @{
      ungetc (c, stdin);
      scanf ("%lf", &yylval);
      return NUM;
    @}
@end group
@group
  /* Return end-of-input.  */
  if (c == EOF)
    return 0;
  /* Return a single char.  */
  return c;
@}
@end group
@end example

@node Rpcalc Main
@subsection The Controlling Function
@cindex controlling function
@cindex main function in simple example

In keeping with the spirit of this example, the controlling function is
kept to the bare minimum.  The only requirement is that it call
@code{yyparse} to start the process of parsing.

@comment file: rpcalc.y
@example
@group
int
main (void)
@{
  return yyparse ();
@}
@end group
@end example

@node Rpcalc Error
@subsection The Error Reporting Routine
@cindex error reporting routine

When @code{yyparse} detects a syntax error, it calls the error reporting
function @code{yyerror} to print an error message (usually but not
always @code{"syntax error"}).  It is up to the programmer to supply
@code{yyerror} (@pxref{Interface, ,Parser C-Language Interface}), so
here is the definition we will use:

@comment file: rpcalc.y
@example
@group
#include <stdio.h>
@end group

@group
/* Called by yyparse on error.  */
void
yyerror (char const *s)
@{
  fprintf (stderr, "%s\n", s);
@}
@end group
@end example

After @code{yyerror} returns, the Bison parser may recover from the error
and continue parsing if the grammar contains a suitable error rule
(@pxref{Error Recovery}).  Otherwise, @code{yyparse} returns nonzero.  We
have not written any error rules in this example, so any invalid input will
cause the calculator program to exit.  This is not clean behavior for a
real calculator, but it is adequate for the first example.

@node Rpcalc Generate
@subsection Running Bison to Make the Parser
@cindex running Bison (introduction)

Before running Bison to produce a parser, we need to decide how to
arrange all the source code in one or more source files.  For such a
simple example, the easiest thing is to put everything in one file,
the grammar file.  The definitions of @code{yylex}, @code{yyerror} and
@code{main} go at the end, in the epilogue of the grammar file
(@pxref{Grammar Layout, ,The Overall Layout of a Bison Grammar}).

For a large project, you would probably have several source files, and use
@code{make} to arrange to recompile them.

With all the source in the grammar file, you use the following command
to convert it into a parser implementation file:

@example
bison @var{file}.y
@end example

@noindent
In this example, the grammar file is called @file{rpcalc.y} (for
``Reverse Polish @sc{calc}ulator'').  Bison produces a parser
implementation file named @file{@var{file}.tab.c}, removing the
@samp{.y} from the grammar file name.  The parser implementation file
contains the source code for @code{yyparse}.  The additional functions
in the grammar file (@code{yylex}, @code{yyerror} and @code{main}) are
copied verbatim to the parser implementation file.

@node Rpcalc Compile
@subsection Compiling the Parser Implementation File
@cindex compiling the parser

Here is how to compile and run the parser implementation file:

@example
@group
# @r{List files in current directory.}
$ @kbd{ls}
rpcalc.tab.c  rpcalc.y
@end group

@group
# @r{Compile the Bison parser.}
# @r{@samp{-lm} tells compiler to search math library for @code{pow}.}
$ @kbd{cc -lm -o rpcalc rpcalc.tab.c}
@end group

@group
# @r{List files again.}
$ @kbd{ls}
rpcalc  rpcalc.tab.c  rpcalc.y
@end group
@end example

The file @file{rpcalc} now contains the executable code.  Here is an
example session using @code{rpcalc}.

@example
$ @kbd{rpcalc}
@kbd{4 9 +}
@result{} 13
@kbd{3 7 + 3 4 5 *+-}
@result{} -13
@kbd{3 7 + 3 4 5 * + - n}              @r{Note the unary minus, @samp{n}}
@result{} 13
@kbd{5 6 / 4 n +}
@result{} -3.166666667
@kbd{3 4 ^}                            @r{Exponentiation}
@result{} 81
@kbd{^D}                               @r{End-of-file indicator}
$
@end example

@node Infix Calc
@section Infix Notation Calculator: @code{calc}
@cindex infix notation calculator
@cindex @code{calc}
@cindex calculator, infix notation

We now modify rpcalc to handle infix operators instead of postfix.  Infix
notation involves the concept of operator precedence and the need for
parentheses nested to arbitrary depth.  Here is the Bison code for
@file{calc.y}, an infix desk-top calculator.

@example
/* Infix notation calculator.  */

@group
%@{
  #define YYSTYPE double
  #include <math.h>
  #include <stdio.h>
  int yylex (void);
  void yyerror (char const *);
%@}
@end group

@group
/* Bison declarations.  */
%token NUM
%left '-' '+'
%left '*' '/'
%precedence NEG   /* negation--unary minus */
%right '^'        /* exponentiation */
@end group

%% /* The grammar follows.  */
@group
input:
  /* empty */
| input line
;
@end group

@group
line:
  '\n'
| exp '\n'  @{ printf ("\t%.10g\n", $1); @}
;
@end group

@group
exp:
  NUM                @{ $$ = $1;           @}
| exp '+' exp        @{ $$ = $1 + $3;      @}
| exp '-' exp        @{ $$ = $1 - $3;      @}
| exp '*' exp        @{ $$ = $1 * $3;      @}
| exp '/' exp        @{ $$ = $1 / $3;      @}
| '-' exp  %prec NEG @{ $$ = -$2;          @}
| exp '^' exp        @{ $$ = pow ($1, $3); @}
| '(' exp ')'        @{ $$ = $2;           @}
;
@end group
%%
@end example

@noindent
The functions @code{yylex}, @code{yyerror} and @code{main} can be the
same as before.

There are two important new features shown in this code.

In the second section (Bison declarations), @code{%left} declares token
types and says they are left-associative operators.  The declarations
@code{%left} and @code{%right} (right associativity) take the place of
@code{%token} which is used to declare a token type name without
associativity/precedence.  (These tokens are single-character literals, which
ordinarily don't need to be declared.  We declare them here to specify
the associativity/precedence.)

Operator precedence is determined by the line ordering of the
declarations; the higher the line number of the declaration (lower on
the page or screen), the higher the precedence.  Hence, exponentiation
has the highest precedence, unary minus (@code{NEG}) is next, followed
by @samp{*} and @samp{/}, and so on.  Unary minus is not associative,
only precedence matters (@code{%precedence}. @xref{Precedence, ,Operator
Precedence}.

The other important new feature is the @code{%prec} in the grammar
section for the unary minus operator.  The @code{%prec} simply instructs
Bison that the rule @samp{| '-' exp} has the same precedence as
@code{NEG}---in this case the next-to-highest.  @xref{Contextual
Precedence, ,Context-Dependent Precedence}.

Here is a sample run of @file{calc.y}:

@need 500
@example
$ @kbd{calc}
@kbd{4 + 4.5 - (34/(8*3+-3))}
6.880952381
@kbd{-56 + 2}
-54
@kbd{3 ^ 2}
9
@end example

@node Simple Error Recovery
@section Simple Error Recovery
@cindex error recovery, simple

Up to this point, this manual has not addressed the issue of @dfn{error
recovery}---how to continue parsing after the parser detects a syntax
error.  All we have handled is error reporting with @code{yyerror}.
Recall that by default @code{yyparse} returns after calling
@code{yyerror}.  This means that an erroneous input line causes the
calculator program to exit.  Now we show how to rectify this deficiency.

The Bison language itself includes the reserved word @code{error}, which
may be included in the grammar rules.  In the example below it has
been added to one of the alternatives for @code{line}:

@example
@group
line:
  '\n'
| exp '\n'   @{ printf ("\t%.10g\n", $1); @}
| error '\n' @{ yyerrok;                  @}
;
@end group
@end example

This addition to the grammar allows for simple error recovery in the
event of a syntax error.  If an expression that cannot be evaluated is
read, the error will be recognized by the third rule for @code{line},
and parsing will continue.  (The @code{yyerror} function is still called
upon to print its message as well.)  The action executes the statement
@code{yyerrok}, a macro defined automatically by Bison; its meaning is
that error recovery is complete (@pxref{Error Recovery}).  Note the
difference between @code{yyerrok} and @code{yyerror}; neither one is a
misprint.

This form of error recovery deals with syntax errors.  There are other
kinds of errors; for example, division by zero, which raises an exception
signal that is normally fatal.  A real calculator program must handle this
signal and use @code{longjmp} to return to @code{main} and resume parsing
input lines; it would also have to discard the rest of the current line of
input.  We won't discuss this issue further because it is not specific to
Bison programs.

@node Location Tracking Calc
@section Location Tracking Calculator: @code{ltcalc}
@cindex location tracking calculator
@cindex @code{ltcalc}
@cindex calculator, location tracking

This example extends the infix notation calculator with location
tracking.  This feature will be used to improve the error messages.  For
the sake of clarity, this example is a simple integer calculator, since
most of the work needed to use locations will be done in the lexical
analyzer.

@menu
* Ltcalc Declarations::    Bison and C declarations for ltcalc.
* Ltcalc Rules::           Grammar rules for ltcalc, with explanations.
* Ltcalc Lexer::           The lexical analyzer.
@end menu

@node Ltcalc Declarations
@subsection Declarations for @code{ltcalc}

The C and Bison declarations for the location tracking calculator are
the same as the declarations for the infix notation calculator.

@example
/* Location tracking calculator.  */

%@{
  #define YYSTYPE int
  #include <math.h>
  int yylex (void);
  void yyerror (char const *);
%@}

/* Bison declarations.  */
%token NUM

%left '-' '+'
%left '*' '/'
%precedence NEG
%right '^'

%% /* The grammar follows.  */
@end example

@noindent
Note there are no declarations specific to locations.  Defining a data
type for storing locations is not needed: we will use the type provided
by default (@pxref{Location Type, ,Data Types of Locations}), which is a
four member structure with the following integer fields:
@code{first_line}, @code{first_column}, @code{last_line} and
@code{last_column}.  By conventions, and in accordance with the GNU
Coding Standards and common practice, the line and column count both
start at 1.

@node Ltcalc Rules
@subsection Grammar Rules for @code{ltcalc}

Whether handling locations or not has no effect on the syntax of your
language.  Therefore, grammar rules for this example will be very close
to those of the previous example: we will only modify them to benefit
from the new information.

Here, we will use locations to report divisions by zero, and locate the
wrong expressions or subexpressions.

@example
@group
input:
  /* empty */
| input line
;
@end group

@group
line:
  '\n'
| exp '\n' @{ printf ("%d\n", $1); @}
;
@end group

@group
exp:
  NUM           @{ $$ = $1; @}
| exp '+' exp   @{ $$ = $1 + $3; @}
| exp '-' exp   @{ $$ = $1 - $3; @}
| exp '*' exp   @{ $$ = $1 * $3; @}
@end group
@group
| exp '/' exp
    @{
      if ($3)
        $$ = $1 / $3;
      else
        @{
          $$ = 1;
          fprintf (stderr, "%d.%d-%d.%d: division by zero",
                   @@3.first_line, @@3.first_column,
                   @@3.last_line, @@3.last_column);
        @}
    @}
@end group
@group
| '-' exp %prec NEG     @{ $$ = -$2; @}
| exp '^' exp           @{ $$ = pow ($1, $3); @}
| '(' exp ')'           @{ $$ = $2; @}
@end group
@end example

This code shows how to reach locations inside of semantic actions, by
using the pseudo-variables @code{@@@var{n}} for rule components, and the
pseudo-variable @code{@@$} for groupings.

We don't need to assign a value to @code{@@$}: the output parser does it
automatically.  By default, before executing the C code of each action,
@code{@@$} is set to range from the beginning of @code{@@1} to the end
of @code{@@@var{n}}, for a rule with @var{n} components.  This behavior
can be redefined (@pxref{Location Default Action, , Default Action for
Locations}), and for very specific rules, @code{@@$} can be computed by
hand.

@node Ltcalc Lexer
@subsection The @code{ltcalc} Lexical Analyzer.

Until now, we relied on Bison's defaults to enable location
tracking.  The next step is to rewrite the lexical analyzer, and make it
able to feed the parser with the token locations, as it already does for
semantic values.

To this end, we must take into account every single character of the
input text, to avoid the computed locations of being fuzzy or wrong:

@example
@group
int
yylex (void)
@{
  int c;
@end group

@group
  /* Skip white space.  */
  while ((c = getchar ()) == ' ' || c == '\t')
    ++yylloc.last_column;
@end group

@group
  /* Step.  */
  yylloc.first_line = yylloc.last_line;
  yylloc.first_column = yylloc.last_column;
@end group

@group
  /* Process numbers.  */
  if (isdigit (c))
    @{
      yylval = c - '0';
      ++yylloc.last_column;
      while (isdigit (c = getchar ()))
        @{
          ++yylloc.last_column;
          yylval = yylval * 10 + c - '0';
        @}
      ungetc (c, stdin);
      return NUM;
    @}
@end group

  /* Return end-of-input.  */
  if (c == EOF)
    return 0;

@group
  /* Return a single char, and update location.  */
  if (c == '\n')
    @{
      ++yylloc.last_line;
      yylloc.last_column = 0;
    @}
  else
    ++yylloc.last_column;
  return c;
@}
@end group
@end example

Basically, the lexical analyzer performs the same processing as before:
it skips blanks and tabs, and reads numbers or single-character tokens.
In addition, it updates @code{yylloc}, the global variable (of type
@code{YYLTYPE}) containing the token's location.

Now, each time this function returns a token, the parser has its number
as well as its semantic value, and its location in the text.  The last
needed change is to initialize @code{yylloc}, for example in the
controlling function:

@example
@group
int
main (void)
@{
  yylloc.first_line = yylloc.last_line = 1;
  yylloc.first_column = yylloc.last_column = 0;
  return yyparse ();
@}
@end group
@end example

Remember that computing locations is not a matter of syntax.  Every
character must be associated to a location update, whether it is in
valid input, in comments, in literal strings, and so on.

@node Multi-function Calc
@section Multi-Function Calculator: @code{mfcalc}
@cindex multi-function calculator
@cindex @code{mfcalc}
@cindex calculator, multi-function

Now that the basics of Bison have been discussed, it is time to move on to
a more advanced problem.  The above calculators provided only five
functions, @samp{+}, @samp{-}, @samp{*}, @samp{/} and @samp{^}.  It would
be nice to have a calculator that provides other mathematical functions such
as @code{sin}, @code{cos}, etc.

It is easy to add new operators to the infix calculator as long as they are
only single-character literals.  The lexical analyzer @code{yylex} passes
back all nonnumeric characters as tokens, so new grammar rules suffice for
adding a new operator.  But we want something more flexible: built-in
functions whose syntax has this form:

@example
@var{function_name} (@var{argument})
@end example

@noindent
At the same time, we will add memory to the calculator, by allowing you
to create named variables, store values in them, and use them later.
Here is a sample session with the multi-function calculator:

@example
@group
$ @kbd{mfcalc}
@kbd{pi = 3.141592653589}
@result{} 3.1415926536
@end group
@group
@kbd{sin(pi)}
@result{} 0.0000000000
@end group
@kbd{alpha = beta1 = 2.3}
@result{} 2.3000000000
@kbd{alpha}
@result{} 2.3000000000
@kbd{ln(alpha)}
@result{} 0.8329091229
@kbd{exp(ln(beta1))}
@result{} 2.3000000000
$
@end example

Note that multiple assignment and nested function calls are permitted.

@menu
* Mfcalc Declarations::    Bison declarations for multi-function calculator.
* Mfcalc Rules::           Grammar rules for the calculator.
* Mfcalc Symbol Table::    Symbol table management subroutines.
* Mfcalc Lexer::           The lexical analyzer.
* Mfcalc Main::            The controlling function.
@end menu

@node Mfcalc Declarations
@subsection Declarations for @code{mfcalc}

Here are the C and Bison declarations for the multi-function calculator.

@comment file: mfcalc.y: 1
@example
@group
%@{
  #include <stdio.h>  /* For printf, etc. */
  #include <math.h>   /* For pow, used in the grammar.  */
  #include "calc.h"   /* Contains definition of `symrec'.  */
  int yylex (void);
  void yyerror (char const *);
%@}
@end group

@group
%union @{
  double    val;   /* For returning numbers.  */
  symrec  *tptr;   /* For returning symbol-table pointers.  */
@}
@end group
%token <val>  NUM        /* Simple double precision number.  */
%token <tptr> VAR FNCT   /* Variable and function.  */
%type  <val>  exp

@group
%right '='
%left '-' '+'
%left '*' '/'
%precedence NEG /* negation--unary minus */
%right '^'      /* exponentiation */
@end group
@end example

The above grammar introduces only two new features of the Bison language.
These features allow semantic values to have various data types
(@pxref{Multiple Types, ,More Than One Value Type}).

The @code{%union} declaration specifies the entire list of possible types;
this is instead of defining @code{YYSTYPE}.  The allowable types are now
double-floats (for @code{exp} and @code{NUM}) and pointers to entries in
the symbol table.  @xref{Union Decl, ,The Collection of Value Types}.

Since values can now have various types, it is necessary to associate a
type with each grammar symbol whose semantic value is used.  These symbols
are @code{NUM}, @code{VAR}, @code{FNCT}, and @code{exp}.  Their
declarations are augmented with information about their data type (placed
between angle brackets).

The Bison construct @code{%type} is used for declaring nonterminal
symbols, just as @code{%token} is used for declaring token types.  We
have not used @code{%type} before because nonterminal symbols are
normally declared implicitly by the rules that define them.  But
@code{exp} must be declared explicitly so we can specify its value type.
@xref{Type Decl, ,Nonterminal Symbols}.

@node Mfcalc Rules
@subsection Grammar Rules for @code{mfcalc}

Here are the grammar rules for the multi-function calculator.
Most of them are copied directly from @code{calc}; three rules,
those which mention @code{VAR} or @code{FNCT}, are new.

@comment file: mfcalc.y: 3
@example
%% /* The grammar follows.  */
@group
input:
  /* empty */
| input line
;
@end group

@group
line:
  '\n'
| exp '\n'   @{ printf ("%.10g\n", $1); @}
| error '\n' @{ yyerrok;                @}
;
@end group

@group
exp:
  NUM                @{ $$ = $1;                         @}
| VAR                @{ $$ = $1->value.var;              @}
| VAR '=' exp        @{ $$ = $3; $1->value.var = $3;     @}
| FNCT '(' exp ')'   @{ $$ = (*($1->value.fnctptr))($3); @}
| exp '+' exp        @{ $$ = $1 + $3;                    @}
| exp '-' exp        @{ $$ = $1 - $3;                    @}
| exp '*' exp        @{ $$ = $1 * $3;                    @}
| exp '/' exp        @{ $$ = $1 / $3;                    @}
| '-' exp  %prec NEG @{ $$ = -$2;                        @}
| exp '^' exp        @{ $$ = pow ($1, $3);               @}
| '(' exp ')'        @{ $$ = $2;                         @}
;
@end group
/* End of grammar.  */
%%
@end example

@node Mfcalc Symbol Table
@subsection The @code{mfcalc} Symbol Table
@cindex symbol table example

The multi-function calculator requires a symbol table to keep track of the
names and meanings of variables and functions.  This doesn't affect the
grammar rules (except for the actions) or the Bison declarations, but it
requires some additional C functions for support.

The symbol table itself consists of a linked list of records.  Its
definition, which is kept in the header @file{calc.h}, is as follows.  It
provides for either functions or variables to be placed in the table.

@comment file: calc.h
@example
@group
/* Function type.  */
typedef double (*func_t) (double);
@end group

@group
/* Data type for links in the chain of symbols.  */
struct symrec
@{
  char *name;  /* name of symbol */
  int type;    /* type of symbol: either VAR or FNCT */
  union
  @{
    double var;      /* value of a VAR */
    func_t fnctptr;  /* value of a FNCT */
  @} value;
  struct symrec *next;  /* link field */
@};
@end group

@group
typedef struct symrec symrec;

/* The symbol table: a chain of `struct symrec'.  */
extern symrec *sym_table;

symrec *putsym (char const *, int);
symrec *getsym (char const *);
@end group
@end example

The new version of @code{main} will call @code{init_table} to initialize
the symbol table:

@comment file: mfcalc.y: 3
@example
@group
struct init
@{
  char const *fname;
  double (*fnct) (double);
@};
@end group

@group
struct init const arith_fncts[] =
@{
  @{ "atan", atan @},
  @{ "cos",  cos  @},
  @{ "exp",  exp  @},
  @{ "ln",   log  @},
  @{ "sin",  sin  @},
  @{ "sqrt", sqrt @},
  @{ 0, 0 @},
@};
@end group

@group
/* The symbol table: a chain of `struct symrec'.  */
symrec *sym_table;
@end group

@group
/* Put arithmetic functions in table.  */
static
void
init_table (void)
@{
  int i;
  for (i = 0; arith_fncts[i].fname != 0; i++)
    @{
      symrec *ptr = putsym (arith_fncts[i].fname, FNCT);
      ptr->value.fnctptr = arith_fncts[i].fnct;
    @}
@}
@end group
@end example

By simply editing the initialization list and adding the necessary include
files, you can add additional functions to the calculator.

Two important functions allow look-up and installation of symbols in the
symbol table.  The function @code{putsym} is passed a name and the type
(@code{VAR} or @code{FNCT}) of the object to be installed.  The object is
linked to the front of the list, and a pointer to the object is returned.
The function @code{getsym} is passed the name of the symbol to look up.  If
found, a pointer to that symbol is returned; otherwise zero is returned.

@comment file: mfcalc.y: 3
@example
#include <stdlib.h> /* malloc. */
#include <string.h> /* strlen. */

@group
symrec *
putsym (char const *sym_name, int sym_type)
@{
  symrec *ptr = (symrec *) malloc (sizeof (symrec));
  ptr->name = (char *) malloc (strlen (sym_name) + 1);
  strcpy (ptr->name,sym_name);
  ptr->type = sym_type;
  ptr->value.var = 0; /* Set value to 0 even if fctn.  */
  ptr->next = (struct symrec *)sym_table;
  sym_table = ptr;
  return ptr;
@}
@end group

@group
symrec *
getsym (char const *sym_name)
@{
  symrec *ptr;
  for (ptr = sym_table; ptr != (symrec *) 0;
       ptr = (symrec *)ptr->next)
    if (strcmp (ptr->name, sym_name) == 0)
      return ptr;
  return 0;
@}
@end group
@end example

@node Mfcalc Lexer
@subsection The @code{mfcalc} Lexer

The function @code{yylex} must now recognize variables, numeric values, and
the single-character arithmetic operators.  Strings of alphanumeric
characters with a leading letter are recognized as either variables or
functions depending on what the symbol table says about them.

The string is passed to @code{getsym} for look up in the symbol table.  If
the name appears in the table, a pointer to its location and its type
(@code{VAR} or @code{FNCT}) is returned to @code{yyparse}.  If it is not
already in the table, then it is installed as a @code{VAR} using
@code{putsym}.  Again, a pointer and its type (which must be @code{VAR}) is
returned to @code{yyparse}.

No change is needed in the handling of numeric values and arithmetic
operators in @code{yylex}.

@comment file: mfcalc.y: 3
@example
@group
#include <ctype.h>
@end group

@group
int
yylex (void)
@{
  int c;

  /* Ignore white space, get first nonwhite character.  */
  while ((c = getchar ()) == ' ' || c == '\t')
    continue;

  if (c == EOF)
    return 0;
@end group

@group
  /* Char starts a number => parse the number.         */
  if (c == '.' || isdigit (c))
    @{
      ungetc (c, stdin);
      scanf ("%lf", &yylval.val);
      return NUM;
    @}
@end group

@group
  /* Char starts an identifier => read the name.       */
  if (isalpha (c))
    @{
      /* Initially make the buffer long enough
         for a 40-character symbol name.  */
      static size_t length = 40;
      static char *symbuf = 0;
      symrec *s;
      int i;
@end group
      if (!symbuf)
        symbuf = (char *) malloc (length + 1);

      i = 0;
      do
@group
        @{
          /* If buffer is full, make it bigger.        */
          if (i == length)
            @{
              length *= 2;
              symbuf = (char *) realloc (symbuf, length + 1);
            @}
          /* Add this character to the buffer.         */
          symbuf[i++] = c;
          /* Get another character.                    */
          c = getchar ();
        @}
@end group
@group
      while (isalnum (c));

      ungetc (c, stdin);
      symbuf[i] = '\0';
@end group

@group
      s = getsym (symbuf);
      if (s == 0)
        s = putsym (symbuf, VAR);
      yylval.tptr = s;
      return s->type;
    @}

  /* Any other character is a token by itself.        */
  return c;
@}
@end group
@end example

@node Mfcalc Main
@subsection The @code{mfcalc} Main

The error reporting function is unchanged, and the new version of
@code{main} includes a call to @code{init_table} and sets the @code{yydebug}
on user demand (@xref{Tracing, , Tracing Your Parser}, for details):

@comment file: mfcalc.y: 3
@example
@group
/* Called by yyparse on error.  */
void
yyerror (char const *s)
@{
  fprintf (stderr, "%s\n", s);
@}
@end group

@group
int
main (int argc, char const* argv[])
@{
  int i;
  /* Enable parse traces on option -p.  */
  for (i = 1; i < argc; ++i)
    if (!strcmp(argv[i], "-p"))
      yydebug = 1;
  init_table ();
  return yyparse ();
@}
@end group
@end example

This program is both powerful and flexible.  You may easily add new
functions, and it is a simple job to modify this code to install
predefined variables such as @code{pi} or @code{e} as well.

@node Exercises
@section Exercises
@cindex exercises

@enumerate
@item
Add some new functions from @file{math.h} to the initialization list.

@item
Add another array that contains constants and their values.  Then
modify @code{init_table} to add these constants to the symbol table.
It will be easiest to give the constants type @code{VAR}.

@item
Make the program report an error if the user refers to an
uninitialized variable in any way except to store a value in it.
@end enumerate

@node Grammar File
@chapter Bison Grammar Files

Bison takes as input a context-free grammar specification and produces a
C-language function that recognizes correct instances of the grammar.

The Bison grammar file conventionally has a name ending in @samp{.y}.
@xref{Invocation, ,Invoking Bison}.

@menu
* Grammar Outline::    Overall layout of the grammar file.
* Symbols::            Terminal and nonterminal symbols.
* Rules::              How to write grammar rules.
* Recursion::          Writing recursive rules.
* Semantics::          Semantic values and actions.
* Tracking Locations:: Locations and actions.
* Named References::   Using named references in actions.
* Declarations::       All kinds of Bison declarations are described here.
* Multiple Parsers::   Putting more than one Bison parser in one program.
@end menu

@node Grammar Outline
@section Outline of a Bison Grammar

A Bison grammar file has four main sections, shown here with the
appropriate delimiters:

@example
%@{
  @var{Prologue}
%@}

@var{Bison declarations}

%%
@var{Grammar rules}
%%

@var{Epilogue}
@end example

Comments enclosed in @samp{/* @dots{} */} may appear in any of the sections.
As a GNU extension, @samp{//} introduces a comment that
continues until end of line.

@menu
* Prologue::              Syntax and usage of the prologue.
* Prologue Alternatives:: Syntax and usage of alternatives to the prologue.
* Bison Declarations::    Syntax and usage of the Bison declarations section.
* Grammar Rules::         Syntax and usage of the grammar rules section.
* Epilogue::              Syntax and usage of the epilogue.
@end menu

@node Prologue
@subsection The prologue
@cindex declarations section
@cindex Prologue
@cindex declarations

The @var{Prologue} section contains macro definitions and declarations
of functions and variables that are used in the actions in the grammar
rules.  These are copied to the beginning of the parser implementation
file so that they precede the definition of @code{yyparse}.  You can
use @samp{#include} to get the declarations from a header file.  If
you don't need any C declarations, you may omit the @samp{%@{} and
@samp{%@}} delimiters that bracket this section.

The @var{Prologue} section is terminated by the first occurrence
of @samp{%@}} that is outside a comment, a string literal, or a
character constant.

You may have more than one @var{Prologue} section, intermixed with the
@var{Bison declarations}.  This allows you to have C and Bison
declarations that refer to each other.  For example, the @code{%union}
declaration may use types defined in a header file, and you may wish to
prototype functions that take arguments of type @code{YYSTYPE}.  This
can be done with two @var{Prologue} blocks, one before and one after the
@code{%union} declaration.

@example
%@{
  #define _GNU_SOURCE
  #include <stdio.h>
  #include "ptypes.h"
%@}

%union @{
  long int n;
  tree t;  /* @r{@code{tree} is defined in @file{ptypes.h}.} */
@}

%@{
  static void print_token_value (FILE *, int, YYSTYPE);
  #define YYPRINT(F, N, L) print_token_value (F, N, L)
%@}

@dots{}
@end example

When in doubt, it is usually safer to put prologue code before all
Bison declarations, rather than after.  For example, any definitions
of feature test macros like @code{_GNU_SOURCE} or
@code{_POSIX_C_SOURCE} should appear before all Bison declarations, as
feature test macros can affect the behavior of Bison-generated
@code{#include} directives.

@node Prologue Alternatives
@subsection Prologue Alternatives
@cindex Prologue Alternatives

@findex %code
@findex %code requires
@findex %code provides
@findex %code top

The functionality of @var{Prologue} sections can often be subtle and
inflexible.  As an alternative, Bison provides a @code{%code}
directive with an explicit qualifier field, which identifies the
purpose of the code and thus the location(s) where Bison should
generate it.  For C/C++, the qualifier can be omitted for the default
location, or it can be one of @code{requires}, @code{provides},
@code{top}.  @xref{%code Summary}.

Look again at the example of the previous section:

@example
%@{
  #define _GNU_SOURCE
  #include <stdio.h>
  #include "ptypes.h"
%@}

%union @{
  long int n;
  tree t;  /* @r{@code{tree} is defined in @file{ptypes.h}.} */
@}

%@{
  static void print_token_value (FILE *, int, YYSTYPE);
  #define YYPRINT(F, N, L) print_token_value (F, N, L)
%@}

@dots{}
@end example

@noindent
Notice that there are two @var{Prologue} sections here, but there's a
subtle distinction between their functionality.  For example, if you
decide to override Bison's default definition for @code{YYLTYPE}, in
which @var{Prologue} section should you write your new definition?
You should write it in the first since Bison will insert that code
into the parser implementation file @emph{before} the default
@code{YYLTYPE} definition.  In which @var{Prologue} section should you
prototype an internal function, @code{trace_token}, that accepts
@code{YYLTYPE} and @code{yytokentype} as arguments?  You should
prototype it in the second since Bison will insert that code
@emph{after} the @code{YYLTYPE} and @code{yytokentype} definitions.

This distinction in functionality between the two @var{Prologue} sections is
established by the appearance of the @code{%union} between them.
This behavior raises a few questions.
First, why should the position of a @code{%union} affect definitions related to
@code{YYLTYPE} and @code{yytokentype}?
Second, what if there is no @code{%union}?
In that case, the second kind of @var{Prologue} section is not available.
This behavior is not intuitive.

To avoid this subtle @code{%union} dependency, rewrite the example using a
@code{%code top} and an unqualified @code{%code}.
Let's go ahead and add the new @code{YYLTYPE} definition and the
@code{trace_token} prototype at the same time:

@example
%code top @{
  #define _GNU_SOURCE
  #include <stdio.h>

  /* WARNING: The following code really belongs
   * in a `%code requires'; see below.  */

  #include "ptypes.h"
  #define YYLTYPE YYLTYPE
  typedef struct YYLTYPE
  @{
    int first_line;
    int first_column;
    int last_line;
    int last_column;
    char *filename;
  @} YYLTYPE;
@}

%union @{
  long int n;
  tree t;  /* @r{@code{tree} is defined in @file{ptypes.h}.} */
@}

%code @{
  static void print_token_value (FILE *, int, YYSTYPE);
  #define YYPRINT(F, N, L) print_token_value (F, N, L)
  static void trace_token (enum yytokentype token, YYLTYPE loc);
@}

@dots{}
@end example

@noindent
In this way, @code{%code top} and the unqualified @code{%code} achieve the same
functionality as the two kinds of @var{Prologue} sections, but it's always
explicit which kind you intend.
Moreover, both kinds are always available even in the absence of @code{%union}.

The @code{%code top} block above logically contains two parts.  The
first two lines before the warning need to appear near the top of the
parser implementation file.  The first line after the warning is
required by @code{YYSTYPE} and thus also needs to appear in the parser
implementation file.  However, if you've instructed Bison to generate
a parser header file (@pxref{Decl Summary, ,%defines}), you probably
want that line to appear before the @code{YYSTYPE} definition in that
header file as well.  The @code{YYLTYPE} definition should also appear
in the parser header file to override the default @code{YYLTYPE}
definition there.

In other words, in the @code{%code top} block above, all but the first two
lines are dependency code required by the @code{YYSTYPE} and @code{YYLTYPE}
definitions.
Thus, they belong in one or more @code{%code requires}:

@example
@group
%code top @{
  #define _GNU_SOURCE
  #include <stdio.h>
@}
@end group

@group
%code requires @{
  #include "ptypes.h"
@}
@end group
@group
%union @{
  long int n;
  tree t;  /* @r{@code{tree} is defined in @file{ptypes.h}.} */
@}
@end group

@group
%code requires @{
  #define YYLTYPE YYLTYPE
  typedef struct YYLTYPE
  @{
    int first_line;
    int first_column;
    int last_line;
    int last_column;
    char *filename;
  @} YYLTYPE;
@}
@end group

@group
%code @{
  static void print_token_value (FILE *, int, YYSTYPE);
  #define YYPRINT(F, N, L) print_token_value (F, N, L)
  static void trace_token (enum yytokentype token, YYLTYPE loc);
@}
@end group

@dots{}
@end example

@noindent
Now Bison will insert @code{#include "ptypes.h"} and the new
@code{YYLTYPE} definition before the Bison-generated @code{YYSTYPE}
and @code{YYLTYPE} definitions in both the parser implementation file
and the parser header file.  (By the same reasoning, @code{%code
requires} would also be the appropriate place to write your own
definition for @code{YYSTYPE}.)

When you are writing dependency code for @code{YYSTYPE} and
@code{YYLTYPE}, you should prefer @code{%code requires} over
@code{%code top} regardless of whether you instruct Bison to generate
a parser header file.  When you are writing code that you need Bison
to insert only into the parser implementation file and that has no
special need to appear at the top of that file, you should prefer the
unqualified @code{%code} over @code{%code top}.  These practices will
make the purpose of each block of your code explicit to Bison and to
other developers reading your grammar file.  Following these
practices, we expect the unqualified @code{%code} and @code{%code
requires} to be the most important of the four @var{Prologue}
alternatives.

At some point while developing your parser, you might decide to
provide @code{trace_token} to modules that are external to your
parser.  Thus, you might wish for Bison to insert the prototype into
both the parser header file and the parser implementation file.  Since
this function is not a dependency required by @code{YYSTYPE} or
@code{YYLTYPE}, it doesn't make sense to move its prototype to a
@code{%code requires}.  More importantly, since it depends upon
@code{YYLTYPE} and @code{yytokentype}, @code{%code requires} is not
sufficient.  Instead, move its prototype from the unqualified
@code{%code} to a @code{%code provides}:

@example
@group
%code top @{
  #define _GNU_SOURCE
  #include <stdio.h>
@}
@end group

@group
%code requires @{
  #include "ptypes.h"
@}
@end group
@group
%union @{
  long int n;
  tree t;  /* @r{@code{tree} is defined in @file{ptypes.h}.} */
@}
@end group

@group
%code requires @{
  #define YYLTYPE YYLTYPE
  typedef struct YYLTYPE
  @{
    int first_line;
    int first_column;
    int last_line;
    int last_column;
    char *filename;
  @} YYLTYPE;
@}
@end group

@group
%code provides @{
  void trace_token (enum yytokentype token, YYLTYPE loc);
@}
@end group

@group
%code @{
  static void print_token_value (FILE *, int, YYSTYPE);
  #define YYPRINT(F, N, L) print_token_value (F, N, L)
@}
@end group

@dots{}
@end example

@noindent
Bison will insert the @code{trace_token} prototype into both the
parser header file and the parser implementation file after the
definitions for @code{yytokentype}, @code{YYLTYPE}, and
@code{YYSTYPE}.

The above examples are careful to write directives in an order that
reflects the layout of the generated parser implementation and header
files: @code{%code top}, @code{%code requires}, @code{%code provides},
and then @code{%code}.  While your grammar files may generally be
easier to read if you also follow this order, Bison does not require
it.  Instead, Bison lets you choose an organization that makes sense
to you.

You may declare any of these directives multiple times in the grammar file.
In that case, Bison concatenates the contained code in declaration order.
This is the only way in which the position of one of these directives within
the grammar file affects its functionality.

The result of the previous two properties is greater flexibility in how you may
organize your grammar file.
For example, you may organize semantic-type-related directives by semantic
type:

@example
@group
%code requires @{ #include "type1.h" @}
%union @{ type1 field1; @}
%destructor @{ type1_free ($$); @} <field1>
%printer @{ type1_print (yyoutput, $$); @} <field1>
@end group

@group
%code requires @{ #include "type2.h" @}
%union @{ type2 field2; @}
%destructor @{ type2_free ($$); @} <field2>
%printer @{ type2_print (yyoutput, $$); @} <field2>
@end group
@end example

@noindent
You could even place each of the above directive groups in the rules section of
the grammar file next to the set of rules that uses the associated semantic
type.
(In the rules section, you must terminate each of those directives with a
semicolon.)
And you don't have to worry that some directive (like a @code{%union}) in the
definitions section is going to adversely affect their functionality in some
counter-intuitive manner just because it comes first.
Such an organization is not possible using @var{Prologue} sections.

This section has been concerned with explaining the advantages of the four
@var{Prologue} alternatives over the original Yacc @var{Prologue}.
However, in most cases when using these directives, you shouldn't need to
think about all the low-level ordering issues discussed here.
Instead, you should simply use these directives to label each block of your
code according to its purpose and let Bison handle the ordering.
@code{%code} is the most generic label.
Move code to @code{%code requires}, @code{%code provides}, or @code{%code top}
as needed.

@node Bison Declarations
@subsection The Bison Declarations Section
@cindex Bison declarations (introduction)
@cindex declarations, Bison (introduction)

The @var{Bison declarations} section contains declarations that define
terminal and nonterminal symbols, specify precedence, and so on.
In some simple grammars you may not need any declarations.
@xref{Declarations, ,Bison Declarations}.

@node Grammar Rules
@subsection The Grammar Rules Section
@cindex grammar rules section
@cindex rules section for grammar

The @dfn{grammar rules} section contains one or more Bison grammar
rules, and nothing else.  @xref{Rules, ,Syntax of Grammar Rules}.

There must always be at least one grammar rule, and the first
@samp{%%} (which precedes the grammar rules) may never be omitted even
if it is the first thing in the file.

@node Epilogue
@subsection The epilogue
@cindex additional C code section
@cindex epilogue
@cindex C code, section for additional

The @var{Epilogue} is copied verbatim to the end of the parser
implementation file, just as the @var{Prologue} is copied to the
beginning.  This is the most convenient place to put anything that you
want to have in the parser implementation file but which need not come
before the definition of @code{yyparse}.  For example, the definitions
of @code{yylex} and @code{yyerror} often go here.  Because C requires
functions to be declared before being used, you often need to declare
functions like @code{yylex} and @code{yyerror} in the Prologue, even
if you define them in the Epilogue.  @xref{Interface, ,Parser
C-Language Interface}.

If the last section is empty, you may omit the @samp{%%} that separates it
from the grammar rules.

The Bison parser itself contains many macros and identifiers whose names
start with @samp{yy} or @samp{YY}, so it is a good idea to avoid using
any such names (except those documented in this manual) in the epilogue
of the grammar file.

@node Symbols
@section Symbols, Terminal and Nonterminal
@cindex nonterminal symbol
@cindex terminal symbol
@cindex token type
@cindex symbol

@dfn{Symbols} in Bison grammars represent the grammatical classifications
of the language.

A @dfn{terminal symbol} (also known as a @dfn{token type}) represents a
class of syntactically equivalent tokens.  You use the symbol in grammar
rules to mean that a token in that class is allowed.  The symbol is
represented in the Bison parser by a numeric code, and the @code{yylex}
function returns a token type code to indicate what kind of token has
been read.  You don't need to know what the code value is; you can use
the symbol to stand for it.

A @dfn{nonterminal symbol} stands for a class of syntactically
equivalent groupings.  The symbol name is used in writing grammar rules.
By convention, it should be all lower case.

Symbol names can contain letters, underscores, periods, and non-initial
digits and dashes.  Dashes in symbol names are a GNU extension, incompatible
with POSIX Yacc.  Periods and dashes make symbol names less convenient to
use with named references, which require brackets around such names
(@pxref{Named References}).  Terminal symbols that contain periods or dashes
make little sense: since they are not valid symbols (in most programming
languages) they are not exported as token names.

There are three ways of writing terminal symbols in the grammar:

@itemize @bullet
@item
A @dfn{named token type} is written with an identifier, like an
identifier in C@.  By convention, it should be all upper case.  Each
such name must be defined with a Bison declaration such as
@code{%token}.  @xref{Token Decl, ,Token Type Names}.

@item
@cindex character token
@cindex literal token
@cindex single-character literal
A @dfn{character token type} (or @dfn{literal character token}) is
written in the grammar using the same syntax used in C for character
constants; for example, @code{'+'} is a character token type.  A
character token type doesn't need to be declared unless you need to
specify its semantic value data type (@pxref{Value Type, ,Data Types of
Semantic Values}), associativity, or precedence (@pxref{Precedence,
,Operator Precedence}).

By convention, a character token type is used only to represent a
token that consists of that particular character.  Thus, the token
type @code{'+'} is used to represent the character @samp{+} as a
token.  Nothing enforces this convention, but if you depart from it,
your program will confuse other readers.

All the usual escape sequences used in character literals in C can be
used in Bison as well, but you must not use the null character as a
character literal because its numeric code, zero, signifies
end-of-input (@pxref{Calling Convention, ,Calling Convention
for @code{yylex}}).  Also, unlike standard C, trigraphs have no
special meaning in Bison character literals, nor is backslash-newline
allowed.

@item
@cindex string token
@cindex literal string token
@cindex multicharacter literal
A @dfn{literal string token} is written like a C string constant; for
example, @code{"<="} is a literal string token.  A literal string token
doesn't need to be declared unless you need to specify its semantic
value data type (@pxref{Value Type}), associativity, or precedence
(@pxref{Precedence}).

You can associate the literal string token with a symbolic name as an
alias, using the @code{%token} declaration (@pxref{Token Decl, ,Token
Declarations}).  If you don't do that, the lexical analyzer has to
retrieve the token number for the literal string token from the
@code{yytname} table (@pxref{Calling Convention}).

@strong{Warning}: literal string tokens do not work in Yacc.

By convention, a literal string token is used only to represent a token
that consists of that particular string.  Thus, you should use the token
type @code{"<="} to represent the string @samp{<=} as a token.  Bison
does not enforce this convention, but if you depart from it, people who
read your program will be confused.

All the escape sequences used in string literals in C can be used in
Bison as well, except that you must not use a null character within a
string literal.  Also, unlike Standard C, trigraphs have no special
meaning in Bison string literals, nor is backslash-newline allowed.  A
literal string token must contain two or more characters; for a token
containing just one character, use a character token (see above).
@end itemize

How you choose to write a terminal symbol has no effect on its
grammatical meaning.  That depends only on where it appears in rules and
on when the parser function returns that symbol.

The value returned by @code{yylex} is always one of the terminal
symbols, except that a zero or negative value signifies end-of-input.
Whichever way you write the token type in the grammar rules, you write
it the same way in the definition of @code{yylex}.  The numeric code
for a character token type is simply the positive numeric code of the
character, so @code{yylex} can use the identical value to generate the
requisite code, though you may need to convert it to @code{unsigned
char} to avoid sign-extension on hosts where @code{char} is signed.
Each named token type becomes a C macro in the parser implementation
file, so @code{yylex} can use the name to stand for the code.  (This
is why periods don't make sense in terminal symbols.)  @xref{Calling
Convention, ,Calling Convention for @code{yylex}}.

If @code{yylex} is defined in a separate file, you need to arrange for the
token-type macro definitions to be available there.  Use the @samp{-d}
option when you run Bison, so that it will write these macro definitions
into a separate header file @file{@var{name}.tab.h} which you can include
in the other source files that need it.  @xref{Invocation, ,Invoking Bison}.

If you want to write a grammar that is portable to any Standard C
host, you must use only nonnull character tokens taken from the basic
execution character set of Standard C@.  This set consists of the ten
digits, the 52 lower- and upper-case English letters, and the
characters in the following C-language string:

@example
"\a\b\t\n\v\f\r !\"#%&'()*+,-./:;<=>?[\\]^_@{|@}~"
@end example

The @code{yylex} function and Bison must use a consistent character set
and encoding for character tokens.  For example, if you run Bison in an
ASCII environment, but then compile and run the resulting
program in an environment that uses an incompatible character set like
EBCDIC, the resulting program may not work because the tables
generated by Bison will assume ASCII numeric values for
character tokens.  It is standard practice for software distributions to
contain C source files that were generated by Bison in an
ASCII environment, so installers on platforms that are
incompatible with ASCII must rebuild those files before
compiling them.

The symbol @code{error} is a terminal symbol reserved for error recovery
(@pxref{Error Recovery}); you shouldn't use it for any other purpose.
In particular, @code{yylex} should never return this value.  The default
value of the error token is 256, unless you explicitly assigned 256 to
one of your tokens with a @code{%token} declaration.

@node Rules
@section Syntax of Grammar Rules
@cindex rule syntax
@cindex grammar rule syntax
@cindex syntax of grammar rules

A Bison grammar rule has the following general form:

@example
@group
@var{result}: @var{components}@dots{};
@end group
@end example

@noindent
where @var{result} is the nonterminal symbol that this rule describes,
and @var{components} are various terminal and nonterminal symbols that
are put together by this rule (@pxref{Symbols}).

For example,

@example
@group
exp: exp '+' exp;
@end group
@end example

@noindent
says that two groupings of type @code{exp}, with a @samp{+} token in between,
can be combined into a larger grouping of type @code{exp}.

White space in rules is significant only to separate symbols.  You can add
extra white space as you wish.

Scattered among the components can be @var{actions} that determine
the semantics of the rule.  An action looks like this:

@example
@{@var{C statements}@}
@end example

@noindent
@cindex braced code
This is an example of @dfn{braced code}, that is, C code surrounded by
braces, much like a compound statement in C@.  Braced code can contain
any sequence of C tokens, so long as its braces are balanced.  Bison
does not check the braced code for correctness directly; it merely
copies the code to the parser implementation file, where the C
compiler can check it.

Within braced code, the balanced-brace count is not affected by braces
within comments, string literals, or character constants, but it is
affected by the C digraphs @samp{<%} and @samp{%>} that represent
braces.  At the top level braced code must be terminated by @samp{@}}
and not by a digraph.  Bison does not look for trigraphs, so if braced
code uses trigraphs you should ensure that they do not affect the
nesting of braces or the boundaries of comments, string literals, or
character constants.

Usually there is only one action and it follows the components.
@xref{Actions}.

@findex |
Multiple rules for the same @var{result} can be written separately or can
be joined with the vertical-bar character @samp{|} as follows:

@example
@group
@var{result}:
  @var{rule1-components}@dots{}
| @var{rule2-components}@dots{}
@dots{}
;
@end group
@end example

@noindent
They are still considered distinct rules even when joined in this way.

If @var{components} in a rule is empty, it means that @var{result} can
match the empty string.  For example, here is how to define a
comma-separated sequence of zero or more @code{exp} groupings:

@example
@group
expseq:
  /* empty */
| expseq1
;
@end group

@group
expseq1:
  exp
| expseq1 ',' exp
;
@end group
@end example

@noindent
It is customary to write a comment @samp{/* empty */} in each rule
with no components.

@node Recursion
@section Recursive Rules
@cindex recursive rule

A rule is called @dfn{recursive} when its @var{result} nonterminal
appears also on its right hand side.  Nearly all Bison grammars need to
use recursion, because that is the only way to define a sequence of any
number of a particular thing.  Consider this recursive definition of a
comma-separated sequence of one or more expressions:

@example
@group
expseq1:
  exp
| expseq1 ',' exp
;
@end group
@end example

@cindex left recursion
@cindex right recursion
@noindent
Since the recursive use of @code{expseq1} is the leftmost symbol in the
right hand side, we call this @dfn{left recursion}.  By contrast, here
the same construct is defined using @dfn{right recursion}:

@example
@group
expseq1:
  exp
| exp ',' expseq1
;
@end group
@end example

@noindent
Any kind of sequence can be defined using either left recursion or right
recursion, but you should always use left recursion, because it can
parse a sequence of any number of elements with bounded stack space.
Right recursion uses up space on the Bison stack in proportion to the
number of elements in the sequence, because all the elements must be
shifted onto the stack before the rule can be applied even once.
@xref{Algorithm, ,The Bison Parser Algorithm}, for further explanation
of this.

@cindex mutual recursion
@dfn{Indirect} or @dfn{mutual} recursion occurs when the result of the
rule does not appear directly on its right hand side, but does appear
in rules for other nonterminals which do appear on its right hand
side.

For example:

@example
@group
expr:
  primary
| primary '+' primary
;
@end group

@group
primary:
  constant
| '(' expr ')'
;
@end group
@end example

@noindent
defines two mutually-recursive nonterminals, since each refers to the
other.

@node Semantics
@section Defining Language Semantics
@cindex defining language semantics
@cindex language semantics, defining

The grammar rules for a language determine only the syntax.  The semantics
are determined by the semantic values associated with various tokens and
groupings, and by the actions taken when various groupings are recognized.

For example, the calculator calculates properly because the value
associated with each expression is the proper number; it adds properly
because the action for the grouping @w{@samp{@var{x} + @var{y}}} is to add
the numbers associated with @var{x} and @var{y}.

@menu
* Value Type::        Specifying one data type for all semantic values.
* Multiple Types::    Specifying several alternative data types.
* Actions::           An action is the semantic definition of a grammar rule.
* Action Types::      Specifying data types for actions to operate on.
* Mid-Rule Actions::  Most actions go at the end of a rule.
                      This says when, why and how to use the exceptional
                        action in the middle of a rule.
@end menu

@node Value Type
@subsection Data Types of Semantic Values
@cindex semantic value type
@cindex value type, semantic
@cindex data types of semantic values
@cindex default data type

In a simple program it may be sufficient to use the same data type for
the semantic values of all language constructs.  This was true in the
RPN and infix calculator examples (@pxref{RPN Calc, ,Reverse Polish
Notation Calculator}).

Bison normally uses the type @code{int} for semantic values if your
program uses the same data type for all language constructs.  To
specify some other type, define @code{YYSTYPE} as a macro, like this:

@example
#define YYSTYPE double
@end example

@noindent
@code{YYSTYPE}'s replacement list should be a type name
that does not contain parentheses or square brackets.
This macro definition must go in the prologue of the grammar file
(@pxref{Grammar Outline, ,Outline of a Bison Grammar}).

@node Multiple Types
@subsection More Than One Value Type

In most programs, you will need different data types for different kinds
of tokens and groupings.  For example, a numeric constant may need type
@code{int} or @code{long int}, while a string constant needs type
@code{char *}, and an identifier might need a pointer to an entry in the
symbol table.

To use more than one data type for semantic values in one parser, Bison
requires you to do two things:

@itemize @bullet
@item
Specify the entire collection of possible data types, either by using the
@code{%union} Bison declaration (@pxref{Union Decl, ,The Collection of
Value Types}), or by using a @code{typedef} or a @code{#define} to
define @code{YYSTYPE} to be a union type whose member names are
the type tags.

@item
Choose one of those types for each symbol (terminal or nonterminal) for
which semantic values are used.  This is done for tokens with the
@code{%token} Bison declaration (@pxref{Token Decl, ,Token Type Names})
and for groupings with the @code{%type} Bison declaration (@pxref{Type
Decl, ,Nonterminal Symbols}).
@end itemize

@node Actions
@subsection Actions
@cindex action
@vindex $$
@vindex $@var{n}
@vindex $@var{name}
@vindex $[@var{name}]

An action accompanies a syntactic rule and contains C code to be executed
each time an instance of that rule is recognized.  The task of most actions
is to compute a semantic value for the grouping built by the rule from the
semantic values associated with tokens or smaller groupings.

An action consists of braced code containing C statements, and can be
placed at any position in the rule;
it is executed at that position.  Most rules have just one action at the
end of the rule, following all the components.  Actions in the middle of
a rule are tricky and used only for special purposes (@pxref{Mid-Rule
Actions, ,Actions in Mid-Rule}).

The C code in an action can refer to the semantic values of the
components matched by the rule with the construct @code{$@var{n}},
which stands for the value of the @var{n}th component.  The semantic
value for the grouping being constructed is @code{$$}.  In addition,
the semantic values of symbols can be accessed with the named
references construct @code{$@var{name}} or @code{$[@var{name}]}.
Bison translates both of these constructs into expressions of the
appropriate type when it copies the actions into the parser
implementation file.  @code{$$} (or @code{$@var{name}}, when it stands
for the current grouping) is translated to a modifiable lvalue, so it
can be assigned to.

Here is a typical example:

@example
@group
exp:
@dots{}
| exp '+' exp     @{ $$ = $1 + $3; @}
@end group
@end example

Or, in terms of named references:

@example
@group
exp[result]:
@dots{}
| exp[left] '+' exp[right]  @{ $result = $left + $right; @}
@end group
@end example

@noindent
This rule constructs an @code{exp} from two smaller @code{exp} groupings
connected by a plus-sign token.  In the action, @code{$1} and @code{$3}
(@code{$left} and @code{$right})
refer to the semantic values of the two component @code{exp} groupings,
which are the first and third symbols on the right hand side of the rule.
The sum is stored into @code{$$} (@code{$result}) so that it becomes the
semantic value of
the addition-expression just recognized by the rule.  If there were a
useful semantic value associated with the @samp{+} token, it could be
referred to as @code{$2}.

@xref{Named References}, for more information about using the named
references construct.

Note that the vertical-bar character @samp{|} is really a rule
separator, and actions are attached to a single rule.  This is a
difference with tools like Flex, for which @samp{|} stands for either
``or'', or ``the same action as that of the next rule''.  In the
following example, the action is triggered only when @samp{b} is found:

@example
@group
a-or-b: 'a'|'b'   @{ a_or_b_found = 1; @};
@end group
@end example

@cindex default action
If you don't specify an action for a rule, Bison supplies a default:
@w{@code{$$ = $1}.}  Thus, the value of the first symbol in the rule
becomes the value of the whole rule.  Of course, the default action is
valid only if the two data types match.  There is no meaningful default
action for an empty rule; every empty rule must have an explicit action
unless the rule's value does not matter.

@code{$@var{n}} with @var{n} zero or negative is allowed for reference
to tokens and groupings on the stack @emph{before} those that match the
current rule.  This is a very risky practice, and to use it reliably
you must be certain of the context in which the rule is applied.  Here
is a case in which you can use this reliably:

@example
@group
foo:
  expr bar '+' expr  @{ @dots{} @}
| expr bar '-' expr  @{ @dots{} @}
;
@end group

@group
bar:
  /* empty */    @{ previous_expr = $0; @}
;
@end group
@end example

As long as @code{bar} is used only in the fashion shown here, @code{$0}
always refers to the @code{expr} which precedes @code{bar} in the
definition of @code{foo}.

@vindex yylval
It is also possible to access the semantic value of the lookahead token, if
any, from a semantic action.
This semantic value is stored in @code{yylval}.
@xref{Action Features, ,Special Features for Use in Actions}.

@node Action Types
@subsection Data Types of Values in Actions
@cindex action data types
@cindex data types in actions

If you have chosen a single data type for semantic values, the @code{$$}
and @code{$@var{n}} constructs always have that data type.

If you have used @code{%union} to specify a variety of data types, then you
must declare a choice among these types for each terminal or nonterminal
symbol that can have a semantic value.  Then each time you use @code{$$} or
@code{$@var{n}}, its data type is determined by which symbol it refers to
in the rule.  In this example,

@example
@group
exp:
  @dots{}
| exp '+' exp    @{ $$ = $1 + $3; @}
@end group
@end example

@noindent
@code{$1} and @code{$3} refer to instances of @code{exp}, so they all
have the data type declared for the nonterminal symbol @code{exp}.  If
@code{$2} were used, it would have the data type declared for the
terminal symbol @code{'+'}, whatever that might be.

Alternatively, you can specify the data type when you refer to the value,
by inserting @samp{<@var{type}>} after the @samp{$} at the beginning of the
reference.  For example, if you have defined types as shown here:

@example
@group
%union @{
  int itype;
  double dtype;
@}
@end group
@end example

@noindent
then you can write @code{$<itype>1} to refer to the first subunit of the
rule as an integer, or @code{$<dtype>1} to refer to it as a double.

@node Mid-Rule Actions
@subsection Actions in Mid-Rule
@cindex actions in mid-rule
@cindex mid-rule actions

Occasionally it is useful to put an action in the middle of a rule.
These actions are written just like usual end-of-rule actions, but they
are executed before the parser even recognizes the following components.

A mid-rule action may refer to the components preceding it using
@code{$@var{n}}, but it may not refer to subsequent components because
it is run before they are parsed.

The mid-rule action itself counts as one of the components of the rule.
This makes a difference when there is another action later in the same rule
(and usually there is another at the end): you have to count the actions
along with the symbols when working out which number @var{n} to use in
@code{$@var{n}}.

The mid-rule action can also have a semantic value.  The action can set
its value with an assignment to @code{$$}, and actions later in the rule
can refer to the value using @code{$@var{n}}.  Since there is no symbol
to name the action, there is no way to declare a data type for the value
in advance, so you must use the @samp{$<@dots{}>@var{n}} construct to
specify a data type each time you refer to this value.

There is no way to set the value of the entire rule with a mid-rule
action, because assignments to @code{$$} do not have that effect.  The
only way to set the value for the entire rule is with an ordinary action
at the end of the rule.

Here is an example from a hypothetical compiler, handling a @code{let}
statement that looks like @samp{let (@var{variable}) @var{statement}} and
serves to create a variable named @var{variable} temporarily for the
duration of @var{statement}.  To parse this construct, we must put
@var{variable} into the symbol table while @var{statement} is parsed, then
remove it afterward.  Here is how it is done:

@example
@group
stmt:
  LET '(' var ')'
    @{ $<context>$ = push_context (); declare_variable ($3); @}
  stmt
    @{ $$ = $6; pop_context ($<context>5); @}
@end group
@end example

@noindent
As soon as @samp{let (@var{variable})} has been recognized, the first
action is run.  It saves a copy of the current semantic context (the
list of accessible variables) as its semantic value, using alternative
@code{context} in the data-type union.  Then it calls
@code{declare_variable} to add the new variable to that list.  Once the
first action is finished, the embedded statement @code{stmt} can be
parsed.  Note that the mid-rule action is component number 5, so the
@samp{stmt} is component number 6.

After the embedded statement is parsed, its semantic value becomes the
value of the entire @code{let}-statement.  Then the semantic value from the
earlier action is used to restore the prior list of variables.  This
removes the temporary @code{let}-variable from the list so that it won't
appear to exist while the rest of the program is parsed.

@findex %destructor
@cindex discarded symbols, mid-rule actions
@cindex error recovery, mid-rule actions
In the above example, if the parser initiates error recovery (@pxref{Error
Recovery}) while parsing the tokens in the embedded statement @code{stmt},
it might discard the previous semantic context @code{$<context>5} without
restoring it.
Thus, @code{$<context>5} needs a destructor (@pxref{Destructor Decl, , Freeing
Discarded Symbols}).
However, Bison currently provides no means to declare a destructor specific to
a particular mid-rule action's semantic value.

One solution is to bury the mid-rule action inside a nonterminal symbol and to
declare a destructor for that symbol:

@example
@group
%type <context> let
%destructor @{ pop_context ($$); @} let

%%

stmt:
  let stmt
    @{
      $$ = $2;
      pop_context ($1);
    @};

let:
  LET '(' var ')'
    @{
      $$ = push_context ();
      declare_variable ($3);
    @};

@end group
@end example

@noindent
Note that the action is now at the end of its rule.
Any mid-rule action can be converted to an end-of-rule action in this way, and
this is what Bison actually does to implement mid-rule actions.

Taking action before a rule is completely recognized often leads to
conflicts since the parser must commit to a parse in order to execute the
action.  For example, the following two rules, without mid-rule actions,
can coexist in a working parser because the parser can shift the open-brace
token and look at what follows before deciding whether there is a
declaration or not:

@example
@group
compound:
  '@{' declarations statements '@}'
| '@{' statements '@}'
;
@end group
@end example

@noindent
But when we add a mid-rule action as follows, the rules become nonfunctional:

@example
@group
compound:
  @{ prepare_for_local_variables (); @}
     '@{' declarations statements '@}'
@end group
@group
|    '@{' statements '@}'
;
@end group
@end example

@noindent
Now the parser is forced to decide whether to run the mid-rule action
when it has read no farther than the open-brace.  In other words, it
must commit to using one rule or the other, without sufficient
information to do it correctly.  (The open-brace token is what is called
the @dfn{lookahead} token at this time, since the parser is still
deciding what to do about it.  @xref{Lookahead, ,Lookahead Tokens}.)

You might think that you could correct the problem by putting identical
actions into the two rules, like this:

@example
@group
compound:
  @{ prepare_for_local_variables (); @}
    '@{' declarations statements '@}'
| @{ prepare_for_local_variables (); @}
    '@{' statements '@}'
;
@end group
@end example

@noindent
But this does not help, because Bison does not realize that the two actions
are identical.  (Bison never tries to understand the C code in an action.)

If the grammar is such that a declaration can be distinguished from a
statement by the first token (which is true in C), then one solution which
does work is to put the action after the open-brace, like this:

@example
@group
compound:
  '@{' @{ prepare_for_local_variables (); @}
    declarations statements '@}'
| '@{' statements '@}'
;
@end group
@end example

@noindent
Now the first token of the following declaration or statement,
which would in any case tell Bison which rule to use, can still do so.

Another solution is to bury the action inside a nonterminal symbol which
serves as a subroutine:

@example
@group
subroutine:
  /* empty */  @{ prepare_for_local_variables (); @}
;
@end group

@group
compound:
  subroutine '@{' declarations statements '@}'
| subroutine '@{' statements '@}'
;
@end group
@end example

@noindent
Now Bison can execute the action in the rule for @code{subroutine} without
deciding which rule for @code{compound} it will eventually use.

@node Tracking Locations
@section Tracking Locations
@cindex location
@cindex textual location
@cindex location, textual

Though grammar rules and semantic actions are enough to write a fully
functional parser, it can be useful to process some additional information,
especially symbol locations.

The way locations are handled is defined by providing a data type, and
actions to take when rules are matched.

@menu
* Location Type::               Specifying a data type for locations.
* Actions and Locations::       Using locations in actions.
* Location Default Action::     Defining a general way to compute locations.
@end menu

@node Location Type
@subsection Data Type of Locations
@cindex data type of locations
@cindex default location type

Defining a data type for locations is much simpler than for semantic values,
since all tokens and groupings always use the same type.

You can specify the type of locations by defining a macro called
@code{YYLTYPE}, just as you can specify the semantic value type by
defining a @code{YYSTYPE} macro (@pxref{Value Type}).
When @code{YYLTYPE} is not defined, Bison uses a default structure type with
four members:

@example
typedef struct YYLTYPE
@{
  int first_line;
  int first_column;
  int last_line;
  int last_column;
@} YYLTYPE;
@end example

When @code{YYLTYPE} is not defined, at the beginning of the parsing, Bison
initializes all these fields to 1 for @code{yylloc}.  To initialize
@code{yylloc} with a custom location type (or to chose a different
initialization), use the @code{%initial-action} directive.  @xref{Initial
Action Decl, , Performing Actions before Parsing}.

@node Actions and Locations
@subsection Actions and Locations
@cindex location actions
@cindex actions, location
@vindex @@$
@vindex @@@var{n}
@vindex @@@var{name}
@vindex @@[@var{name}]

Actions are not only useful for defining language semantics, but also for
describing the behavior of the output parser with locations.

The most obvious way for building locations of syntactic groupings is very
similar to the way semantic values are computed.  In a given rule, several
constructs can be used to access the locations of the elements being matched.
The location of the @var{n}th component of the right hand side is
@code{@@@var{n}}, while the location of the left hand side grouping is
@code{@@$}.

In addition, the named references construct @code{@@@var{name}} and
@code{@@[@var{name}]} may also be used to address the symbol locations.
@xref{Named References}, for more information about using the named
references construct.

Here is a basic example using the default data type for locations:

@example
@group
exp:
  @dots{}
| exp '/' exp
    @{
      @@$.first_column = @@1.first_column;
      @@$.first_line = @@1.first_line;
      @@$.last_column = @@3.last_column;
      @@$.last_line = @@3.last_line;
      if ($3)
        $$ = $1 / $3;
      else
        @{
          $$ = 1;
          fprintf (stderr,
                   "Division by zero, l%d,c%d-l%d,c%d",
                   @@3.first_line, @@3.first_column,
                   @@3.last_line, @@3.last_column);
        @}
    @}
@end group
@end example

As for semantic values, there is a default action for locations that is
run each time a rule is matched.  It sets the beginning of @code{@@$} to the
beginning of the first symbol, and the end of @code{@@$} to the end of the
last symbol.

With this default action, the location tracking can be fully automatic.  The
example above simply rewrites this way:

@example
@group
exp:
  @dots{}
| exp '/' exp
    @{
      if ($3)
        $$ = $1 / $3;
      else
        @{
          $$ = 1;
          fprintf (stderr,
                   "Division by zero, l%d,c%d-l%d,c%d",
                   @@3.first_line, @@3.first_column,
                   @@3.last_line, @@3.last_column);
        @}
    @}
@end group
@end example

@vindex yylloc
It is also possible to access the location of the lookahead token, if any,
from a semantic action.
This location is stored in @code{yylloc}.
@xref{Action Features, ,Special Features for Use in Actions}.

@node Location Default Action
@subsection Default Action for Locations
@vindex YYLLOC_DEFAULT
@cindex GLR parsers and @code{YYLLOC_DEFAULT}

Actually, actions are not the best place to compute locations.  Since
locations are much more general than semantic values, there is room in
the output parser to redefine the default action to take for each
rule.  The @code{YYLLOC_DEFAULT} macro is invoked each time a rule is
matched, before the associated action is run.  It is also invoked
while processing a syntax error, to compute the error's location.
Before reporting an unresolvable syntactic ambiguity, a GLR
parser invokes @code{YYLLOC_DEFAULT} recursively to compute the location
of that ambiguity.

Most of the time, this macro is general enough to suppress location
dedicated code from semantic actions.

The @code{YYLLOC_DEFAULT} macro takes three parameters.  The first one is
the location of the grouping (the result of the computation).  When a
rule is matched, the second parameter identifies locations of
all right hand side elements of the rule being matched, and the third
parameter is the size of the rule's right hand side.
When a GLR parser reports an ambiguity, which of multiple candidate
right hand sides it passes to @code{YYLLOC_DEFAULT} is undefined.
When processing a syntax error, the second parameter identifies locations
of the symbols that were discarded during error processing, and the third
parameter is the number of discarded symbols.

By default, @code{YYLLOC_DEFAULT} is defined this way:

@example
@group
# define YYLLOC_DEFAULT(Cur, Rhs, N)                      \
do                                                        \
  if (N)                                                  \
    @{                                                     \
      (Cur).first_line   = YYRHSLOC(Rhs, 1).first_line;   \
      (Cur).first_column = YYRHSLOC(Rhs, 1).first_column; \
      (Cur).last_line    = YYRHSLOC(Rhs, N).last_line;    \
      (Cur).last_column  = YYRHSLOC(Rhs, N).last_column;  \
    @}                                                     \
  else                                                    \
    @{                                                     \
      (Cur).first_line   = (Cur).last_line   =            \
        YYRHSLOC(Rhs, 0).last_line;                       \
      (Cur).first_column = (Cur).last_column =            \
        YYRHSLOC(Rhs, 0).last_column;                     \
    @}                                                     \
while (0)
@end group
@end example

@noindent
where @code{YYRHSLOC (rhs, k)} is the location of the @var{k}th symbol
in @var{rhs} when @var{k} is positive, and the location of the symbol
just before the reduction when @var{k} and @var{n} are both zero.

When defining @code{YYLLOC_DEFAULT}, you should consider that:

@itemize @bullet
@item
All arguments are free of side-effects.  However, only the first one (the
result) should be modified by @code{YYLLOC_DEFAULT}.

@item
For consistency with semantic actions, valid indexes within the
right hand side range from 1 to @var{n}.  When @var{n} is zero, only 0 is a
valid index, and it refers to the symbol just before the reduction.
During error processing @var{n} is always positive.

@item
Your macro should parenthesize its arguments, if need be, since the
actual arguments may not be surrounded by parentheses.  Also, your
macro should expand to something that can be used as a single
statement when it is followed by a semicolon.
@end itemize

@node Named References
@section Named References
@cindex named references

As described in the preceding sections, the traditional way to refer to any
semantic value or location is a @dfn{positional reference}, which takes the
form @code{$@var{n}}, @code{$$}, @code{@@@var{n}}, and @code{@@$}.  However,
such a reference is not very descriptive.  Moreover, if you later decide to
insert or remove symbols in the right-hand side of a grammar rule, the need
to renumber such references can be tedious and error-prone.

To avoid these issues, you can also refer to a semantic value or location
using a @dfn{named reference}.  First of all, original symbol names may be
used as named references.  For example:

@example
@group
invocation: op '(' args ')'
  @{ $invocation = new_invocation ($op, $args, @@invocation); @}
@end group
@end example

@noindent
Positional and named references can be mixed arbitrarily.  For example:

@example
@group
invocation: op '(' args ')'
  @{ $$ = new_invocation ($op, $args, @@$); @}
@end group
@end example

@noindent
However, sometimes regular symbol names are not sufficient due to
ambiguities:

@example
@group
exp: exp '/' exp
  @{ $exp = $exp / $exp; @} // $exp is ambiguous.

exp: exp '/' exp
  @{ $$ = $1 / $exp; @} // One usage is ambiguous.

exp: exp '/' exp
  @{ $$ = $1 / $3; @} // No error.
@end group
@end example

@noindent
When ambiguity occurs, explicitly declared names may be used for values and
locations.  Explicit names are declared as a bracketed name after a symbol
appearance in rule definitions.  For example:
@example
@group
exp[result]: exp[left] '/' exp[right]
  @{ $result = $left / $right; @}
@end group
@end example

@noindent
In order to access a semantic value generated by a mid-rule action, an
explicit name may also be declared by putting a bracketed name after the
closing brace of the mid-rule action code:
@example
@group
exp[res]: exp[x] '+' @{$left = $x;@}[left] exp[right]
  @{ $res = $left + $right; @}
@end group
@end example

@noindent

In references, in order to specify names containing dots and dashes, an explicit
bracketed syntax @code{$[name]} and @code{@@[name]} must be used:
@example
@group
if-stmt: "if" '(' expr ')' "then" then.stmt ';'
  @{ $[if-stmt] = new_if_stmt ($expr, $[then.stmt]); @}
@end group
@end example

It often happens that named references are followed by a dot, dash or other
C punctuation marks and operators.  By default, Bison will read
@samp{$name.suffix} as a reference to symbol value @code{$name} followed by
@samp{.suffix}, i.e., an access to the @code{suffix} field of the semantic
value.  In order to force Bison to recognize @samp{name.suffix} in its
entirety as the name of a semantic value, the bracketed syntax
@samp{$[name.suffix]} must be used.

The named references feature is experimental.  More user feedback will help
to stabilize it.

@node Declarations
@section Bison Declarations
@cindex declarations, Bison
@cindex Bison declarations

The @dfn{Bison declarations} section of a Bison grammar defines the symbols
used in formulating the grammar and the data types of semantic values.
@xref{Symbols}.

All token type names (but not single-character literal tokens such as
@code{'+'} and @code{'*'}) must be declared.  Nonterminal symbols must be
declared if you need to specify which data type to use for the semantic
value (@pxref{Multiple Types, ,More Than One Value Type}).

The first rule in the grammar file also specifies the start symbol, by
default.  If you want some other symbol to be the start symbol, you
must declare it explicitly (@pxref{Language and Grammar, ,Languages
and Context-Free Grammars}).

@menu
* Require Decl::      Requiring a Bison version.
* Token Decl::        Declaring terminal symbols.
* Precedence Decl::   Declaring terminals with precedence and associativity.
* Union Decl::        Declaring the set of all semantic value types.
* Type Decl::         Declaring the choice of type for a nonterminal symbol.
* Initial Action Decl::  Code run before parsing starts.
* Destructor Decl::   Declaring how symbols are freed.
* Printer Decl::      Declaring how symbol values are displayed.
* Expect Decl::       Suppressing warnings about parsing conflicts.
* Start Decl::        Specifying the start symbol.
* Pure Decl::         Requesting a reentrant parser.
* Push Decl::         Requesting a push parser.
* Decl Summary::      Table of all Bison declarations.
* %define Summary::   Defining variables to adjust Bison's behavior.
* %code Summary::     Inserting code into the parser source.
@end menu

@node Require Decl
@subsection Require a Version of Bison
@cindex version requirement
@cindex requiring a version of Bison
@findex %require

You may require the minimum version of Bison to process the grammar.  If
the requirement is not met, @command{bison} exits with an error (exit
status 63).

@example
%require "@var{version}"
@end example

@node Token Decl
@subsection Token Type Names
@cindex declaring token type names
@cindex token type names, declaring
@cindex declaring literal string tokens
@findex %token

The basic way to declare a token type name (terminal symbol) is as follows:

@example
%token @var{name}
@end example

Bison will convert this into a @code{#define} directive in
the parser, so that the function @code{yylex} (if it is in this file)
can use the name @var{name} to stand for this token type's code.

Alternatively, you can use @code{%left}, @code{%right},
@code{%precedence}, or
@code{%nonassoc} instead of @code{%token}, if you wish to specify
associativity and precedence.  @xref{Precedence Decl, ,Operator
Precedence}.

You can explicitly specify the numeric code for a token type by appending
a nonnegative decimal or hexadecimal integer value in the field immediately
following the token name:

@example
%token NUM 300
%token XNUM 0x12d // a GNU extension
@end example

@noindent
It is generally best, however, to let Bison choose the numeric codes for
all token types.  Bison will automatically select codes that don't conflict
with each other or with normal characters.

In the event that the stack type is a union, you must augment the
@code{%token} or other token declaration to include the data type
alternative delimited by angle-brackets (@pxref{Multiple Types, ,More
Than One Value Type}).

For example:

@example
@group
%union @{              /* define stack type */
  double val;
  symrec *tptr;
@}
%token <val> NUM      /* define token NUM and its type */
@end group
@end example

You can associate a literal string token with a token type name by
writing the literal string at the end of a @code{%token}
declaration which declares the name.  For example:

@example
%token arrow "=>"
@end example

@noindent
For example, a grammar for the C language might specify these names with
equivalent literal string tokens:

@example
%token  <operator>  OR      "||"
%token  <operator>  LE 134  "<="
%left  OR  "<="
@end example

@noindent
Once you equate the literal string and the token name, you can use them
interchangeably in further declarations or the grammar rules.  The
@code{yylex} function can use the token name or the literal string to
obtain the token type code number (@pxref{Calling Convention}).
Syntax error messages passed to @code{yyerror} from the parser will reference
the literal string instead of the token name.

The token numbered as 0 corresponds to end of file; the following line
allows for nicer error messages referring to ``end of file'' instead
of ``$end'':

@example
%token END 0 "end of file"
@end example

@node Precedence Decl
@subsection Operator Precedence
@cindex precedence declarations
@cindex declaring operator precedence
@cindex operator precedence, declaring

Use the @code{%left}, @code{%right}, @code{%nonassoc}, or
@code{%precedence} declaration to
declare a token and specify its precedence and associativity, all at
once.  These are called @dfn{precedence declarations}.
@xref{Precedence, ,Operator Precedence}, for general information on
operator precedence.

The syntax of a precedence declaration is nearly the same as that of
@code{%token}: either

@example
%left @var{symbols}@dots{}
@end example

@noindent
or

@example
%left <@var{type}> @var{symbols}@dots{}
@end example

And indeed any of these declarations serves the purposes of @code{%token}.
But in addition, they specify the associativity and relative precedence for
all the @var{symbols}:

@itemize @bullet
@item
The associativity of an operator @var{op} determines how repeated uses
of the operator nest: whether @samp{@var{x} @var{op} @var{y} @var{op}
@var{z}} is parsed by grouping @var{x} with @var{y} first or by
grouping @var{y} with @var{z} first.  @code{%left} specifies
left-associativity (grouping @var{x} with @var{y} first) and
@code{%right} specifies right-associativity (grouping @var{y} with
@var{z} first).  @code{%nonassoc} specifies no associativity, which
means that @samp{@var{x} @var{op} @var{y} @var{op} @var{z}} is
considered a syntax error.

@code{%precedence} gives only precedence to the @var{symbols}, and
defines no associativity at all.  Use this to define precedence only,
and leave any potential conflict due to associativity enabled.

@item
The precedence of an operator determines how it nests with other operators.
All the tokens declared in a single precedence declaration have equal
precedence and nest together according to their associativity.
When two tokens declared in different precedence declarations associate,
the one declared later has the higher precedence and is grouped first.
@end itemize

For backward compatibility, there is a confusing difference between the
argument lists of @code{%token} and precedence declarations.
Only a @code{%token} can associate a literal string with a token type name.
A precedence declaration always interprets a literal string as a reference to a
separate token.
For example:

@example
%left  OR "<="         // Does not declare an alias.
%left  OR 134 "<=" 135 // Declares 134 for OR and 135 for "<=".
@end example

@node Union Decl
@subsection The Collection of Value Types
@cindex declaring value types
@cindex value types, declaring
@findex %union

The @code{%union} declaration specifies the entire collection of
possible data types for semantic values.  The keyword @code{%union} is
followed by braced code containing the same thing that goes inside a
@code{union} in C@.

For example:

@example
@group
%union @{
  double val;
  symrec *tptr;
@}
@end group
@end example

@noindent
This says that the two alternative types are @code{double} and @code{symrec
*}.  They are given names @code{val} and @code{tptr}; these names are used
in the @code{%token} and @code{%type} declarations to pick one of the types
for a terminal or nonterminal symbol (@pxref{Type Decl, ,Nonterminal Symbols}).

As an extension to POSIX, a tag is allowed after the
@code{union}.  For example:

@example
@group
%union value @{
  double val;
  symrec *tptr;
@}
@end group
@end example

@noindent
specifies the union tag @code{value}, so the corresponding C type is
@code{union value}.  If you do not specify a tag, it defaults to
@code{YYSTYPE}.

As another extension to POSIX, you may specify multiple
@code{%union} declarations; their contents are concatenated.  However,
only the first @code{%union} declaration can specify a tag.

Note that, unlike making a @code{union} declaration in C, you need not write
a semicolon after the closing brace.

Instead of @code{%union}, you can define and use your own union type
@code{YYSTYPE} if your grammar contains at least one
@samp{<@var{type}>} tag.  For example, you can put the following into
a header file @file{parser.h}:

@example
@group
union YYSTYPE @{
  double val;
  symrec *tptr;
@};
typedef union YYSTYPE YYSTYPE;
@end group
@end example

@noindent
and then your grammar can use the following
instead of @code{%union}:

@example
@group
%@{
#include "parser.h"
%@}
%type <val> expr
%token <tptr> ID
@end group
@end example

@node Type Decl
@subsection Nonterminal Symbols
@cindex declaring value types, nonterminals
@cindex value types, nonterminals, declaring
@findex %type

@noindent
When you use @code{%union} to specify multiple value types, you must
declare the value type of each nonterminal symbol for which values are
used.  This is done with a @code{%type} declaration, like this:

@example
%type <@var{type}> @var{nonterminal}@dots{}
@end example

@noindent
Here @var{nonterminal} is the name of a nonterminal symbol, and
@var{type} is the name given in the @code{%union} to the alternative
that you want (@pxref{Union Decl, ,The Collection of Value Types}).  You
can give any number of nonterminal symbols in the same @code{%type}
declaration, if they have the same value type.  Use spaces to separate
the symbol names.

You can also declare the value type of a terminal symbol.  To do this,
use the same @code{<@var{type}>} construction in a declaration for the
terminal symbol.  All kinds of token declarations allow
@code{<@var{type}>}.

@node Initial Action Decl
@subsection Performing Actions before Parsing
@findex %initial-action

Sometimes your parser needs to perform some initializations before
parsing.  The @code{%initial-action} directive allows for such arbitrary
code.

@deffn {Directive} %initial-action @{ @var{code} @}
@findex %initial-action
Declare that the braced @var{code} must be invoked before parsing each time
@code{yyparse} is called.  The @var{code} may use @code{$$} (or
@code{$<@var{tag}>$}) and @code{@@$} --- initial value and location of the
lookahead --- and the @code{%parse-param}.
@end deffn

For instance, if your locations use a file name, you may use

@example
%parse-param @{ char const *file_name @};
%initial-action
@{
  @@$.initialize (file_name);
@};
@end example


@node Destructor Decl
@subsection Freeing Discarded Symbols
@cindex freeing discarded symbols
@findex %destructor
@findex <*>
@findex <>
During error recovery (@pxref{Error Recovery}), symbols already pushed
on the stack and tokens coming from the rest of the file are discarded
until the parser falls on its feet.  If the parser runs out of memory,
or if it returns via @code{YYABORT} or @code{YYACCEPT}, all the
symbols on the stack must be discarded.  Even if the parser succeeds, it
must discard the start symbol.

When discarded symbols convey heap based information, this memory is
lost.  While this behavior can be tolerable for batch parsers, such as
in traditional compilers, it is unacceptable for programs like shells or
protocol implementations that may parse and execute indefinitely.

The @code{%destructor} directive defines code that is called when a
symbol is automatically discarded.

@deffn {Directive} %destructor @{ @var{code} @} @var{symbols}
@findex %destructor
Invoke the braced @var{code} whenever the parser discards one of the
@var{symbols}.  Within @var{code}, @code{$$} (or @code{$<@var{tag}>$})
designates the semantic value associated with the discarded symbol, and
@code{@@$} designates its location.  The additional parser parameters are
also available (@pxref{Parser Function, , The Parser Function
@code{yyparse}}).

When a symbol is listed among @var{symbols}, its @code{%destructor} is called a
per-symbol @code{%destructor}.
You may also define a per-type @code{%destructor} by listing a semantic type
tag among @var{symbols}.
In that case, the parser will invoke this @var{code} whenever it discards any
grammar symbol that has that semantic type tag unless that symbol has its own
per-symbol @code{%destructor}.

Finally, you can define two different kinds of default @code{%destructor}s.
(These default forms are experimental.
More user feedback will help to determine whether they should become permanent
features.)
You can place each of @code{<*>} and @code{<>} in the @var{symbols} list of
exactly one @code{%destructor} declaration in your grammar file.
The parser will invoke the @var{code} associated with one of these whenever it
discards any user-defined grammar symbol that has no per-symbol and no per-type
@code{%destructor}.
The parser uses the @var{code} for @code{<*>} in the case of such a grammar
symbol for which you have formally declared a semantic type tag (@code{%type}
counts as such a declaration, but @code{$<tag>$} does not).
The parser uses the @var{code} for @code{<>} in the case of such a grammar
symbol that has no declared semantic type tag.
@end deffn

@noindent
For example:

@example
%union @{ char *string; @}
%token <string> STRING1
%token <string> STRING2
%type  <string> string1
%type  <string> string2
%union @{ char character; @}
%token <character> CHR
%type  <character> chr
%token TAGLESS

%destructor @{ @} <character>
%destructor @{ free ($$); @} <*>
%destructor @{ free ($$); printf ("%d", @@$.first_line); @} STRING1 string1
%destructor @{ printf ("Discarding tagless symbol.\n"); @} <>
@end example

@noindent
guarantees that, when the parser discards any user-defined symbol that has a
semantic type tag other than @code{<character>}, it passes its semantic value
to @code{free} by default.
However, when the parser discards a @code{STRING1} or a @code{string1}, it also
prints its line number to @code{stdout}.
It performs only the second @code{%destructor} in this case, so it invokes
@code{free} only once.
Finally, the parser merely prints a message whenever it discards any symbol,
such as @code{TAGLESS}, that has no semantic type tag.

A Bison-generated parser invokes the default @code{%destructor}s only for
user-defined as opposed to Bison-defined symbols.
For example, the parser will not invoke either kind of default
@code{%destructor} for the special Bison-defined symbols @code{$accept},
@code{$undefined}, or @code{$end} (@pxref{Table of Symbols, ,Bison Symbols}),
none of which you can reference in your grammar.
It also will not invoke either for the @code{error} token (@pxref{Table of
Symbols, ,error}), which is always defined by Bison regardless of whether you
reference it in your grammar.
However, it may invoke one of them for the end token (token 0) if you
redefine it from @code{$end} to, for example, @code{END}:

@example
%token END 0
@end example

@cindex actions in mid-rule
@cindex mid-rule actions
Finally, Bison will never invoke a @code{%destructor} for an unreferenced
mid-rule semantic value (@pxref{Mid-Rule Actions,,Actions in Mid-Rule}).
That is, Bison does not consider a mid-rule to have a semantic value if you
do not reference @code{$$} in the mid-rule's action or @code{$@var{n}}
(where @var{n} is the right-hand side symbol position of the mid-rule) in
any later action in that rule.  However, if you do reference either, the
Bison-generated parser will invoke the @code{<>} @code{%destructor} whenever
it discards the mid-rule symbol.

@ignore
@noindent
In the future, it may be possible to redefine the @code{error} token as a
nonterminal that captures the discarded symbols.
In that case, the parser will invoke the default destructor for it as well.
@end ignore

@sp 1

@cindex discarded symbols
@dfn{Discarded symbols} are the following:

@itemize
@item
stacked symbols popped during the first phase of error recovery,
@item
incoming terminals during the second phase of error recovery,
@item
the current lookahead and the entire stack (except the current
right-hand side symbols) when the parser returns immediately, and
@item
the start symbol, when the parser succeeds.
@end itemize

The parser can @dfn{return immediately} because of an explicit call to
@code{YYABORT} or @code{YYACCEPT}, or failed error recovery, or memory
exhaustion.

Right-hand side symbols of a rule that explicitly triggers a syntax
error via @code{YYERROR} are not discarded automatically.  As a rule
of thumb, destructors are invoked only when user actions cannot manage
the memory.

@node Printer Decl
@subsection Printing Semantic Values
@cindex printing semantic values
@findex %printer
@findex <*>
@findex <>
When run-time traces are enabled (@pxref{Tracing, ,Tracing Your Parser}),
the parser reports its actions, such as reductions.  When a symbol involved
in an action is reported, only its kind is displayed, as the parser cannot
know how semantic values should be formatted.

The @code{%printer} directive defines code that is called when a symbol is
reported.  Its syntax is the same as @code{%destructor} (@pxref{Destructor
Decl, , Freeing Discarded Symbols}).

@deffn {Directive} %printer @{ @var{code} @} @var{symbols}
@findex %printer
@vindex yyoutput
@c This is the same text as for %destructor.
Invoke the braced @var{code} whenever the parser displays one of the
@var{symbols}.  Within @var{code}, @code{yyoutput} denotes the output stream
(a @code{FILE*} in C, and an @code{std::ostream&} in C++), @code{$$} (or
@code{$<@var{tag}>$}) designates the semantic value associated with the
symbol, and @code{@@$} its location.  The additional parser parameters are
also available (@pxref{Parser Function, , The Parser Function
@code{yyparse}}).

The @var{symbols} are defined as for @code{%destructor} (@pxref{Destructor
Decl, , Freeing Discarded Symbols}.): they can be per-type (e.g.,
@samp{<ival>}), per-symbol (e.g., @samp{exp}, @samp{NUM}, @samp{"float"}),
typed per-default (i.e., @samp{<*>}, or untyped per-default (i.e.,
@samp{<>}).
@end deffn

@noindent
For example:

@example
%union @{ char *string; @}
%token <string> STRING1
%token <string> STRING2
%type  <string> string1
%type  <string> string2
%union @{ char character; @}
%token <character> CHR
%type  <character> chr
%token TAGLESS

%printer @{ fprintf (yyoutput, "'%c'", $$); @} <character>
%printer @{ fprintf (yyoutput, "&%p", $$); @} <*>
%printer @{ fprintf (yyoutput, "\"%s\"", $$); @} STRING1 string1
%printer @{ fprintf (yyoutput, "<>"); @} <>
@end example

@noindent
guarantees that, when the parser print any symbol that has a semantic type
tag other than @code{<character>}, it display the address of the semantic
value by default.  However, when the parser displays a @code{STRING1} or a
@code{string1}, it formats it as a string in double quotes.  It performs
only the second @code{%printer} in this case, so it prints only once.
Finally, the parser print @samp{<>} for any symbol, such as @code{TAGLESS},
that has no semantic type tag.  See also


@node Expect Decl
@subsection Suppressing Conflict Warnings
@cindex suppressing conflict warnings
@cindex preventing warnings about conflicts
@cindex warnings, preventing
@cindex conflicts, suppressing warnings of
@findex %expect
@findex %expect-rr

Bison normally warns if there are any conflicts in the grammar
(@pxref{Shift/Reduce, ,Shift/Reduce Conflicts}), but most real grammars
have harmless shift/reduce conflicts which are resolved in a predictable
way and would be difficult to eliminate.  It is desirable to suppress
the warning about these conflicts unless the number of conflicts
changes.  You can do this with the @code{%expect} declaration.

The declaration looks like this:

@example
%expect @var{n}
@end example

Here @var{n} is a decimal integer.  The declaration says there should
be @var{n} shift/reduce conflicts and no reduce/reduce conflicts.
Bison reports an error if the number of shift/reduce conflicts differs
from @var{n}, or if there are any reduce/reduce conflicts.

For deterministic parsers, reduce/reduce conflicts are more
serious, and should be eliminated entirely.  Bison will always report
reduce/reduce conflicts for these parsers.  With GLR
parsers, however, both kinds of conflicts are routine; otherwise,
there would be no need to use GLR parsing.  Therefore, it is
also possible to specify an expected number of reduce/reduce conflicts
in GLR parsers, using the declaration:

@example
%expect-rr @var{n}
@end example

In general, using @code{%expect} involves these steps:

@itemize @bullet
@item
Compile your grammar without @code{%expect}.  Use the @samp{-v} option
to get a verbose list of where the conflicts occur.  Bison will also
print the number of conflicts.

@item
Check each of the conflicts to make sure that Bison's default
resolution is what you really want.  If not, rewrite the grammar and
go back to the beginning.

@item
Add an @code{%expect} declaration, copying the number @var{n} from the
number which Bison printed.  With GLR parsers, add an
@code{%expect-rr} declaration as well.
@end itemize

Now Bison will report an error if you introduce an unexpected conflict,
but will keep silent otherwise.

@node Start Decl
@subsection The Start-Symbol
@cindex declaring the start symbol
@cindex start symbol, declaring
@cindex default start symbol
@findex %start

Bison assumes by default that the start symbol for the grammar is the first
nonterminal specified in the grammar specification section.  The programmer
may override this restriction with the @code{%start} declaration as follows:

@example
%start @var{symbol}
@end example

@node Pure Decl
@subsection A Pure (Reentrant) Parser
@cindex reentrant parser
@cindex pure parser
@findex %define api.pure

A @dfn{reentrant} program is one which does not alter in the course of
execution; in other words, it consists entirely of @dfn{pure} (read-only)
code.  Reentrancy is important whenever asynchronous execution is possible;
for example, a nonreentrant program may not be safe to call from a signal
handler.  In systems with multiple threads of control, a nonreentrant
program must be called only within interlocks.

Normally, Bison generates a parser which is not reentrant.  This is
suitable for most uses, and it permits compatibility with Yacc.  (The
standard Yacc interfaces are inherently nonreentrant, because they use
statically allocated variables for communication with @code{yylex},
including @code{yylval} and @code{yylloc}.)

Alternatively, you can generate a pure, reentrant parser.  The Bison
declaration @samp{%define api.pure} says that you want the parser to be
reentrant.  It looks like this:

@example
%define api.pure
@end example

The result is that the communication variables @code{yylval} and
@code{yylloc} become local variables in @code{yyparse}, and a different
calling convention is used for the lexical analyzer function
@code{yylex}.  @xref{Pure Calling, ,Calling Conventions for Pure
Parsers}, for the details of this.  The variable @code{yynerrs}
becomes local in @code{yyparse} in pull mode but it becomes a member
of yypstate in push mode.  (@pxref{Error Reporting, ,The Error
Reporting Function @code{yyerror}}).  The convention for calling
@code{yyparse} itself is unchanged.

Whether the parser is pure has nothing to do with the grammar rules.
You can generate either a pure parser or a nonreentrant parser from any
valid grammar.

@node Push Decl
@subsection A Push Parser
@cindex push parser
@cindex push parser
@findex %define api.push-pull

(The current push parsing interface is experimental and may evolve.
More user feedback will help to stabilize it.)

A pull parser is called once and it takes control until all its input
is completely parsed.  A push parser, on the other hand, is called
each time a new token is made available.

A push parser is typically useful when the parser is part of a
main event loop in the client's application.  This is typically
a requirement of a GUI, when the main event loop needs to be triggered
within a certain time period.

Normally, Bison generates a pull parser.
The following Bison declaration says that you want the parser to be a push
parser (@pxref{%define Summary,,api.push-pull}):

@example
%define api.push-pull push
@end example

In almost all cases, you want to ensure that your push parser is also
a pure parser (@pxref{Pure Decl, ,A Pure (Reentrant) Parser}).  The only
time you should create an impure push parser is to have backwards
compatibility with the impure Yacc pull mode interface.  Unless you know
what you are doing, your declarations should look like this:

@example
%define api.pure
%define api.push-pull push
@end example

There is a major notable functional difference between the pure push parser
and the impure push parser.  It is acceptable for a pure push parser to have
many parser instances, of the same type of parser, in memory at the same time.
An impure push parser should only use one parser at a time.

When a push parser is selected, Bison will generate some new symbols in
the generated parser.  @code{yypstate} is a structure that the generated
parser uses to store the parser's state.  @code{yypstate_new} is the
function that will create a new parser instance.  @code{yypstate_delete}
will free the resources associated with the corresponding parser instance.
Finally, @code{yypush_parse} is the function that should be called whenever a
token is available to provide the parser.  A trivial example
of using a pure push parser would look like this:

@example
int status;
yypstate *ps = yypstate_new ();
do @{
  status = yypush_parse (ps, yylex (), NULL);
@} while (status == YYPUSH_MORE);
yypstate_delete (ps);
@end example

If the user decided to use an impure push parser, a few things about
the generated parser will change.  The @code{yychar} variable becomes
a global variable instead of a variable in the @code{yypush_parse} function.
For this reason, the signature of the @code{yypush_parse} function is
changed to remove the token as a parameter.  A nonreentrant push parser
example would thus look like this:

@example
extern int yychar;
int status;
yypstate *ps = yypstate_new ();
do @{
  yychar = yylex ();
  status = yypush_parse (ps);
@} while (status == YYPUSH_MORE);
yypstate_delete (ps);
@end example

That's it. Notice the next token is put into the global variable @code{yychar}
for use by the next invocation of the @code{yypush_parse} function.

Bison also supports both the push parser interface along with the pull parser
interface in the same generated parser.  In order to get this functionality,
you should replace the @samp{%define api.push-pull push} declaration with the
@samp{%define api.push-pull both} declaration.  Doing this will create all of
the symbols mentioned earlier along with the two extra symbols, @code{yyparse}
and @code{yypull_parse}.  @code{yyparse} can be used exactly as it normally
would be used.  However, the user should note that it is implemented in the
generated parser by calling @code{yypull_parse}.
This makes the @code{yyparse} function that is generated with the
@samp{%define api.push-pull both} declaration slower than the normal
@code{yyparse} function.  If the user
calls the @code{yypull_parse} function it will parse the rest of the input
stream.  It is possible to @code{yypush_parse} tokens to select a subgrammar
and then @code{yypull_parse} the rest of the input stream.  If you would like
to switch back and forth between between parsing styles, you would have to
write your own @code{yypull_parse} function that knows when to quit looking
for input.  An example of using the @code{yypull_parse} function would look
like this:

@example
yypstate *ps = yypstate_new ();
yypull_parse (ps); /* Will call the lexer */
yypstate_delete (ps);
@end example

Adding the @samp{%define api.pure} declaration does exactly the same thing to
the generated parser with @samp{%define api.push-pull both} as it did for
@samp{%define api.push-pull push}.

@node Decl Summary
@subsection Bison Declaration Summary
@cindex Bison declaration summary
@cindex declaration summary
@cindex summary, Bison declaration

Here is a summary of the declarations used to define a grammar:

@deffn {Directive} %union
Declare the collection of data types that semantic values may have
(@pxref{Union Decl, ,The Collection of Value Types}).
@end deffn

@deffn {Directive} %token
Declare a terminal symbol (token type name) with no precedence
or associativity specified (@pxref{Token Decl, ,Token Type Names}).
@end deffn

@deffn {Directive} %right
Declare a terminal symbol (token type name) that is right-associative
(@pxref{Precedence Decl, ,Operator Precedence}).
@end deffn

@deffn {Directive} %left
Declare a terminal symbol (token type name) that is left-associative
(@pxref{Precedence Decl, ,Operator Precedence}).
@end deffn

@deffn {Directive} %nonassoc
Declare a terminal symbol (token type name) that is nonassociative
(@pxref{Precedence Decl, ,Operator Precedence}).
Using it in a way that would be associative is a syntax error.
@end deffn

@ifset defaultprec
@deffn {Directive} %default-prec
Assign a precedence to rules lacking an explicit @code{%prec} modifier
(@pxref{Contextual Precedence, ,Context-Dependent Precedence}).
@end deffn
@end ifset

@deffn {Directive} %type
Declare the type of semantic values for a nonterminal symbol
(@pxref{Type Decl, ,Nonterminal Symbols}).
@end deffn

@deffn {Directive} %start
Specify the grammar's start symbol (@pxref{Start Decl, ,The
Start-Symbol}).
@end deffn

@deffn {Directive} %expect
Declare the expected number of shift-reduce conflicts
(@pxref{Expect Decl, ,Suppressing Conflict Warnings}).
@end deffn


@sp 1
@noindent
In order to change the behavior of @command{bison}, use the following
directives:

@deffn {Directive} %code @{@var{code}@}
@deffnx {Directive} %code @var{qualifier} @{@var{code}@}
@findex %code
Insert @var{code} verbatim into the output parser source at the
default location or at the location specified by @var{qualifier}.
@xref{%code Summary}.
@end deffn

@deffn {Directive} %debug
<<<<<<< HEAD
Instrument the parser for traces.  Obsoleted by @samp{%define
parse.trace}.
=======
In the parser implementation file, define the macro @code{YYDEBUG} (or
@code{@var{prefix}DEBUG} with @samp{%define api.prefix @var{prefix}}, see
@ref{Multiple Parsers, ,Multiple Parsers in the Same Program}) to 1 if it is
not already defined, so that the debugging facilities are compiled.
>>>>>>> c9d5bcc9
@xref{Tracing, ,Tracing Your Parser}.
@end deffn

@deffn {Directive} %define @var{variable}
@deffnx {Directive} %define @var{variable} @var{value}
@deffnx {Directive} %define @var{variable} "@var{value}"
Define a variable to adjust Bison's behavior.  @xref{%define Summary}.
@end deffn

@deffn {Directive} %defines
Write a parser header file containing macro definitions for the token
type names defined in the grammar as well as a few other declarations.
If the parser implementation file is named @file{@var{name}.c} then
the parser header file is named @file{@var{name}.h}.

For C parsers, the parser header file declares @code{YYSTYPE} unless
@code{YYSTYPE} is already defined as a macro or you have used a
@code{<@var{type}>} tag without using @code{%union}.  Therefore, if
you are using a @code{%union} (@pxref{Multiple Types, ,More Than One
Value Type}) with components that require other definitions, or if you
have defined a @code{YYSTYPE} macro or type definition (@pxref{Value
Type, ,Data Types of Semantic Values}), you need to arrange for these
definitions to be propagated to all modules, e.g., by putting them in
a prerequisite header that is included both by your parser and by any
other module that needs @code{YYSTYPE}.

Unless your parser is pure, the parser header file declares
@code{yylval} as an external variable.  @xref{Pure Decl, ,A Pure
(Reentrant) Parser}.

If you have also used locations, the parser header file declares
@code{YYLTYPE} and @code{yylloc} using a protocol similar to that of the
@code{YYSTYPE} macro and @code{yylval}.  @xref{Tracking Locations}.

This parser header file is normally essential if you wish to put the
definition of @code{yylex} in a separate source file, because
@code{yylex} typically needs to be able to refer to the
above-mentioned declarations and to the token type codes.  @xref{Token
Values, ,Semantic Values of Tokens}.

@findex %code requires
@findex %code provides
If you have declared @code{%code requires} or @code{%code provides}, the output
header also contains their code.
@xref{%code Summary}.

@cindex Header guard
The generated header is protected against multiple inclusions with a C
preprocessor guard: @samp{YY_@var{PREFIX}_@var{FILE}_INCLUDED}, where
@var{PREFIX} and @var{FILE} are the prefix (@pxref{Multiple Parsers,
,Multiple Parsers in the Same Program}) and generated file name turned
uppercase, with each series of non alphanumerical characters converted to a
single underscore.

For instance with @samp{%define api.prefix "calc"} and @samp{%defines
"lib/parse.h"}, the header will be guarded as follows.
@example
#ifndef YY_CALC_LIB_PARSE_H_INCLUDED
# define YY_CALC_LIB_PARSE_H_INCLUDED
...
#endif /* ! YY_CALC_LIB_PARSE_H_INCLUDED */
@end example
@end deffn

@deffn {Directive} %defines @var{defines-file}
Same as above, but save in the file @var{defines-file}.
@end deffn

@deffn {Directive} %destructor
Specify how the parser should reclaim the memory associated to
discarded symbols.  @xref{Destructor Decl, , Freeing Discarded Symbols}.
@end deffn

@deffn {Directive} %file-prefix "@var{prefix}"
Specify a prefix to use for all Bison output file names.  The names
are chosen as if the grammar file were named @file{@var{prefix}.y}.
@end deffn

@deffn {Directive} %language "@var{language}"
Specify the programming language for the generated parser.  Currently
supported languages include C, C++, and Java.
@var{language} is case-insensitive.

This directive is experimental and its effect may be modified in future
releases.
@end deffn

@deffn {Directive} %locations
Generate the code processing the locations (@pxref{Action Features,
,Special Features for Use in Actions}).  This mode is enabled as soon as
the grammar uses the special @samp{@@@var{n}} tokens, but if your
grammar does not use it, using @samp{%locations} allows for more
accurate syntax error messages.
@end deffn

@deffn {Directive} %name-prefix "@var{prefix}"
Rename the external symbols used in the parser so that they start with
@var{prefix} instead of @samp{yy}.  The precise list of symbols renamed
in C parsers
is @code{yyparse}, @code{yylex}, @code{yyerror}, @code{yynerrs},
@code{yylval}, @code{yychar}, @code{yydebug}, and
(if locations are used) @code{yylloc}.  If you use a push parser,
@code{yypush_parse}, @code{yypull_parse}, @code{yypstate},
@code{yypstate_new} and @code{yypstate_delete} will
also be renamed.  For example, if you use @samp{%name-prefix "c_"}, the
names become @code{c_parse}, @code{c_lex}, and so on.
For C++ parsers, see the @samp{%define api.namespace} documentation in this
section.
@xref{Multiple Parsers, ,Multiple Parsers in the Same Program}.
@end deffn

@ifset defaultprec
@deffn {Directive} %no-default-prec
Do not assign a precedence to rules lacking an explicit @code{%prec}
modifier (@pxref{Contextual Precedence, ,Context-Dependent
Precedence}).
@end deffn
@end ifset

@deffn {Directive} %no-lines
Don't generate any @code{#line} preprocessor commands in the parser
implementation file.  Ordinarily Bison writes these commands in the
parser implementation file so that the C compiler and debuggers will
associate errors and object code with your source file (the grammar
file).  This directive causes them to associate errors with the parser
implementation file, treating it as an independent source file in its
own right.
@end deffn

@deffn {Directive} %output "@var{file}"
Specify @var{file} for the parser implementation file.
@end deffn

@deffn {Directive} %pure-parser
Deprecated version of @samp{%define api.pure} (@pxref{%define
Summary,,api.pure}), for which Bison is more careful to warn about
unreasonable usage.
@end deffn

@deffn {Directive} %require "@var{version}"
Require version @var{version} or higher of Bison.  @xref{Require Decl, ,
Require a Version of Bison}.
@end deffn

@deffn {Directive} %skeleton "@var{file}"
Specify the skeleton to use.

@c You probably don't need this option unless you are developing Bison.
@c You should use @code{%language} if you want to specify the skeleton for a
@c different language, because it is clearer and because it will always choose the
@c correct skeleton for non-deterministic or push parsers.

If @var{file} does not contain a @code{/}, @var{file} is the name of a skeleton
file in the Bison installation directory.
If it does, @var{file} is an absolute file name or a file name relative to the
directory of the grammar file.
This is similar to how most shells resolve commands.
@end deffn

@deffn {Directive} %token-table
Generate an array of token names in the parser implementation file.
The name of the array is @code{yytname}; @code{yytname[@var{i}]} is
the name of the token whose internal Bison token code number is
@var{i}.  The first three elements of @code{yytname} correspond to the
predefined tokens @code{"$end"}, @code{"error"}, and
@code{"$undefined"}; after these come the symbols defined in the
grammar file.

The name in the table includes all the characters needed to represent
the token in Bison.  For single-character literals and literal
strings, this includes the surrounding quoting characters and any
escape sequences.  For example, the Bison single-character literal
@code{'+'} corresponds to a three-character name, represented in C as
@code{"'+'"}; and the Bison two-character literal string @code{"\\/"}
corresponds to a five-character name, represented in C as
@code{"\"\\\\/\""}.

When you specify @code{%token-table}, Bison also generates macro
definitions for macros @code{YYNTOKENS}, @code{YYNNTS}, and
@code{YYNRULES}, and @code{YYNSTATES}:

@table @code
@item YYNTOKENS
The highest token number, plus one.
@item YYNNTS
The number of nonterminal symbols.
@item YYNRULES
The number of grammar rules,
@item YYNSTATES
The number of parser states (@pxref{Parser States}).
@end table
@end deffn

@deffn {Directive} %verbose
Write an extra output file containing verbose descriptions of the
parser states and what is done for each type of lookahead token in
that state.  @xref{Understanding, , Understanding Your Parser}, for more
information.
@end deffn

@deffn {Directive} %yacc
Pretend the option @option{--yacc} was given, i.e., imitate Yacc,
including its naming conventions.  @xref{Bison Options}, for more.
@end deffn


@node %define Summary
@subsection %define Summary

There are many features of Bison's behavior that can be controlled by
assigning the feature a single value.  For historical reasons, some
such features are assigned values by dedicated directives, such as
@code{%start}, which assigns the start symbol.  However, newer such
features are associated with variables, which are assigned by the
@code{%define} directive:

@deffn {Directive} %define @var{variable}
@deffnx {Directive} %define @var{variable} @var{value}
@deffnx {Directive} %define @var{variable} "@var{value}"
Define @var{variable} to @var{value}.

@var{value} must be placed in quotation marks if it contains any
character other than a letter, underscore, period, or non-initial dash
or digit.  Omitting @code{"@var{value}"} entirely is always equivalent
to specifying @code{""}.

It is an error if a @var{variable} is defined by @code{%define}
multiple times, but see @ref{Bison Options,,-D
@var{name}[=@var{value}]}.
@end deffn

The rest of this section summarizes variables and values that
@code{%define} accepts.

Some @var{variable}s take Boolean values.  In this case, Bison will
complain if the variable definition does not meet one of the following
four conditions:

@enumerate
@item @code{@var{value}} is @code{true}

@item @code{@var{value}} is omitted (or @code{""} is specified).
This is equivalent to @code{true}.

@item @code{@var{value}} is @code{false}.

@item @var{variable} is never defined.
In this case, Bison selects a default value.
@end enumerate

What @var{variable}s are accepted, as well as their meanings and default
values, depend on the selected target language and/or the parser
skeleton (@pxref{Decl Summary,,%language}, @pxref{Decl
Summary,,%skeleton}).
Unaccepted @var{variable}s produce an error.
Some of the accepted @var{variable}s are:

@table @code
@c ================================================== api.namespace
@item api.namespace
@findex %define api.namespace
@itemize
@item Languages(s): C++

@item Purpose: Specify the namespace for the parser class.
For example, if you specify:

@example
%define api.namespace "foo::bar"
@end example

Bison uses @code{foo::bar} verbatim in references such as:

@example
foo::bar::parser::semantic_type
@end example

However, to open a namespace, Bison removes any leading @code{::} and then
splits on any remaining occurrences:

@example
namespace foo @{ namespace bar @{
  class position;
  class location;
@} @}
@end example

@item Accepted Values:
Any absolute or relative C++ namespace reference without a trailing
@code{"::"}.  For example, @code{"foo"} or @code{"::foo::bar"}.

@item Default Value:
The value specified by @code{%name-prefix}, which defaults to @code{yy}.
This usage of @code{%name-prefix} is for backward compatibility and can
be confusing since @code{%name-prefix} also specifies the textual prefix
for the lexical analyzer function.  Thus, if you specify
@code{%name-prefix}, it is best to also specify @samp{%define
api.namespace} so that @code{%name-prefix} @emph{only} affects the
lexical analyzer function.  For example, if you specify:

@example
%define api.namespace "foo"
%name-prefix "bar::"
@end example

The parser namespace is @code{foo} and @code{yylex} is referenced as
@code{bar::lex}.
@end itemize
@c namespace


@c ================================================== api.prefix
@item api.prefix
@findex %define api.prefix

@itemize @bullet
@item Language(s): All

@item Purpose: Rename exported symbols
@xref{Multiple Parsers, ,Multiple Parsers in the Same Program}.

@item Accepted Values: String

@item Default Value: @code{yy}

@item History: introduced in Bison 2.6
@end itemize

@c ================================================== api.pure
@item api.pure
@findex %define api.pure

@itemize @bullet
@item Language(s): C

@item Purpose: Request a pure (reentrant) parser program.
@xref{Pure Decl, ,A Pure (Reentrant) Parser}.

@item Accepted Values: Boolean

@item Default Value: @code{false}
@end itemize
@c api.pure



@c ================================================== api.push-pull
@item api.push-pull
@findex %define api.push-pull

@itemize @bullet
@item Language(s): C (deterministic parsers only)

@item Purpose: Request a pull parser, a push parser, or both.
@xref{Push Decl, ,A Push Parser}.
(The current push parsing interface is experimental and may evolve.
More user feedback will help to stabilize it.)

@item Accepted Values: @code{pull}, @code{push}, @code{both}

@item Default Value: @code{pull}
@end itemize
@c api.push-pull



@c ================================================== api.tokens.prefix
@item api.tokens.prefix
@findex %define api.tokens.prefix

@itemize
@item Languages(s): all

@item Purpose:
Add a prefix to the token names when generating their definition in the
target language.  For instance

@example
%token FILE for ERROR
%define api.tokens.prefix "TOK_"
%%
start: FILE for ERROR;
@end example

@noindent
generates the definition of the symbols @code{TOK_FILE}, @code{TOK_for},
and @code{TOK_ERROR} in the generated source files.  In particular, the
scanner must use these prefixed token names, while the grammar itself
may still use the short names (as in the sample rule given above).  The
generated informational files (@file{*.output}, @file{*.xml},
@file{*.dot}) are not modified by this prefix.  See @ref{Calc++ Parser}
and @ref{Calc++ Scanner}, for a complete example.

@item Accepted Values:
Any string.  Should be a valid identifier prefix in the target language,
in other words, it should typically be an identifier itself (sequence of
letters, underscores, and ---not at the beginning--- digits).

@item Default Value:
empty
@end itemize
@c api.tokens.prefix


@c ================================================== lex_symbol
@item lex_symbol
@findex %define lex_symbol

@itemize @bullet
@item Language(s):
C++

@item Purpose:
When variant-based semantic values are enabled (@pxref{C++ Variants}),
request that symbols be handled as a whole (type, value, and possibly
location) in the scanner.  @xref{Complete Symbols}, for details.

@item Accepted Values:
Boolean.

@item Default Value:
@code{false}
@end itemize
@c lex_symbol


@c ================================================== lr.default-reductions

@item lr.default-reductions
@findex %define lr.default-reductions

@itemize @bullet
@item Language(s): all

@item Purpose: Specify the kind of states that are permitted to
contain default reductions.  @xref{Default Reductions}.  (The ability to
specify where default reductions should be used is experimental.  More user
feedback will help to stabilize it.)

@item Accepted Values: @code{most}, @code{consistent}, @code{accepting}
@item Default Value:
@itemize
@item @code{accepting} if @code{lr.type} is @code{canonical-lr}.
@item @code{most} otherwise.
@end itemize
@end itemize

@c ============================================ lr.keep-unreachable-states

@item lr.keep-unreachable-states
@findex %define lr.keep-unreachable-states

@itemize @bullet
@item Language(s): all
@item Purpose: Request that Bison allow unreachable parser states to
remain in the parser tables.  @xref{Unreachable States}.
@item Accepted Values: Boolean
@item Default Value: @code{false}
@end itemize
@c lr.keep-unreachable-states

@c ================================================== lr.type

@item lr.type
@findex %define lr.type

@itemize @bullet
@item Language(s): all

@item Purpose: Specify the type of parser tables within the
LR(1) family.  @xref{LR Table Construction}.  (This feature is experimental.
More user feedback will help to stabilize it.)

@item Accepted Values: @code{lalr}, @code{ielr}, @code{canonical-lr}

@item Default Value: @code{lalr}
@end itemize


@c ================================================== namespace
@item namespace
@findex %define namespace
Obsoleted by @code{api.namespace}
@c namespace


@c ================================================== parse.assert
@item parse.assert
@findex %define parse.assert

@itemize
@item Languages(s): C++

@item Purpose: Issue runtime assertions to catch invalid uses.
In C++, when variants are used (@pxref{C++ Variants}), symbols must be
constructed and
destroyed properly.  This option checks these constraints.

@item Accepted Values: Boolean

@item Default Value: @code{false}
@end itemize
@c parse.assert


@c ================================================== parse.error
@item parse.error
@findex %define parse.error
@itemize
@item Languages(s):
all
@item Purpose:
Control the kind of error messages passed to the error reporting
function.  @xref{Error Reporting, ,The Error Reporting Function
@code{yyerror}}.
@item Accepted Values:
@itemize
@item @code{simple}
Error messages passed to @code{yyerror} are simply @w{@code{"syntax
error"}}.
@item @code{verbose}
Error messages report the unexpected token, and possibly the expected ones.
However, this report can often be incorrect when LAC is not enabled
(@pxref{LAC}).
@end itemize

@item Default Value:
@code{simple}
@end itemize
@c parse.error


@c ================================================== parse.lac
@item parse.lac
@findex %define parse.lac

@itemize
@item Languages(s): C (deterministic parsers only)

@item Purpose: Enable LAC (lookahead correction) to improve
syntax error handling.  @xref{LAC}.
@item Accepted Values: @code{none}, @code{full}
@item Default Value: @code{none}
@end itemize
@c parse.lac

@c ================================================== parse.trace
@item parse.trace
@findex %define parse.trace

@itemize
@item Languages(s): C, C++, Java

@item Purpose: Require parser instrumentation for tracing.
@xref{Tracing, ,Tracing Your Parser}.

In C/C++, define the macro @code{YYDEBUG} (or @code{@var{prefix}DEBUG} with
@samp{%define api.prefix @var{prefix}}), see @ref{Multiple Parsers,
,Multiple Parsers in the Same Program}) to 1 in the parser implementation
file if it is not already defined, so that the debugging facilities are
compiled.

@item Accepted Values: Boolean

@item Default Value: @code{false}
@end itemize
@c parse.trace

@c ================================================== variant
@item variant
@findex %define variant

@itemize @bullet
@item Language(s):
C++

@item Purpose:
Request variant-based semantic values.
@xref{C++ Variants}.

@item Accepted Values:
Boolean.

@item Default Value:
@code{false}
@end itemize
@c variant
@end table


@node %code Summary
@subsection %code Summary
@findex %code
@cindex Prologue

The @code{%code} directive inserts code verbatim into the output
parser source at any of a predefined set of locations.  It thus serves
as a flexible and user-friendly alternative to the traditional Yacc
prologue, @code{%@{@var{code}%@}}.  This section summarizes the
functionality of @code{%code} for the various target languages
supported by Bison.  For a detailed discussion of how to use
@code{%code} in place of @code{%@{@var{code}%@}} for C/C++ and why it
is advantageous to do so, @pxref{Prologue Alternatives}.

@deffn {Directive} %code @{@var{code}@}
This is the unqualified form of the @code{%code} directive.  It
inserts @var{code} verbatim at a language-dependent default location
in the parser implementation.

For C/C++, the default location is the parser implementation file
after the usual contents of the parser header file.  Thus, the
unqualified form replaces @code{%@{@var{code}%@}} for most purposes.

For Java, the default location is inside the parser class.
@end deffn

@deffn {Directive} %code @var{qualifier} @{@var{code}@}
This is the qualified form of the @code{%code} directive.
@var{qualifier} identifies the purpose of @var{code} and thus the
location(s) where Bison should insert it.  That is, if you need to
specify location-sensitive @var{code} that does not belong at the
default location selected by the unqualified @code{%code} form, use
this form instead.
@end deffn

For any particular qualifier or for the unqualified form, if there are
multiple occurrences of the @code{%code} directive, Bison concatenates
the specified code in the order in which it appears in the grammar
file.

Not all qualifiers are accepted for all target languages.  Unaccepted
qualifiers produce an error.  Some of the accepted qualifiers are:

@table @code
@item requires
@findex %code requires

@itemize @bullet
@item Language(s): C, C++

@item Purpose: This is the best place to write dependency code required for
@code{YYSTYPE} and @code{YYLTYPE}.
In other words, it's the best place to define types referenced in @code{%union}
directives, and it's the best place to override Bison's default @code{YYSTYPE}
and @code{YYLTYPE} definitions.

@item Location(s): The parser header file and the parser implementation file
before the Bison-generated @code{YYSTYPE} and @code{YYLTYPE}
definitions.
@end itemize

@item provides
@findex %code provides

@itemize @bullet
@item Language(s): C, C++

@item Purpose: This is the best place to write additional definitions and
declarations that should be provided to other modules.

@item Location(s): The parser header file and the parser implementation
file after the Bison-generated @code{YYSTYPE}, @code{YYLTYPE}, and
token definitions.
@end itemize

@item top
@findex %code top

@itemize @bullet
@item Language(s): C, C++

@item Purpose: The unqualified @code{%code} or @code{%code requires}
should usually be more appropriate than @code{%code top}.  However,
occasionally it is necessary to insert code much nearer the top of the
parser implementation file.  For example:

@example
%code top @{
  #define _GNU_SOURCE
  #include <stdio.h>
@}
@end example

@item Location(s): Near the top of the parser implementation file.
@end itemize

@item imports
@findex %code imports

@itemize @bullet
@item Language(s): Java

@item Purpose: This is the best place to write Java import directives.

@item Location(s): The parser Java file after any Java package directive and
before any class definitions.
@end itemize
@end table

Though we say the insertion locations are language-dependent, they are
technically skeleton-dependent.  Writers of non-standard skeletons
however should choose their locations consistently with the behavior
of the standard Bison skeletons.


@node Multiple Parsers
@section Multiple Parsers in the Same Program

Most programs that use Bison parse only one language and therefore contain
only one Bison parser.  But what if you want to parse more than one language
with the same program?  Then you need to avoid name conflicts between
different definitions of functions and variables such as @code{yyparse},
@code{yylval}.  To use different parsers from the same compilation unit, you
also need to avoid conflicts on types and macros (e.g., @code{YYSTYPE})
exported in the generated header.

The easy way to do this is to define the @code{%define} variable
@code{api.prefix}.  With different @code{api.prefix}s it is guaranteed that
headers do not conflict when included together, and that compiled objects
can be linked together too.  Specifying @samp{%define api.prefix
@var{prefix}} (or passing the option @samp{-Dapi.prefix=@var{prefix}}, see
@ref{Invocation, ,Invoking Bison}) renames the interface functions and
variables of the Bison parser to start with @var{prefix} instead of
@samp{yy}, and all the macros to start by @var{PREFIX} (i.e., @var{prefix}
upper-cased) instead of @samp{YY}.

The renamed symbols include @code{yyparse}, @code{yylex}, @code{yyerror},
@code{yynerrs}, @code{yylval}, @code{yylloc}, @code{yychar} and
@code{yydebug}.  If you use a push parser, @code{yypush_parse},
@code{yypull_parse}, @code{yypstate}, @code{yypstate_new} and
@code{yypstate_delete} will also be renamed.  The renamed macros include
@code{YYSTYPE}, @code{YYLTYPE}, and @code{YYDEBUG}, which is treated
specifically --- more about this below.

For example, if you use @samp{%define api.prefix c}, the names become
@code{cparse}, @code{clex}, @dots{}, @code{CSTYPE}, @code{CLTYPE}, and so
on.

The @code{%define} variable @code{api.prefix} works in two different ways.
In the implementation file, it works by adding macro definitions to the
beginning of the parser implementation file, defining @code{yyparse} as
@code{@var{prefix}parse}, and so on:

@example
#define YYSTYPE CTYPE
#define yyparse cparse
#define yylval  clval
...
YYSTYPE yylval;
int yyparse (void);
@end example

This effectively substitutes one name for the other in the entire parser
implementation file, thus the ``original'' names (@code{yylex},
@code{YYSTYPE}, @dots{}) are also usable in the parser implementation file.

However, in the parser header file, the symbols are defined renamed, for
instance:

@example
extern CSTYPE clval;
int cparse (void);
@end example

The macro @code{YYDEBUG} is commonly used to enable the tracing support in
parsers.  To comply with this tradition, when @code{api.prefix} is used,
@code{YYDEBUG} (not renamed) is used as a default value:

@example
/* Enabling traces.  */
#ifndef CDEBUG
# if defined YYDEBUG
#  if YYDEBUG
#   define CDEBUG 1
#  else
#   define CDEBUG 0
#  endif
# else
#  define CDEBUG 0
# endif
#endif
#if CDEBUG
extern int cdebug;
#endif
@end example

@sp 2

Prior to Bison 2.6, a feature similar to @code{api.prefix} was provided by
the obsolete directive @code{%name-prefix} (@pxref{Table of Symbols, ,Bison
Symbols}) and the option @code{--name-prefix} (@pxref{Bison Options}).

@node Interface
@chapter Parser C-Language Interface
@cindex C-language interface
@cindex interface

The Bison parser is actually a C function named @code{yyparse}.  Here we
describe the interface conventions of @code{yyparse} and the other
functions that it needs to use.

Keep in mind that the parser uses many C identifiers starting with
@samp{yy} and @samp{YY} for internal purposes.  If you use such an
identifier (aside from those in this manual) in an action or in epilogue
in the grammar file, you are likely to run into trouble.

@menu
* Parser Function::         How to call @code{yyparse} and what it returns.
* Push Parser Function::    How to call @code{yypush_parse} and what it returns.
* Pull Parser Function::    How to call @code{yypull_parse} and what it returns.
* Parser Create Function::  How to call @code{yypstate_new} and what it returns.
* Parser Delete Function::  How to call @code{yypstate_delete} and what it returns.
* Lexical::                 You must supply a function @code{yylex}
                              which reads tokens.
* Error Reporting::         You must supply a function @code{yyerror}.
* Action Features::         Special features for use in actions.
* Internationalization::    How to let the parser speak in the user's
                              native language.
@end menu

@node Parser Function
@section The Parser Function @code{yyparse}
@findex yyparse

You call the function @code{yyparse} to cause parsing to occur.  This
function reads tokens, executes actions, and ultimately returns when it
encounters end-of-input or an unrecoverable syntax error.  You can also
write an action which directs @code{yyparse} to return immediately
without reading further.


@deftypefun int yyparse (void)
The value returned by @code{yyparse} is 0 if parsing was successful (return
is due to end-of-input).

The value is 1 if parsing failed because of invalid input, i.e., input
that contains a syntax error or that causes @code{YYABORT} to be
invoked.

The value is 2 if parsing failed due to memory exhaustion.
@end deftypefun

In an action, you can cause immediate return from @code{yyparse} by using
these macros:

@defmac YYACCEPT
@findex YYACCEPT
Return immediately with value 0 (to report success).
@end defmac

@defmac YYABORT
@findex YYABORT
Return immediately with value 1 (to report failure).
@end defmac

If you use a reentrant parser, you can optionally pass additional
parameter information to it in a reentrant way.  To do so, use the
declaration @code{%parse-param}:

@deffn {Directive} %parse-param @{@var{argument-declaration}@} @dots{}
@findex %parse-param
Declare that one or more
@var{argument-declaration} are additional @code{yyparse} arguments.
The @var{argument-declaration} is used when declaring
functions or prototypes.  The last identifier in
@var{argument-declaration} must be the argument name.
@end deffn

Here's an example.  Write this in the parser:

@example
%parse-param @{int *nastiness@} @{int *randomness@}
@end example

@noindent
Then call the parser like this:

@example
@{
  int nastiness, randomness;
  @dots{}  /* @r{Store proper data in @code{nastiness} and @code{randomness}.}  */
  value = yyparse (&nastiness, &randomness);
  @dots{}
@}
@end example

@noindent
In the grammar actions, use expressions like this to refer to the data:

@example
exp: @dots{}    @{ @dots{}; *randomness += 1; @dots{} @}
@end example

@node Push Parser Function
@section The Push Parser Function @code{yypush_parse}
@findex yypush_parse

(The current push parsing interface is experimental and may evolve.
More user feedback will help to stabilize it.)

You call the function @code{yypush_parse} to parse a single token.  This
function is available if either the @samp{%define api.push-pull push} or
@samp{%define api.push-pull both} declaration is used.
@xref{Push Decl, ,A Push Parser}.

@deftypefun int yypush_parse (yypstate *yyps)
The value returned by @code{yypush_parse} is the same as for yyparse with
the following exception: it returns @code{YYPUSH_MORE} if more input is
required to finish parsing the grammar.
@end deftypefun

@node Pull Parser Function
@section The Pull Parser Function @code{yypull_parse}
@findex yypull_parse

(The current push parsing interface is experimental and may evolve.
More user feedback will help to stabilize it.)

You call the function @code{yypull_parse} to parse the rest of the input
stream.  This function is available if the @samp{%define api.push-pull both}
declaration is used.
@xref{Push Decl, ,A Push Parser}.

@deftypefun int yypull_parse (yypstate *yyps)
The value returned by @code{yypull_parse} is the same as for @code{yyparse}.
@end deftypefun

@node Parser Create Function
@section The Parser Create Function @code{yystate_new}
@findex yypstate_new

(The current push parsing interface is experimental and may evolve.
More user feedback will help to stabilize it.)

You call the function @code{yypstate_new} to create a new parser instance.
This function is available if either the @samp{%define api.push-pull push} or
@samp{%define api.push-pull both} declaration is used.
@xref{Push Decl, ,A Push Parser}.

@deftypefun {yypstate*} yypstate_new (void)
The function will return a valid parser instance if there was memory available
or 0 if no memory was available.
In impure mode, it will also return 0 if a parser instance is currently
allocated.
@end deftypefun

@node Parser Delete Function
@section The Parser Delete Function @code{yystate_delete}
@findex yypstate_delete

(The current push parsing interface is experimental and may evolve.
More user feedback will help to stabilize it.)

You call the function @code{yypstate_delete} to delete a parser instance.
function is available if either the @samp{%define api.push-pull push} or
@samp{%define api.push-pull both} declaration is used.
@xref{Push Decl, ,A Push Parser}.

@deftypefun void yypstate_delete (yypstate *yyps)
This function will reclaim the memory associated with a parser instance.
After this call, you should no longer attempt to use the parser instance.
@end deftypefun

@node Lexical
@section The Lexical Analyzer Function @code{yylex}
@findex yylex
@cindex lexical analyzer

The @dfn{lexical analyzer} function, @code{yylex}, recognizes tokens from
the input stream and returns them to the parser.  Bison does not create
this function automatically; you must write it so that @code{yyparse} can
call it.  The function is sometimes referred to as a lexical scanner.

In simple programs, @code{yylex} is often defined at the end of the
Bison grammar file.  If @code{yylex} is defined in a separate source
file, you need to arrange for the token-type macro definitions to be
available there.  To do this, use the @samp{-d} option when you run
Bison, so that it will write these macro definitions into the separate
parser header file, @file{@var{name}.tab.h}, which you can include in
the other source files that need it.  @xref{Invocation, ,Invoking
Bison}.

@menu
* Calling Convention::  How @code{yyparse} calls @code{yylex}.
* Token Values::        How @code{yylex} must return the semantic value
                          of the token it has read.
* Token Locations::     How @code{yylex} must return the text location
                          (line number, etc.) of the token, if the
                          actions want that.
* Pure Calling::        How the calling convention differs in a pure parser
                          (@pxref{Pure Decl, ,A Pure (Reentrant) Parser}).
@end menu

@node Calling Convention
@subsection Calling Convention for @code{yylex}

The value that @code{yylex} returns must be the positive numeric code
for the type of token it has just found; a zero or negative value
signifies end-of-input.

When a token is referred to in the grammar rules by a name, that name
in the parser implementation file becomes a C macro whose definition
is the proper numeric code for that token type.  So @code{yylex} can
use the name to indicate that type.  @xref{Symbols}.

When a token is referred to in the grammar rules by a character literal,
the numeric code for that character is also the code for the token type.
So @code{yylex} can simply return that character code, possibly converted
to @code{unsigned char} to avoid sign-extension.  The null character
must not be used this way, because its code is zero and that
signifies end-of-input.

Here is an example showing these things:

@example
int
yylex (void)
@{
  @dots{}
  if (c == EOF)    /* Detect end-of-input.  */
    return 0;
  @dots{}
  if (c == '+' || c == '-')
    return c;      /* Assume token type for `+' is '+'.  */
  @dots{}
  return INT;      /* Return the type of the token.  */
  @dots{}
@}
@end example

@noindent
This interface has been designed so that the output from the @code{lex}
utility can be used without change as the definition of @code{yylex}.

If the grammar uses literal string tokens, there are two ways that
@code{yylex} can determine the token type codes for them:

@itemize @bullet
@item
If the grammar defines symbolic token names as aliases for the
literal string tokens, @code{yylex} can use these symbolic names like
all others.  In this case, the use of the literal string tokens in
the grammar file has no effect on @code{yylex}.

@item
@code{yylex} can find the multicharacter token in the @code{yytname}
table.  The index of the token in the table is the token type's code.
The name of a multicharacter token is recorded in @code{yytname} with a
double-quote, the token's characters, and another double-quote.  The
token's characters are escaped as necessary to be suitable as input
to Bison.

Here's code for looking up a multicharacter token in @code{yytname},
assuming that the characters of the token are stored in
@code{token_buffer}, and assuming that the token does not contain any
characters like @samp{"} that require escaping.

@example
for (i = 0; i < YYNTOKENS; i++)
  @{
    if (yytname[i] != 0
        && yytname[i][0] == '"'
        && ! strncmp (yytname[i] + 1, token_buffer,
                      strlen (token_buffer))
        && yytname[i][strlen (token_buffer) + 1] == '"'
        && yytname[i][strlen (token_buffer) + 2] == 0)
      break;
  @}
@end example

The @code{yytname} table is generated only if you use the
@code{%token-table} declaration.  @xref{Decl Summary}.
@end itemize

@node Token Values
@subsection Semantic Values of Tokens

@vindex yylval
In an ordinary (nonreentrant) parser, the semantic value of the token must
be stored into the global variable @code{yylval}.  When you are using
just one data type for semantic values, @code{yylval} has that type.
Thus, if the type is @code{int} (the default), you might write this in
@code{yylex}:

@example
@group
  @dots{}
  yylval = value;  /* Put value onto Bison stack.  */
  return INT;      /* Return the type of the token.  */
  @dots{}
@end group
@end example

When you are using multiple data types, @code{yylval}'s type is a union
made from the @code{%union} declaration (@pxref{Union Decl, ,The
Collection of Value Types}).  So when you store a token's value, you
must use the proper member of the union.  If the @code{%union}
declaration looks like this:

@example
@group
%union @{
  int intval;
  double val;
  symrec *tptr;
@}
@end group
@end example

@noindent
then the code in @code{yylex} might look like this:

@example
@group
  @dots{}
  yylval.intval = value; /* Put value onto Bison stack.  */
  return INT;            /* Return the type of the token.  */
  @dots{}
@end group
@end example

@node Token Locations
@subsection Textual Locations of Tokens

@vindex yylloc
If you are using the @samp{@@@var{n}}-feature (@pxref{Tracking Locations})
in actions to keep track of the textual locations of tokens and groupings,
then you must provide this information in @code{yylex}.  The function
@code{yyparse} expects to find the textual location of a token just parsed
in the global variable @code{yylloc}.  So @code{yylex} must store the proper
data in that variable.

By default, the value of @code{yylloc} is a structure and you need only
initialize the members that are going to be used by the actions.  The
four members are called @code{first_line}, @code{first_column},
@code{last_line} and @code{last_column}.  Note that the use of this
feature makes the parser noticeably slower.

@tindex YYLTYPE
The data type of @code{yylloc} has the name @code{YYLTYPE}.

@node Pure Calling
@subsection Calling Conventions for Pure Parsers

When you use the Bison declaration @samp{%define api.pure} to request a
pure, reentrant parser, the global communication variables @code{yylval}
and @code{yylloc} cannot be used.  (@xref{Pure Decl, ,A Pure (Reentrant)
Parser}.)  In such parsers the two global variables are replaced by
pointers passed as arguments to @code{yylex}.  You must declare them as
shown here, and pass the information back by storing it through those
pointers.

@example
int
yylex (YYSTYPE *lvalp, YYLTYPE *llocp)
@{
  @dots{}
  *lvalp = value;  /* Put value onto Bison stack.  */
  return INT;      /* Return the type of the token.  */
  @dots{}
@}
@end example

If the grammar file does not use the @samp{@@} constructs to refer to
textual locations, then the type @code{YYLTYPE} will not be defined.  In
this case, omit the second argument; @code{yylex} will be called with
only one argument.

If you wish to pass additional arguments to @code{yylex}, use
@code{%lex-param} just like @code{%parse-param} (@pxref{Parser
Function}).  To pass additional arguments to both @code{yylex} and
@code{yyparse}, use @code{%param}.

@deffn {Directive} %lex-param @{@var{argument-declaration}@} @dots{}
@findex %lex-param
Specify that @var{argument-declaration} are additional @code{yylex} argument
declarations.  You may pass one or more such declarations, which is
equivalent to repeating @code{%lex-param}.
@end deffn

@deffn {Directive} %param @{@var{argument-declaration}@} @dots{}
@findex %param
Specify that @var{argument-declaration} are additional
@code{yylex}/@code{yyparse} argument declaration.  This is equivalent to
@samp{%lex-param @{@var{argument-declaration}@} @dots{} %parse-param
@{@var{argument-declaration}@} @dots{}}.  You may pass one or more
declarations, which is equivalent to repeating @code{%param}.
@end deffn

For instance:

@example
%lex-param   @{scanner_mode *mode@}
%parse-param @{parser_mode *mode@}
%param       @{environment_type *env@}
@end example

@noindent
results in the following signatures:

@example
int yylex   (scanner_mode *mode, environment_type *env);
int yyparse (parser_mode *mode, environment_type *env);
@end example

If @samp{%define api.pure} is added:

@example
int yylex   (YYSTYPE *lvalp, scanner_mode *mode, environment_type *env);
int yyparse (parser_mode *mode, environment_type *env);
@end example

@noindent
and finally, if both @samp{%define api.pure} and @code{%locations} are used:

@example
int yylex   (YYSTYPE *lvalp, YYLTYPE *llocp,
             scanner_mode *mode, environment_type *env);
int yyparse (parser_mode *mode, environment_type *env);
@end example

@node Error Reporting
@section The Error Reporting Function @code{yyerror}
@cindex error reporting function
@findex yyerror
@cindex parse error
@cindex syntax error

The Bison parser detects a @dfn{syntax error} (or @dfn{parse error})
whenever it reads a token which cannot satisfy any syntax rule.  An
action in the grammar can also explicitly proclaim an error, using the
macro @code{YYERROR} (@pxref{Action Features, ,Special Features for Use
in Actions}).

The Bison parser expects to report the error by calling an error
reporting function named @code{yyerror}, which you must supply.  It is
called by @code{yyparse} whenever a syntax error is found, and it
receives one argument.  For a syntax error, the string is normally
@w{@code{"syntax error"}}.

@findex %define parse.error
If you invoke @samp{%define parse.error verbose} in the Bison declarations
section (@pxref{Bison Declarations, ,The Bison Declarations Section}), then
Bison provides a more verbose and specific error message string instead of
just plain @w{@code{"syntax error"}}.  However, that message sometimes
contains incorrect information if LAC is not enabled (@pxref{LAC}).

The parser can detect one other kind of error: memory exhaustion.  This
can happen when the input contains constructions that are very deeply
nested.  It isn't likely you will encounter this, since the Bison
parser normally extends its stack automatically up to a very large limit.  But
if memory is exhausted, @code{yyparse} calls @code{yyerror} in the usual
fashion, except that the argument string is @w{@code{"memory exhausted"}}.

In some cases diagnostics like @w{@code{"syntax error"}} are
translated automatically from English to some other language before
they are passed to @code{yyerror}.  @xref{Internationalization}.

The following definition suffices in simple programs:

@example
@group
void
yyerror (char const *s)
@{
@end group
@group
  fprintf (stderr, "%s\n", s);
@}
@end group
@end example

After @code{yyerror} returns to @code{yyparse}, the latter will attempt
error recovery if you have written suitable error recovery grammar rules
(@pxref{Error Recovery}).  If recovery is impossible, @code{yyparse} will
immediately return 1.

Obviously, in location tracking pure parsers, @code{yyerror} should have
an access to the current location.
This is indeed the case for the GLR
parsers, but not for the Yacc parser, for historical reasons.  I.e., if
@samp{%locations %define api.pure} is passed then the prototypes for
@code{yyerror} are:

@example
void yyerror (char const *msg);                 /* Yacc parsers.  */
void yyerror (YYLTYPE *locp, char const *msg);  /* GLR parsers.   */
@end example

If @samp{%parse-param @{int *nastiness@}} is used, then:

@example
void yyerror (int *nastiness, char const *msg);  /* Yacc parsers.  */
void yyerror (int *nastiness, char const *msg);  /* GLR parsers.   */
@end example

Finally, GLR and Yacc parsers share the same @code{yyerror} calling
convention for absolutely pure parsers, i.e., when the calling
convention of @code{yylex} @emph{and} the calling convention of
@samp{%define api.pure} are pure.
I.e.:

@example
/* Location tracking.  */
%locations
/* Pure yylex.  */
%define api.pure
%lex-param   @{int *nastiness@}
/* Pure yyparse.  */
%parse-param @{int *nastiness@}
%parse-param @{int *randomness@}
@end example

@noindent
results in the following signatures for all the parser kinds:

@example
int yylex (YYSTYPE *lvalp, YYLTYPE *llocp, int *nastiness);
int yyparse (int *nastiness, int *randomness);
void yyerror (YYLTYPE *locp,
              int *nastiness, int *randomness,
              char const *msg);
@end example

@noindent
The prototypes are only indications of how the code produced by Bison
uses @code{yyerror}.  Bison-generated code always ignores the returned
value, so @code{yyerror} can return any type, including @code{void}.
Also, @code{yyerror} can be a variadic function; that is why the
message is always passed last.

Traditionally @code{yyerror} returns an @code{int} that is always
ignored, but this is purely for historical reasons, and @code{void} is
preferable since it more accurately describes the return type for
@code{yyerror}.

@vindex yynerrs
The variable @code{yynerrs} contains the number of syntax errors
reported so far.  Normally this variable is global; but if you
request a pure parser (@pxref{Pure Decl, ,A Pure (Reentrant) Parser})
then it is a local variable which only the actions can access.

@node Action Features
@section Special Features for Use in Actions
@cindex summary, action features
@cindex action features summary

Here is a table of Bison constructs, variables and macros that
are useful in actions.

@deffn {Variable} $$
Acts like a variable that contains the semantic value for the
grouping made by the current rule.  @xref{Actions}.
@end deffn

@deffn {Variable} $@var{n}
Acts like a variable that contains the semantic value for the
@var{n}th component of the current rule.  @xref{Actions}.
@end deffn

@deffn {Variable} $<@var{typealt}>$
Like @code{$$} but specifies alternative @var{typealt} in the union
specified by the @code{%union} declaration.  @xref{Action Types, ,Data
Types of Values in Actions}.
@end deffn

@deffn {Variable} $<@var{typealt}>@var{n}
Like @code{$@var{n}} but specifies alternative @var{typealt} in the
union specified by the @code{%union} declaration.
@xref{Action Types, ,Data Types of Values in Actions}.
@end deffn

@deffn {Macro} YYABORT @code{;}
Return immediately from @code{yyparse}, indicating failure.
@xref{Parser Function, ,The Parser Function @code{yyparse}}.
@end deffn

@deffn {Macro} YYACCEPT @code{;}
Return immediately from @code{yyparse}, indicating success.
@xref{Parser Function, ,The Parser Function @code{yyparse}}.
@end deffn

@deffn {Macro} YYBACKUP (@var{token}, @var{value})@code{;}
@findex YYBACKUP
Unshift a token.  This macro is allowed only for rules that reduce
a single value, and only when there is no lookahead token.
It is also disallowed in GLR parsers.
It installs a lookahead token with token type @var{token} and
semantic value @var{value}; then it discards the value that was
going to be reduced by this rule.

If the macro is used when it is not valid, such as when there is
a lookahead token already, then it reports a syntax error with
a message @samp{cannot back up} and performs ordinary error
recovery.

In either case, the rest of the action is not executed.
@end deffn

@deffn {Macro} YYEMPTY
Value stored in @code{yychar} when there is no lookahead token.
@end deffn

@deffn {Macro} YYEOF
Value stored in @code{yychar} when the lookahead is the end of the input
stream.
@end deffn

@deffn {Macro} YYERROR @code{;}
Cause an immediate syntax error.  This statement initiates error
recovery just as if the parser itself had detected an error; however, it
does not call @code{yyerror}, and does not print any message.  If you
want to print an error message, call @code{yyerror} explicitly before
the @samp{YYERROR;} statement.  @xref{Error Recovery}.
@end deffn

@deffn {Macro} YYRECOVERING
@findex YYRECOVERING
The expression @code{YYRECOVERING ()} yields 1 when the parser
is recovering from a syntax error, and 0 otherwise.
@xref{Error Recovery}.
@end deffn

@deffn {Variable} yychar
Variable containing either the lookahead token, or @code{YYEOF} when the
lookahead is the end of the input stream, or @code{YYEMPTY} when no lookahead
has been performed so the next token is not yet known.
Do not modify @code{yychar} in a deferred semantic action (@pxref{GLR Semantic
Actions}).
@xref{Lookahead, ,Lookahead Tokens}.
@end deffn

@deffn {Macro} yyclearin @code{;}
Discard the current lookahead token.  This is useful primarily in
error rules.
Do not invoke @code{yyclearin} in a deferred semantic action (@pxref{GLR
Semantic Actions}).
@xref{Error Recovery}.
@end deffn

@deffn {Macro} yyerrok @code{;}
Resume generating error messages immediately for subsequent syntax
errors.  This is useful primarily in error rules.
@xref{Error Recovery}.
@end deffn

@deffn {Variable} yylloc
Variable containing the lookahead token location when @code{yychar} is not set
to @code{YYEMPTY} or @code{YYEOF}.
Do not modify @code{yylloc} in a deferred semantic action (@pxref{GLR Semantic
Actions}).
@xref{Actions and Locations, ,Actions and Locations}.
@end deffn

@deffn {Variable} yylval
Variable containing the lookahead token semantic value when @code{yychar} is
not set to @code{YYEMPTY} or @code{YYEOF}.
Do not modify @code{yylval} in a deferred semantic action (@pxref{GLR Semantic
Actions}).
@xref{Actions, ,Actions}.
@end deffn

@deffn {Value} @@$
@findex @@$
Acts like a structure variable containing information on the textual
location of the grouping made by the current rule.  @xref{Tracking
Locations}.

@c Check if those paragraphs are still useful or not.

@c @example
@c struct @{
@c   int first_line, last_line;
@c   int first_column, last_column;
@c @};
@c @end example

@c Thus, to get the starting line number of the third component, you would
@c use @samp{@@3.first_line}.

@c In order for the members of this structure to contain valid information,
@c you must make @code{yylex} supply this information about each token.
@c If you need only certain members, then @code{yylex} need only fill in
@c those members.

@c The use of this feature makes the parser noticeably slower.
@end deffn

@deffn {Value} @@@var{n}
@findex @@@var{n}
Acts like a structure variable containing information on the textual
location of the @var{n}th component of the current rule.  @xref{Tracking
Locations}.
@end deffn

@node Internationalization
@section Parser Internationalization
@cindex internationalization
@cindex i18n
@cindex NLS
@cindex gettext
@cindex bison-po

A Bison-generated parser can print diagnostics, including error and
tracing messages.  By default, they appear in English.  However, Bison
also supports outputting diagnostics in the user's native language.  To
make this work, the user should set the usual environment variables.
@xref{Users, , The User's View, gettext, GNU @code{gettext} utilities}.
For example, the shell command @samp{export LC_ALL=fr_CA.UTF-8} might
set the user's locale to French Canadian using the UTF-8
encoding.  The exact set of available locales depends on the user's
installation.

The maintainer of a package that uses a Bison-generated parser enables
the internationalization of the parser's output through the following
steps.  Here we assume a package that uses GNU Autoconf and
GNU Automake.

@enumerate
@item
@cindex bison-i18n.m4
Into the directory containing the GNU Autoconf macros used
by the package---often called @file{m4}---copy the
@file{bison-i18n.m4} file installed by Bison under
@samp{share/aclocal/bison-i18n.m4} in Bison's installation directory.
For example:

@example
cp /usr/local/share/aclocal/bison-i18n.m4 m4/bison-i18n.m4
@end example

@item
@findex BISON_I18N
@vindex BISON_LOCALEDIR
@vindex YYENABLE_NLS
In the top-level @file{configure.ac}, after the @code{AM_GNU_GETTEXT}
invocation, add an invocation of @code{BISON_I18N}.  This macro is
defined in the file @file{bison-i18n.m4} that you copied earlier.  It
causes @samp{configure} to find the value of the
@code{BISON_LOCALEDIR} variable, and it defines the source-language
symbol @code{YYENABLE_NLS} to enable translations in the
Bison-generated parser.

@item
In the @code{main} function of your program, designate the directory
containing Bison's runtime message catalog, through a call to
@samp{bindtextdomain} with domain name @samp{bison-runtime}.
For example:

@example
bindtextdomain ("bison-runtime", BISON_LOCALEDIR);
@end example

Typically this appears after any other call @code{bindtextdomain
(PACKAGE, LOCALEDIR)} that your package already has.  Here we rely on
@samp{BISON_LOCALEDIR} to be defined as a string through the
@file{Makefile}.

@item
In the @file{Makefile.am} that controls the compilation of the @code{main}
function, make @samp{BISON_LOCALEDIR} available as a C preprocessor macro,
either in @samp{DEFS} or in @samp{AM_CPPFLAGS}.  For example:

@example
DEFS = @@DEFS@@ -DBISON_LOCALEDIR='"$(BISON_LOCALEDIR)"'
@end example

or:

@example
AM_CPPFLAGS = -DBISON_LOCALEDIR='"$(BISON_LOCALEDIR)"'
@end example

@item
Finally, invoke the command @command{autoreconf} to generate the build
infrastructure.
@end enumerate


@node Algorithm
@chapter The Bison Parser Algorithm
@cindex Bison parser algorithm
@cindex algorithm of parser
@cindex shifting
@cindex reduction
@cindex parser stack
@cindex stack, parser

As Bison reads tokens, it pushes them onto a stack along with their
semantic values.  The stack is called the @dfn{parser stack}.  Pushing a
token is traditionally called @dfn{shifting}.

For example, suppose the infix calculator has read @samp{1 + 5 *}, with a
@samp{3} to come.  The stack will have four elements, one for each token
that was shifted.

But the stack does not always have an element for each token read.  When
the last @var{n} tokens and groupings shifted match the components of a
grammar rule, they can be combined according to that rule.  This is called
@dfn{reduction}.  Those tokens and groupings are replaced on the stack by a
single grouping whose symbol is the result (left hand side) of that rule.
Running the rule's action is part of the process of reduction, because this
is what computes the semantic value of the resulting grouping.

For example, if the infix calculator's parser stack contains this:

@example
1 + 5 * 3
@end example

@noindent
and the next input token is a newline character, then the last three
elements can be reduced to 15 via the rule:

@example
expr: expr '*' expr;
@end example

@noindent
Then the stack contains just these three elements:

@example
1 + 15
@end example

@noindent
At this point, another reduction can be made, resulting in the single value
16.  Then the newline token can be shifted.

The parser tries, by shifts and reductions, to reduce the entire input down
to a single grouping whose symbol is the grammar's start-symbol
(@pxref{Language and Grammar, ,Languages and Context-Free Grammars}).

This kind of parser is known in the literature as a bottom-up parser.

@menu
* Lookahead::         Parser looks one token ahead when deciding what to do.
* Shift/Reduce::      Conflicts: when either shifting or reduction is valid.
* Precedence::        Operator precedence works by resolving conflicts.
* Contextual Precedence::  When an operator's precedence depends on context.
* Parser States::     The parser is a finite-state-machine with stack.
* Reduce/Reduce::     When two rules are applicable in the same situation.
* Mysterious Conflicts:: Conflicts that look unjustified.
* Tuning LR::         How to tune fundamental aspects of LR-based parsing.
* Generalized LR Parsing::  Parsing arbitrary context-free grammars.
* Memory Management:: What happens when memory is exhausted.  How to avoid it.
@end menu

@node Lookahead
@section Lookahead Tokens
@cindex lookahead token

The Bison parser does @emph{not} always reduce immediately as soon as the
last @var{n} tokens and groupings match a rule.  This is because such a
simple strategy is inadequate to handle most languages.  Instead, when a
reduction is possible, the parser sometimes ``looks ahead'' at the next
token in order to decide what to do.

When a token is read, it is not immediately shifted; first it becomes the
@dfn{lookahead token}, which is not on the stack.  Now the parser can
perform one or more reductions of tokens and groupings on the stack, while
the lookahead token remains off to the side.  When no more reductions
should take place, the lookahead token is shifted onto the stack.  This
does not mean that all possible reductions have been done; depending on the
token type of the lookahead token, some rules may choose to delay their
application.

Here is a simple case where lookahead is needed.  These three rules define
expressions which contain binary addition operators and postfix unary
factorial operators (@samp{!}), and allow parentheses for grouping.

@example
@group
expr:
  term '+' expr
| term
;
@end group

@group
term:
  '(' expr ')'
| term '!'
| NUMBER
;
@end group
@end example

Suppose that the tokens @w{@samp{1 + 2}} have been read and shifted; what
should be done?  If the following token is @samp{)}, then the first three
tokens must be reduced to form an @code{expr}.  This is the only valid
course, because shifting the @samp{)} would produce a sequence of symbols
@w{@code{term ')'}}, and no rule allows this.

If the following token is @samp{!}, then it must be shifted immediately so
that @w{@samp{2 !}} can be reduced to make a @code{term}.  If instead the
parser were to reduce before shifting, @w{@samp{1 + 2}} would become an
@code{expr}.  It would then be impossible to shift the @samp{!} because
doing so would produce on the stack the sequence of symbols @code{expr
'!'}.  No rule allows that sequence.

@vindex yychar
@vindex yylval
@vindex yylloc
The lookahead token is stored in the variable @code{yychar}.
Its semantic value and location, if any, are stored in the variables
@code{yylval} and @code{yylloc}.
@xref{Action Features, ,Special Features for Use in Actions}.

@node Shift/Reduce
@section Shift/Reduce Conflicts
@cindex conflicts
@cindex shift/reduce conflicts
@cindex dangling @code{else}
@cindex @code{else}, dangling

Suppose we are parsing a language which has if-then and if-then-else
statements, with a pair of rules like this:

@example
@group
if_stmt:
  IF expr THEN stmt
| IF expr THEN stmt ELSE stmt
;
@end group
@end example

@noindent
Here we assume that @code{IF}, @code{THEN} and @code{ELSE} are
terminal symbols for specific keyword tokens.

When the @code{ELSE} token is read and becomes the lookahead token, the
contents of the stack (assuming the input is valid) are just right for
reduction by the first rule.  But it is also legitimate to shift the
@code{ELSE}, because that would lead to eventual reduction by the second
rule.

This situation, where either a shift or a reduction would be valid, is
called a @dfn{shift/reduce conflict}.  Bison is designed to resolve
these conflicts by choosing to shift, unless otherwise directed by
operator precedence declarations.  To see the reason for this, let's
contrast it with the other alternative.

Since the parser prefers to shift the @code{ELSE}, the result is to attach
the else-clause to the innermost if-statement, making these two inputs
equivalent:

@example
if x then if y then win (); else lose;

if x then do; if y then win (); else lose; end;
@end example

But if the parser chose to reduce when possible rather than shift, the
result would be to attach the else-clause to the outermost if-statement,
making these two inputs equivalent:

@example
if x then if y then win (); else lose;

if x then do; if y then win (); end; else lose;
@end example

The conflict exists because the grammar as written is ambiguous: either
parsing of the simple nested if-statement is legitimate.  The established
convention is that these ambiguities are resolved by attaching the
else-clause to the innermost if-statement; this is what Bison accomplishes
by choosing to shift rather than reduce.  (It would ideally be cleaner to
write an unambiguous grammar, but that is very hard to do in this case.)
This particular ambiguity was first encountered in the specifications of
Algol 60 and is called the ``dangling @code{else}'' ambiguity.

To avoid warnings from Bison about predictable, legitimate shift/reduce
conflicts, use the @code{%expect @var{n}} declaration.
There will be no warning as long as the number of shift/reduce conflicts
is exactly @var{n}, and Bison will report an error if there is a
different number.
@xref{Expect Decl, ,Suppressing Conflict Warnings}.

The definition of @code{if_stmt} above is solely to blame for the
conflict, but the conflict does not actually appear without additional
rules.  Here is a complete Bison grammar file that actually manifests
the conflict:

@example
@group
%token IF THEN ELSE variable
%%
@end group
@group
stmt:
  expr
| if_stmt
;
@end group

@group
if_stmt:
  IF expr THEN stmt
| IF expr THEN stmt ELSE stmt
;
@end group

expr:
  variable
;
@end example

@node Precedence
@section Operator Precedence
@cindex operator precedence
@cindex precedence of operators

Another situation where shift/reduce conflicts appear is in arithmetic
expressions.  Here shifting is not always the preferred resolution; the
Bison declarations for operator precedence allow you to specify when to
shift and when to reduce.

@menu
* Why Precedence::    An example showing why precedence is needed.
* Using Precedence::  How to specify precedence and associativity.
* Precedence Only::   How to specify precedence only.
* Precedence Examples::  How these features are used in the previous example.
* How Precedence::    How they work.
@end menu

@node Why Precedence
@subsection When Precedence is Needed

Consider the following ambiguous grammar fragment (ambiguous because the
input @w{@samp{1 - 2 * 3}} can be parsed in two different ways):

@example
@group
expr:
  expr '-' expr
| expr '*' expr
| expr '<' expr
| '(' expr ')'
@dots{}
;
@end group
@end example

@noindent
Suppose the parser has seen the tokens @samp{1}, @samp{-} and @samp{2};
should it reduce them via the rule for the subtraction operator?  It
depends on the next token.  Of course, if the next token is @samp{)}, we
must reduce; shifting is invalid because no single rule can reduce the
token sequence @w{@samp{- 2 )}} or anything starting with that.  But if
the next token is @samp{*} or @samp{<}, we have a choice: either
shifting or reduction would allow the parse to complete, but with
different results.

To decide which one Bison should do, we must consider the results.  If
the next operator token @var{op} is shifted, then it must be reduced
first in order to permit another opportunity to reduce the difference.
The result is (in effect) @w{@samp{1 - (2 @var{op} 3)}}.  On the other
hand, if the subtraction is reduced before shifting @var{op}, the result
is @w{@samp{(1 - 2) @var{op} 3}}.  Clearly, then, the choice of shift or
reduce should depend on the relative precedence of the operators
@samp{-} and @var{op}: @samp{*} should be shifted first, but not
@samp{<}.

@cindex associativity
What about input such as @w{@samp{1 - 2 - 5}}; should this be
@w{@samp{(1 - 2) - 5}} or should it be @w{@samp{1 - (2 - 5)}}?  For most
operators we prefer the former, which is called @dfn{left association}.
The latter alternative, @dfn{right association}, is desirable for
assignment operators.  The choice of left or right association is a
matter of whether the parser chooses to shift or reduce when the stack
contains @w{@samp{1 - 2}} and the lookahead token is @samp{-}: shifting
makes right-associativity.

@node Using Precedence
@subsection Specifying Operator Precedence
@findex %left
@findex %nonassoc
@findex %precedence
@findex %right

Bison allows you to specify these choices with the operator precedence
declarations @code{%left} and @code{%right}.  Each such declaration
contains a list of tokens, which are operators whose precedence and
associativity is being declared.  The @code{%left} declaration makes all
those operators left-associative and the @code{%right} declaration makes
them right-associative.  A third alternative is @code{%nonassoc}, which
declares that it is a syntax error to find the same operator twice ``in a
row''.
The last alternative, @code{%precedence}, allows to define only
precedence and no associativity at all.  As a result, any
associativity-related conflict that remains will be reported as an
compile-time error.  The directive @code{%nonassoc} creates run-time
error: using the operator in a associative way is a syntax error.  The
directive @code{%precedence} creates compile-time errors: an operator
@emph{can} be involved in an associativity-related conflict, contrary to
what expected the grammar author.

The relative precedence of different operators is controlled by the
order in which they are declared.  The first precedence/associativity
declaration in the file declares the operators whose
precedence is lowest, the next such declaration declares the operators
whose precedence is a little higher, and so on.

@node Precedence Only
@subsection Specifying Precedence Only
@findex %precedence

Since POSIX Yacc defines only @code{%left}, @code{%right}, and
@code{%nonassoc}, which all defines precedence and associativity, little
attention is paid to the fact that precedence cannot be defined without
defining associativity.  Yet, sometimes, when trying to solve a
conflict, precedence suffices.  In such a case, using @code{%left},
@code{%right}, or @code{%nonassoc} might hide future (associativity
related) conflicts that would remain hidden.

The dangling @code{else} ambiguity (@pxref{Shift/Reduce, , Shift/Reduce
Conflicts}) can be solved explicitly.  This shift/reduce conflicts occurs
in the following situation, where the period denotes the current parsing
state:

@example
if @var{e1} then if  @var{e2} then @var{s1} . else @var{s2}
@end example

The conflict involves the reduction of the rule @samp{IF expr THEN
stmt}, which precedence is by default that of its last token
(@code{THEN}), and the shifting of the token @code{ELSE}.  The usual
disambiguation (attach the @code{else} to the closest @code{if}),
shifting must be preferred, i.e., the precedence of @code{ELSE} must be
higher than that of @code{THEN}.  But neither is expected to be involved
in an associativity related conflict, which can be specified as follows.

@example
%precedence THEN
%precedence ELSE
@end example

The unary-minus is another typical example where associativity is
usually over-specified, see @ref{Infix Calc, , Infix Notation
Calculator: @code{calc}}.  The @code{%left} directive is traditionally
used to declare the precedence of @code{NEG}, which is more than needed
since it also defines its associativity.  While this is harmless in the
traditional example, who knows how @code{NEG} might be used in future
evolutions of the grammar@dots{}

@node Precedence Examples
@subsection Precedence Examples

In our example, we would want the following declarations:

@example
%left '<'
%left '-'
%left '*'
@end example

In a more complete example, which supports other operators as well, we
would declare them in groups of equal precedence.  For example, @code{'+'} is
declared with @code{'-'}:

@example
%left '<' '>' '=' NE LE GE
%left '+' '-'
%left '*' '/'
@end example

@noindent
(Here @code{NE} and so on stand for the operators for ``not equal''
and so on.  We assume that these tokens are more than one character long
and therefore are represented by names, not character literals.)

@node How Precedence
@subsection How Precedence Works

The first effect of the precedence declarations is to assign precedence
levels to the terminal symbols declared.  The second effect is to assign
precedence levels to certain rules: each rule gets its precedence from
the last terminal symbol mentioned in the components.  (You can also
specify explicitly the precedence of a rule.  @xref{Contextual
Precedence, ,Context-Dependent Precedence}.)

Finally, the resolution of conflicts works by comparing the precedence
of the rule being considered with that of the lookahead token.  If the
token's precedence is higher, the choice is to shift.  If the rule's
precedence is higher, the choice is to reduce.  If they have equal
precedence, the choice is made based on the associativity of that
precedence level.  The verbose output file made by @samp{-v}
(@pxref{Invocation, ,Invoking Bison}) says how each conflict was
resolved.

Not all rules and not all tokens have precedence.  If either the rule or
the lookahead token has no precedence, then the default is to shift.

@node Contextual Precedence
@section Context-Dependent Precedence
@cindex context-dependent precedence
@cindex unary operator precedence
@cindex precedence, context-dependent
@cindex precedence, unary operator
@findex %prec

Often the precedence of an operator depends on the context.  This sounds
outlandish at first, but it is really very common.  For example, a minus
sign typically has a very high precedence as a unary operator, and a
somewhat lower precedence (lower than multiplication) as a binary operator.

The Bison precedence declarations
can only be used once for a given token; so a token has
only one precedence declared in this way.  For context-dependent
precedence, you need to use an additional mechanism: the @code{%prec}
modifier for rules.

The @code{%prec} modifier declares the precedence of a particular rule by
specifying a terminal symbol whose precedence should be used for that rule.
It's not necessary for that symbol to appear otherwise in the rule.  The
modifier's syntax is:

@example
%prec @var{terminal-symbol}
@end example

@noindent
and it is written after the components of the rule.  Its effect is to
assign the rule the precedence of @var{terminal-symbol}, overriding
the precedence that would be deduced for it in the ordinary way.  The
altered rule precedence then affects how conflicts involving that rule
are resolved (@pxref{Precedence, ,Operator Precedence}).

Here is how @code{%prec} solves the problem of unary minus.  First, declare
a precedence for a fictitious terminal symbol named @code{UMINUS}.  There
are no tokens of this type, but the symbol serves to stand for its
precedence:

@example
@dots{}
%left '+' '-'
%left '*'
%left UMINUS
@end example

Now the precedence of @code{UMINUS} can be used in specific rules:

@example
@group
exp:
  @dots{}
| exp '-' exp
  @dots{}
| '-' exp %prec UMINUS
@end group
@end example

@ifset defaultprec
If you forget to append @code{%prec UMINUS} to the rule for unary
minus, Bison silently assumes that minus has its usual precedence.
This kind of problem can be tricky to debug, since one typically
discovers the mistake only by testing the code.

The @code{%no-default-prec;} declaration makes it easier to discover
this kind of problem systematically.  It causes rules that lack a
@code{%prec} modifier to have no precedence, even if the last terminal
symbol mentioned in their components has a declared precedence.

If @code{%no-default-prec;} is in effect, you must specify @code{%prec}
for all rules that participate in precedence conflict resolution.
Then you will see any shift/reduce conflict until you tell Bison how
to resolve it, either by changing your grammar or by adding an
explicit precedence.  This will probably add declarations to the
grammar, but it helps to protect against incorrect rule precedences.

The effect of @code{%no-default-prec;} can be reversed by giving
@code{%default-prec;}, which is the default.
@end ifset

@node Parser States
@section Parser States
@cindex finite-state machine
@cindex parser state
@cindex state (of parser)

The function @code{yyparse} is implemented using a finite-state machine.
The values pushed on the parser stack are not simply token type codes; they
represent the entire sequence of terminal and nonterminal symbols at or
near the top of the stack.  The current state collects all the information
about previous input which is relevant to deciding what to do next.

Each time a lookahead token is read, the current parser state together
with the type of lookahead token are looked up in a table.  This table
entry can say, ``Shift the lookahead token.''  In this case, it also
specifies the new parser state, which is pushed onto the top of the
parser stack.  Or it can say, ``Reduce using rule number @var{n}.''
This means that a certain number of tokens or groupings are taken off
the top of the stack, and replaced by one grouping.  In other words,
that number of states are popped from the stack, and one new state is
pushed.

There is one other alternative: the table can say that the lookahead token
is erroneous in the current state.  This causes error processing to begin
(@pxref{Error Recovery}).

@node Reduce/Reduce
@section Reduce/Reduce Conflicts
@cindex reduce/reduce conflict
@cindex conflicts, reduce/reduce

A reduce/reduce conflict occurs if there are two or more rules that apply
to the same sequence of input.  This usually indicates a serious error
in the grammar.

For example, here is an erroneous attempt to define a sequence
of zero or more @code{word} groupings.

@example
@group
sequence:
  /* empty */    @{ printf ("empty sequence\n"); @}
| maybeword
| sequence word  @{ printf ("added word %s\n", $2); @}
;
@end group

@group
maybeword:
  /* empty */   @{ printf ("empty maybeword\n"); @}
| word          @{ printf ("single word %s\n", $1); @}
;
@end group
@end example

@noindent
The error is an ambiguity: there is more than one way to parse a single
@code{word} into a @code{sequence}.  It could be reduced to a
@code{maybeword} and then into a @code{sequence} via the second rule.
Alternatively, nothing-at-all could be reduced into a @code{sequence}
via the first rule, and this could be combined with the @code{word}
using the third rule for @code{sequence}.

There is also more than one way to reduce nothing-at-all into a
@code{sequence}.  This can be done directly via the first rule,
or indirectly via @code{maybeword} and then the second rule.

You might think that this is a distinction without a difference, because it
does not change whether any particular input is valid or not.  But it does
affect which actions are run.  One parsing order runs the second rule's
action; the other runs the first rule's action and the third rule's action.
In this example, the output of the program changes.

Bison resolves a reduce/reduce conflict by choosing to use the rule that
appears first in the grammar, but it is very risky to rely on this.  Every
reduce/reduce conflict must be studied and usually eliminated.  Here is the
proper way to define @code{sequence}:

@example
sequence:
  /* empty */    @{ printf ("empty sequence\n"); @}
| sequence word  @{ printf ("added word %s\n", $2); @}
;
@end example

Here is another common error that yields a reduce/reduce conflict:

@example
sequence:
  /* empty */
| sequence words
| sequence redirects
;

words:
  /* empty */
| words word
;

redirects:
  /* empty */
| redirects redirect
;
@end example

@noindent
The intention here is to define a sequence which can contain either
@code{word} or @code{redirect} groupings.  The individual definitions of
@code{sequence}, @code{words} and @code{redirects} are error-free, but the
three together make a subtle ambiguity: even an empty input can be parsed
in infinitely many ways!

Consider: nothing-at-all could be a @code{words}.  Or it could be two
@code{words} in a row, or three, or any number.  It could equally well be a
@code{redirects}, or two, or any number.  Or it could be a @code{words}
followed by three @code{redirects} and another @code{words}.  And so on.

Here are two ways to correct these rules.  First, to make it a single level
of sequence:

@example
sequence:
  /* empty */
| sequence word
| sequence redirect
;
@end example

Second, to prevent either a @code{words} or a @code{redirects}
from being empty:

@example
@group
sequence:
  /* empty */
| sequence words
| sequence redirects
;
@end group

@group
words:
  word
| words word
;
@end group

@group
redirects:
  redirect
| redirects redirect
;
@end group
@end example

@node Mysterious Conflicts
@section Mysterious Conflicts
@cindex Mysterious Conflicts

Sometimes reduce/reduce conflicts can occur that don't look warranted.
Here is an example:

@example
@group
%token ID

%%
def: param_spec return_spec ',';
param_spec:
  type
| name_list ':' type
;
@end group
@group
return_spec:
  type
| name ':' type
;
@end group
@group
type: ID;
@end group
@group
name: ID;
name_list:
  name
| name ',' name_list
;
@end group
@end example

It would seem that this grammar can be parsed with only a single token
of lookahead: when a @code{param_spec} is being read, an @code{ID} is
a @code{name} if a comma or colon follows, or a @code{type} if another
@code{ID} follows.  In other words, this grammar is LR(1).

@cindex LR
@cindex LALR
However, for historical reasons, Bison cannot by default handle all
LR(1) grammars.
In this grammar, two contexts, that after an @code{ID} at the beginning
of a @code{param_spec} and likewise at the beginning of a
@code{return_spec}, are similar enough that Bison assumes they are the
same.
They appear similar because the same set of rules would be
active---the rule for reducing to a @code{name} and that for reducing to
a @code{type}.  Bison is unable to determine at that stage of processing
that the rules would require different lookahead tokens in the two
contexts, so it makes a single parser state for them both.  Combining
the two contexts causes a conflict later.  In parser terminology, this
occurrence means that the grammar is not LALR(1).

@cindex IELR
@cindex canonical LR
For many practical grammars (specifically those that fall into the non-LR(1)
class), the limitations of LALR(1) result in difficulties beyond just
mysterious reduce/reduce conflicts.  The best way to fix all these problems
is to select a different parser table construction algorithm.  Either
IELR(1) or canonical LR(1) would suffice, but the former is more efficient
and easier to debug during development.  @xref{LR Table Construction}, for
details.  (Bison's IELR(1) and canonical LR(1) implementations are
experimental.  More user feedback will help to stabilize them.)

If you instead wish to work around LALR(1)'s limitations, you
can often fix a mysterious conflict by identifying the two parser states
that are being confused, and adding something to make them look
distinct.  In the above example, adding one rule to
@code{return_spec} as follows makes the problem go away:

@example
@group
%token BOGUS
@dots{}
%%
@dots{}
return_spec:
  type
| name ':' type
| ID BOGUS       /* This rule is never used.  */
;
@end group
@end example

This corrects the problem because it introduces the possibility of an
additional active rule in the context after the @code{ID} at the beginning of
@code{return_spec}.  This rule is not active in the corresponding context
in a @code{param_spec}, so the two contexts receive distinct parser states.
As long as the token @code{BOGUS} is never generated by @code{yylex},
the added rule cannot alter the way actual input is parsed.

In this particular example, there is another way to solve the problem:
rewrite the rule for @code{return_spec} to use @code{ID} directly
instead of via @code{name}.  This also causes the two confusing
contexts to have different sets of active rules, because the one for
@code{return_spec} activates the altered rule for @code{return_spec}
rather than the one for @code{name}.

@example
param_spec:
  type
| name_list ':' type
;
return_spec:
  type
| ID ':' type
;
@end example

For a more detailed exposition of LALR(1) parsers and parser
generators, @pxref{Bibliography,,DeRemer 1982}.

@node Tuning LR
@section Tuning LR

The default behavior of Bison's LR-based parsers is chosen mostly for
historical reasons, but that behavior is often not robust.  For example, in
the previous section, we discussed the mysterious conflicts that can be
produced by LALR(1), Bison's default parser table construction algorithm.
Another example is Bison's @code{%define parse.error verbose} directive,
which instructs the generated parser to produce verbose syntax error
messages, which can sometimes contain incorrect information.

In this section, we explore several modern features of Bison that allow you
to tune fundamental aspects of the generated LR-based parsers.  Some of
these features easily eliminate shortcomings like those mentioned above.
Others can be helpful purely for understanding your parser.

Most of the features discussed in this section are still experimental.  More
user feedback will help to stabilize them.

@menu
* LR Table Construction:: Choose a different construction algorithm.
* Default Reductions::    Disable default reductions.
* LAC::                   Correct lookahead sets in the parser states.
* Unreachable States::    Keep unreachable parser states for debugging.
@end menu

@node LR Table Construction
@subsection LR Table Construction
@cindex Mysterious Conflict
@cindex LALR
@cindex IELR
@cindex canonical LR
@findex %define lr.type

For historical reasons, Bison constructs LALR(1) parser tables by default.
However, LALR does not possess the full language-recognition power of LR.
As a result, the behavior of parsers employing LALR parser tables is often
mysterious.  We presented a simple example of this effect in @ref{Mysterious
Conflicts}.

As we also demonstrated in that example, the traditional approach to
eliminating such mysterious behavior is to restructure the grammar.
Unfortunately, doing so correctly is often difficult.  Moreover, merely
discovering that LALR causes mysterious behavior in your parser can be
difficult as well.

Fortunately, Bison provides an easy way to eliminate the possibility of such
mysterious behavior altogether.  You simply need to activate a more powerful
parser table construction algorithm by using the @code{%define lr.type}
directive.

@deffn {Directive} {%define lr.type @var{TYPE}}
Specify the type of parser tables within the LR(1) family.  The accepted
values for @var{TYPE} are:

@itemize
@item @code{lalr} (default)
@item @code{ielr}
@item @code{canonical-lr}
@end itemize

(This feature is experimental. More user feedback will help to stabilize
it.)
@end deffn

For example, to activate IELR, you might add the following directive to you
grammar file:

@example
%define lr.type ielr
@end example

@noindent For the example in @ref{Mysterious Conflicts}, the mysterious
conflict is then eliminated, so there is no need to invest time in
comprehending the conflict or restructuring the grammar to fix it.  If,
during future development, the grammar evolves such that all mysterious
behavior would have disappeared using just LALR, you need not fear that
continuing to use IELR will result in unnecessarily large parser tables.
That is, IELR generates LALR tables when LALR (using a deterministic parsing
algorithm) is sufficient to support the full language-recognition power of
LR.  Thus, by enabling IELR at the start of grammar development, you can
safely and completely eliminate the need to consider LALR's shortcomings.

While IELR is almost always preferable, there are circumstances where LALR
or the canonical LR parser tables described by Knuth
(@pxref{Bibliography,,Knuth 1965}) can be useful.  Here we summarize the
relative advantages of each parser table construction algorithm within
Bison:

@itemize
@item LALR

There are at least two scenarios where LALR can be worthwhile:

@itemize
@item GLR without static conflict resolution.

@cindex GLR with LALR
When employing GLR parsers (@pxref{GLR Parsers}), if you do not resolve any
conflicts statically (for example, with @code{%left} or @code{%prec}), then
the parser explores all potential parses of any given input.  In this case,
the choice of parser table construction algorithm is guaranteed not to alter
the language accepted by the parser.  LALR parser tables are the smallest
parser tables Bison can currently construct, so they may then be preferable.
Nevertheless, once you begin to resolve conflicts statically, GLR behaves
more like a deterministic parser in the syntactic contexts where those
conflicts appear, and so either IELR or canonical LR can then be helpful to
avoid LALR's mysterious behavior.

@item Malformed grammars.

Occasionally during development, an especially malformed grammar with a
major recurring flaw may severely impede the IELR or canonical LR parser
table construction algorithm.  LALR can be a quick way to construct parser
tables in order to investigate such problems while ignoring the more subtle
differences from IELR and canonical LR.
@end itemize

@item IELR

IELR (Inadequacy Elimination LR) is a minimal LR algorithm.  That is, given
any grammar (LR or non-LR), parsers using IELR or canonical LR parser tables
always accept exactly the same set of sentences.  However, like LALR, IELR
merges parser states during parser table construction so that the number of
parser states is often an order of magnitude less than for canonical LR.
More importantly, because canonical LR's extra parser states may contain
duplicate conflicts in the case of non-LR grammars, the number of conflicts
for IELR is often an order of magnitude less as well.  This effect can
significantly reduce the complexity of developing a grammar.

@item Canonical LR

@cindex delayed syntax error detection
@cindex LAC
@findex %nonassoc
While inefficient, canonical LR parser tables can be an interesting means to
explore a grammar because they possess a property that IELR and LALR tables
do not.  That is, if @code{%nonassoc} is not used and default reductions are
left disabled (@pxref{Default Reductions}), then, for every left context of
every canonical LR state, the set of tokens accepted by that state is
guaranteed to be the exact set of tokens that is syntactically acceptable in
that left context.  It might then seem that an advantage of canonical LR
parsers in production is that, under the above constraints, they are
guaranteed to detect a syntax error as soon as possible without performing
any unnecessary reductions.  However, IELR parsers that use LAC are also
able to achieve this behavior without sacrificing @code{%nonassoc} or
default reductions.  For details and a few caveats of LAC, @pxref{LAC}.
@end itemize

For a more detailed exposition of the mysterious behavior in LALR parsers
and the benefits of IELR, @pxref{Bibliography,,Denny 2008 March}, and
@ref{Bibliography,,Denny 2010 November}.

@node Default Reductions
@subsection Default Reductions
@cindex default reductions
@findex %define lr.default-reductions
@findex %nonassoc

After parser table construction, Bison identifies the reduction with the
largest lookahead set in each parser state.  To reduce the size of the
parser state, traditional Bison behavior is to remove that lookahead set and
to assign that reduction to be the default parser action.  Such a reduction
is known as a @dfn{default reduction}.

Default reductions affect more than the size of the parser tables.  They
also affect the behavior of the parser:

@itemize
@item Delayed @code{yylex} invocations.

@cindex delayed yylex invocations
@cindex consistent states
@cindex defaulted states
A @dfn{consistent state} is a state that has only one possible parser
action.  If that action is a reduction and is encoded as a default
reduction, then that consistent state is called a @dfn{defaulted state}.
Upon reaching a defaulted state, a Bison-generated parser does not bother to
invoke @code{yylex} to fetch the next token before performing the reduction.
In other words, whether default reductions are enabled in consistent states
determines how soon a Bison-generated parser invokes @code{yylex} for a
token: immediately when it @emph{reaches} that token in the input or when it
eventually @emph{needs} that token as a lookahead to determine the next
parser action.  Traditionally, default reductions are enabled, and so the
parser exhibits the latter behavior.

The presence of defaulted states is an important consideration when
designing @code{yylex} and the grammar file.  That is, if the behavior of
@code{yylex} can influence or be influenced by the semantic actions
associated with the reductions in defaulted states, then the delay of the
next @code{yylex} invocation until after those reductions is significant.
For example, the semantic actions might pop a scope stack that @code{yylex}
uses to determine what token to return.  Thus, the delay might be necessary
to ensure that @code{yylex} does not look up the next token in a scope that
should already be considered closed.

@item Delayed syntax error detection.

@cindex delayed syntax error detection
When the parser fetches a new token by invoking @code{yylex}, it checks
whether there is an action for that token in the current parser state.  The
parser detects a syntax error if and only if either (1) there is no action
for that token or (2) the action for that token is the error action (due to
the use of @code{%nonassoc}).  However, if there is a default reduction in
that state (which might or might not be a defaulted state), then it is
impossible for condition 1 to exist.  That is, all tokens have an action.
Thus, the parser sometimes fails to detect the syntax error until it reaches
a later state.

@cindex LAC
@c If there's an infinite loop, default reductions can prevent an incorrect
@c sentence from being rejected.
While default reductions never cause the parser to accept syntactically
incorrect sentences, the delay of syntax error detection can have unexpected
effects on the behavior of the parser.  However, the delay can be caused
anyway by parser state merging and the use of @code{%nonassoc}, and it can
be fixed by another Bison feature, LAC.  We discuss the effects of delayed
syntax error detection and LAC more in the next section (@pxref{LAC}).
@end itemize

For canonical LR, the only default reduction that Bison enables by default
is the accept action, which appears only in the accepting state, which has
no other action and is thus a defaulted state.  However, the default accept
action does not delay any @code{yylex} invocation or syntax error detection
because the accept action ends the parse.

For LALR and IELR, Bison enables default reductions in nearly all states by
default.  There are only two exceptions.  First, states that have a shift
action on the @code{error} token do not have default reductions because
delayed syntax error detection could then prevent the @code{error} token
from ever being shifted in that state.  However, parser state merging can
cause the same effect anyway, and LAC fixes it in both cases, so future
versions of Bison might drop this exception when LAC is activated.  Second,
GLR parsers do not record the default reduction as the action on a lookahead
token for which there is a conflict.  The correct action in this case is to
split the parse instead.

To adjust which states have default reductions enabled, use the
@code{%define lr.default-reductions} directive.

@deffn {Directive} {%define lr.default-reductions @var{WHERE}}
Specify the kind of states that are permitted to contain default reductions.
The accepted values of @var{WHERE} are:
@itemize
@item @code{most} (default for LALR and IELR)
@item @code{consistent}
@item @code{accepting} (default for canonical LR)
@end itemize

(The ability to specify where default reductions are permitted is
experimental.  More user feedback will help to stabilize it.)
@end deffn

@node LAC
@subsection LAC
@findex %define parse.lac
@cindex LAC
@cindex lookahead correction

Canonical LR, IELR, and LALR can suffer from a couple of problems upon
encountering a syntax error.  First, the parser might perform additional
parser stack reductions before discovering the syntax error.  Such
reductions can perform user semantic actions that are unexpected because
they are based on an invalid token, and they cause error recovery to begin
in a different syntactic context than the one in which the invalid token was
encountered.  Second, when verbose error messages are enabled (@pxref{Error
Reporting}), the expected token list in the syntax error message can both
contain invalid tokens and omit valid tokens.

The culprits for the above problems are @code{%nonassoc}, default reductions
in inconsistent states (@pxref{Default Reductions}), and parser state
merging.  Because IELR and LALR merge parser states, they suffer the most.
Canonical LR can suffer only if @code{%nonassoc} is used or if default
reductions are enabled for inconsistent states.

LAC (Lookahead Correction) is a new mechanism within the parsing algorithm
that solves these problems for canonical LR, IELR, and LALR without
sacrificing @code{%nonassoc}, default reductions, or state merging.  You can
enable LAC with the @code{%define parse.lac} directive.

@deffn {Directive} {%define parse.lac @var{VALUE}}
Enable LAC to improve syntax error handling.
@itemize
@item @code{none} (default)
@item @code{full}
@end itemize
(This feature is experimental.  More user feedback will help to stabilize
it.  Moreover, it is currently only available for deterministic parsers in
C.)
@end deffn

Conceptually, the LAC mechanism is straight-forward.  Whenever the parser
fetches a new token from the scanner so that it can determine the next
parser action, it immediately suspends normal parsing and performs an
exploratory parse using a temporary copy of the normal parser state stack.
During this exploratory parse, the parser does not perform user semantic
actions.  If the exploratory parse reaches a shift action, normal parsing
then resumes on the normal parser stacks.  If the exploratory parse reaches
an error instead, the parser reports a syntax error.  If verbose syntax
error messages are enabled, the parser must then discover the list of
expected tokens, so it performs a separate exploratory parse for each token
in the grammar.

There is one subtlety about the use of LAC.  That is, when in a consistent
parser state with a default reduction, the parser will not attempt to fetch
a token from the scanner because no lookahead is needed to determine the
next parser action.  Thus, whether default reductions are enabled in
consistent states (@pxref{Default Reductions}) affects how soon the parser
detects a syntax error: immediately when it @emph{reaches} an erroneous
token or when it eventually @emph{needs} that token as a lookahead to
determine the next parser action.  The latter behavior is probably more
intuitive, so Bison currently provides no way to achieve the former behavior
while default reductions are enabled in consistent states.

Thus, when LAC is in use, for some fixed decision of whether to enable
default reductions in consistent states, canonical LR and IELR behave almost
exactly the same for both syntactically acceptable and syntactically
unacceptable input.  While LALR still does not support the full
language-recognition power of canonical LR and IELR, LAC at least enables
LALR's syntax error handling to correctly reflect LALR's
language-recognition power.

There are a few caveats to consider when using LAC:

@itemize
@item Infinite parsing loops.

IELR plus LAC does have one shortcoming relative to canonical LR.  Some
parsers generated by Bison can loop infinitely.  LAC does not fix infinite
parsing loops that occur between encountering a syntax error and detecting
it, but enabling canonical LR or disabling default reductions sometimes
does.

@item Verbose error message limitations.

Because of internationalization considerations, Bison-generated parsers
limit the size of the expected token list they are willing to report in a
verbose syntax error message.  If the number of expected tokens exceeds that
limit, the list is simply dropped from the message.  Enabling LAC can
increase the size of the list and thus cause the parser to drop it.  Of
course, dropping the list is better than reporting an incorrect list.

@item Performance.

Because LAC requires many parse actions to be performed twice, it can have a
performance penalty.  However, not all parse actions must be performed
twice.  Specifically, during a series of default reductions in consistent
states and shift actions, the parser never has to initiate an exploratory
parse.  Moreover, the most time-consuming tasks in a parse are often the
file I/O, the lexical analysis performed by the scanner, and the user's
semantic actions, but none of these are performed during the exploratory
parse.  Finally, the base of the temporary stack used during an exploratory
parse is a pointer into the normal parser state stack so that the stack is
never physically copied.  In our experience, the performance penalty of LAC
has proved insignificant for practical grammars.
@end itemize

While the LAC algorithm shares techniques that have been recognized in the
parser community for years, for the publication that introduces LAC,
@pxref{Bibliography,,Denny 2010 May}.

@node Unreachable States
@subsection Unreachable States
@findex %define lr.keep-unreachable-states
@cindex unreachable states

If there exists no sequence of transitions from the parser's start state to
some state @var{s}, then Bison considers @var{s} to be an @dfn{unreachable
state}.  A state can become unreachable during conflict resolution if Bison
disables a shift action leading to it from a predecessor state.

By default, Bison removes unreachable states from the parser after conflict
resolution because they are useless in the generated parser.  However,
keeping unreachable states is sometimes useful when trying to understand the
relationship between the parser and the grammar.

@deffn {Directive} {%define lr.keep-unreachable-states @var{VALUE}}
Request that Bison allow unreachable states to remain in the parser tables.
@var{VALUE} must be a Boolean.  The default is @code{false}.
@end deffn

There are a few caveats to consider:

@itemize @bullet
@item Missing or extraneous warnings.

Unreachable states may contain conflicts and may use rules not used in any
other state.  Thus, keeping unreachable states may induce warnings that are
irrelevant to your parser's behavior, and it may eliminate warnings that are
relevant.  Of course, the change in warnings may actually be relevant to a
parser table analysis that wants to keep unreachable states, so this
behavior will likely remain in future Bison releases.

@item Other useless states.

While Bison is able to remove unreachable states, it is not guaranteed to
remove other kinds of useless states.  Specifically, when Bison disables
reduce actions during conflict resolution, some goto actions may become
useless, and thus some additional states may become useless.  If Bison were
to compute which goto actions were useless and then disable those actions,
it could identify such states as unreachable and then remove those states.
However, Bison does not compute which goto actions are useless.
@end itemize

@node Generalized LR Parsing
@section Generalized LR (GLR) Parsing
@cindex GLR parsing
@cindex generalized LR (GLR) parsing
@cindex ambiguous grammars
@cindex nondeterministic parsing

Bison produces @emph{deterministic} parsers that choose uniquely
when to reduce and which reduction to apply
based on a summary of the preceding input and on one extra token of lookahead.
As a result, normal Bison handles a proper subset of the family of
context-free languages.
Ambiguous grammars, since they have strings with more than one possible
sequence of reductions cannot have deterministic parsers in this sense.
The same is true of languages that require more than one symbol of
lookahead, since the parser lacks the information necessary to make a
decision at the point it must be made in a shift-reduce parser.
Finally, as previously mentioned (@pxref{Mysterious Conflicts}),
there are languages where Bison's default choice of how to
summarize the input seen so far loses necessary information.

When you use the @samp{%glr-parser} declaration in your grammar file,
Bison generates a parser that uses a different algorithm, called
Generalized LR (or GLR).  A Bison GLR
parser uses the same basic
algorithm for parsing as an ordinary Bison parser, but behaves
differently in cases where there is a shift-reduce conflict that has not
been resolved by precedence rules (@pxref{Precedence}) or a
reduce-reduce conflict.  When a GLR parser encounters such a
situation, it
effectively @emph{splits} into a several parsers, one for each possible
shift or reduction.  These parsers then proceed as usual, consuming
tokens in lock-step.  Some of the stacks may encounter other conflicts
and split further, with the result that instead of a sequence of states,
a Bison GLR parsing stack is what is in effect a tree of states.

In effect, each stack represents a guess as to what the proper parse
is.  Additional input may indicate that a guess was wrong, in which case
the appropriate stack silently disappears.  Otherwise, the semantics
actions generated in each stack are saved, rather than being executed
immediately.  When a stack disappears, its saved semantic actions never
get executed.  When a reduction causes two stacks to become equivalent,
their sets of semantic actions are both saved with the state that
results from the reduction.  We say that two stacks are equivalent
when they both represent the same sequence of states,
and each pair of corresponding states represents a
grammar symbol that produces the same segment of the input token
stream.

Whenever the parser makes a transition from having multiple
states to having one, it reverts to the normal deterministic parsing
algorithm, after resolving and executing the saved-up actions.
At this transition, some of the states on the stack will have semantic
values that are sets (actually multisets) of possible actions.  The
parser tries to pick one of the actions by first finding one whose rule
has the highest dynamic precedence, as set by the @samp{%dprec}
declaration.  Otherwise, if the alternative actions are not ordered by
precedence, but there the same merging function is declared for both
rules by the @samp{%merge} declaration,
Bison resolves and evaluates both and then calls the merge function on
the result.  Otherwise, it reports an ambiguity.

It is possible to use a data structure for the GLR parsing tree that
permits the processing of any LR(1) grammar in linear time (in the
size of the input), any unambiguous (not necessarily
LR(1)) grammar in
quadratic worst-case time, and any general (possibly ambiguous)
context-free grammar in cubic worst-case time.  However, Bison currently
uses a simpler data structure that requires time proportional to the
length of the input times the maximum number of stacks required for any
prefix of the input.  Thus, really ambiguous or nondeterministic
grammars can require exponential time and space to process.  Such badly
behaving examples, however, are not generally of practical interest.
Usually, nondeterminism in a grammar is local---the parser is ``in
doubt'' only for a few tokens at a time.  Therefore, the current data
structure should generally be adequate.  On LR(1) portions of a
grammar, in particular, it is only slightly slower than with the
deterministic LR(1) Bison parser.

For a more detailed exposition of GLR parsers, @pxref{Bibliography,,Scott
2000}.

@node Memory Management
@section Memory Management, and How to Avoid Memory Exhaustion
@cindex memory exhaustion
@cindex memory management
@cindex stack overflow
@cindex parser stack overflow
@cindex overflow of parser stack

The Bison parser stack can run out of memory if too many tokens are shifted and
not reduced.  When this happens, the parser function @code{yyparse}
calls @code{yyerror} and then returns 2.

Because Bison parsers have growing stacks, hitting the upper limit
usually results from using a right recursion instead of a left
recursion, see @ref{Recursion, ,Recursive Rules}.

@vindex YYMAXDEPTH
By defining the macro @code{YYMAXDEPTH}, you can control how deep the
parser stack can become before memory is exhausted.  Define the
macro with a value that is an integer.  This value is the maximum number
of tokens that can be shifted (and not reduced) before overflow.

The stack space allowed is not necessarily allocated.  If you specify a
large value for @code{YYMAXDEPTH}, the parser normally allocates a small
stack at first, and then makes it bigger by stages as needed.  This
increasing allocation happens automatically and silently.  Therefore,
you do not need to make @code{YYMAXDEPTH} painfully small merely to save
space for ordinary inputs that do not need much stack.

However, do not allow @code{YYMAXDEPTH} to be a value so large that
arithmetic overflow could occur when calculating the size of the stack
space.  Also, do not allow @code{YYMAXDEPTH} to be less than
@code{YYINITDEPTH}.

@cindex default stack limit
The default value of @code{YYMAXDEPTH}, if you do not define it, is
10000.

@vindex YYINITDEPTH
You can control how much stack is allocated initially by defining the
macro @code{YYINITDEPTH} to a positive integer.  For the deterministic
parser in C, this value must be a compile-time constant
unless you are assuming C99 or some other target language or compiler
that allows variable-length arrays.  The default is 200.

Do not allow @code{YYINITDEPTH} to be greater than @code{YYMAXDEPTH}.

You can generate a deterministic parser containing C++ user code from
the default (C) skeleton, as well as from the C++ skeleton
(@pxref{C++ Parsers}).  However, if you do use the default skeleton
and want to allow the parsing stack to grow,
be careful not to use semantic types or location types that require
non-trivial copy constructors.
The C skeleton bypasses these constructors when copying data to
new, larger stacks.

@node Error Recovery
@chapter Error Recovery
@cindex error recovery
@cindex recovery from errors

It is not usually acceptable to have a program terminate on a syntax
error.  For example, a compiler should recover sufficiently to parse the
rest of the input file and check it for errors; a calculator should accept
another expression.

In a simple interactive command parser where each input is one line, it may
be sufficient to allow @code{yyparse} to return 1 on error and have the
caller ignore the rest of the input line when that happens (and then call
@code{yyparse} again).  But this is inadequate for a compiler, because it
forgets all the syntactic context leading up to the error.  A syntax error
deep within a function in the compiler input should not cause the compiler
to treat the following line like the beginning of a source file.

@findex error
You can define how to recover from a syntax error by writing rules to
recognize the special token @code{error}.  This is a terminal symbol that
is always defined (you need not declare it) and reserved for error
handling.  The Bison parser generates an @code{error} token whenever a
syntax error happens; if you have provided a rule to recognize this token
in the current context, the parse can continue.

For example:

@example
stmts:
  /* empty string */
| stmts '\n'
| stmts exp '\n'
| stmts error '\n'
@end example

The fourth rule in this example says that an error followed by a newline
makes a valid addition to any @code{stmts}.

What happens if a syntax error occurs in the middle of an @code{exp}?  The
error recovery rule, interpreted strictly, applies to the precise sequence
of a @code{stmts}, an @code{error} and a newline.  If an error occurs in
the middle of an @code{exp}, there will probably be some additional tokens
and subexpressions on the stack after the last @code{stmts}, and there
will be tokens to read before the next newline.  So the rule is not
applicable in the ordinary way.

But Bison can force the situation to fit the rule, by discarding part of
the semantic context and part of the input.  First it discards states
and objects from the stack until it gets back to a state in which the
@code{error} token is acceptable.  (This means that the subexpressions
already parsed are discarded, back to the last complete @code{stmts}.)
At this point the @code{error} token can be shifted.  Then, if the old
lookahead token is not acceptable to be shifted next, the parser reads
tokens and discards them until it finds a token which is acceptable.  In
this example, Bison reads and discards input until the next newline so
that the fourth rule can apply.  Note that discarded symbols are
possible sources of memory leaks, see @ref{Destructor Decl, , Freeing
Discarded Symbols}, for a means to reclaim this memory.

The choice of error rules in the grammar is a choice of strategies for
error recovery.  A simple and useful strategy is simply to skip the rest of
the current input line or current statement if an error is detected:

@example
stmt: error ';'  /* On error, skip until ';' is read.  */
@end example

It is also useful to recover to the matching close-delimiter of an
opening-delimiter that has already been parsed.  Otherwise the
close-delimiter will probably appear to be unmatched, and generate another,
spurious error message:

@example
primary:
  '(' expr ')'
| '(' error ')'
@dots{}
;
@end example

Error recovery strategies are necessarily guesses.  When they guess wrong,
one syntax error often leads to another.  In the above example, the error
recovery rule guesses that an error is due to bad input within one
@code{stmt}.  Suppose that instead a spurious semicolon is inserted in the
middle of a valid @code{stmt}.  After the error recovery rule recovers
from the first error, another syntax error will be found straightaway,
since the text following the spurious semicolon is also an invalid
@code{stmt}.

To prevent an outpouring of error messages, the parser will output no error
message for another syntax error that happens shortly after the first; only
after three consecutive input tokens have been successfully shifted will
error messages resume.

Note that rules which accept the @code{error} token may have actions, just
as any other rules can.

@findex yyerrok
You can make error messages resume immediately by using the macro
@code{yyerrok} in an action.  If you do this in the error rule's action, no
error messages will be suppressed.  This macro requires no arguments;
@samp{yyerrok;} is a valid C statement.

@findex yyclearin
The previous lookahead token is reanalyzed immediately after an error.  If
this is unacceptable, then the macro @code{yyclearin} may be used to clear
this token.  Write the statement @samp{yyclearin;} in the error rule's
action.
@xref{Action Features, ,Special Features for Use in Actions}.

For example, suppose that on a syntax error, an error handling routine is
called that advances the input stream to some point where parsing should
once again commence.  The next symbol returned by the lexical scanner is
probably correct.  The previous lookahead token ought to be discarded
with @samp{yyclearin;}.

@vindex YYRECOVERING
The expression @code{YYRECOVERING ()} yields 1 when the parser
is recovering from a syntax error, and 0 otherwise.
Syntax error diagnostics are suppressed while recovering from a syntax
error.

@node Context Dependency
@chapter Handling Context Dependencies

The Bison paradigm is to parse tokens first, then group them into larger
syntactic units.  In many languages, the meaning of a token is affected by
its context.  Although this violates the Bison paradigm, certain techniques
(known as @dfn{kludges}) may enable you to write Bison parsers for such
languages.

@menu
* Semantic Tokens::   Token parsing can depend on the semantic context.
* Lexical Tie-ins::   Token parsing can depend on the syntactic context.
* Tie-in Recovery::   Lexical tie-ins have implications for how
                        error recovery rules must be written.
@end menu

(Actually, ``kludge'' means any technique that gets its job done but is
neither clean nor robust.)

@node Semantic Tokens
@section Semantic Info in Token Types

The C language has a context dependency: the way an identifier is used
depends on what its current meaning is.  For example, consider this:

@example
foo (x);
@end example

This looks like a function call statement, but if @code{foo} is a typedef
name, then this is actually a declaration of @code{x}.  How can a Bison
parser for C decide how to parse this input?

The method used in GNU C is to have two different token types,
@code{IDENTIFIER} and @code{TYPENAME}.  When @code{yylex} finds an
identifier, it looks up the current declaration of the identifier in order
to decide which token type to return: @code{TYPENAME} if the identifier is
declared as a typedef, @code{IDENTIFIER} otherwise.

The grammar rules can then express the context dependency by the choice of
token type to recognize.  @code{IDENTIFIER} is accepted as an expression,
but @code{TYPENAME} is not.  @code{TYPENAME} can start a declaration, but
@code{IDENTIFIER} cannot.  In contexts where the meaning of the identifier
is @emph{not} significant, such as in declarations that can shadow a
typedef name, either @code{TYPENAME} or @code{IDENTIFIER} is
accepted---there is one rule for each of the two token types.

This technique is simple to use if the decision of which kinds of
identifiers to allow is made at a place close to where the identifier is
parsed.  But in C this is not always so: C allows a declaration to
redeclare a typedef name provided an explicit type has been specified
earlier:

@example
typedef int foo, bar;
int baz (void)
@group
@{
  static bar (bar);      /* @r{redeclare @code{bar} as static variable} */
  extern foo foo (foo);  /* @r{redeclare @code{foo} as function} */
  return foo (bar);
@}
@end group
@end example

Unfortunately, the name being declared is separated from the declaration
construct itself by a complicated syntactic structure---the ``declarator''.

As a result, part of the Bison parser for C needs to be duplicated, with
all the nonterminal names changed: once for parsing a declaration in
which a typedef name can be redefined, and once for parsing a
declaration in which that can't be done.  Here is a part of the
duplication, with actions omitted for brevity:

@example
@group
initdcl:
  declarator maybeasm '=' init
| declarator maybeasm
;
@end group

@group
notype_initdcl:
  notype_declarator maybeasm '=' init
| notype_declarator maybeasm
;
@end group
@end example

@noindent
Here @code{initdcl} can redeclare a typedef name, but @code{notype_initdcl}
cannot.  The distinction between @code{declarator} and
@code{notype_declarator} is the same sort of thing.

There is some similarity between this technique and a lexical tie-in
(described next), in that information which alters the lexical analysis is
changed during parsing by other parts of the program.  The difference is
here the information is global, and is used for other purposes in the
program.  A true lexical tie-in has a special-purpose flag controlled by
the syntactic context.

@node Lexical Tie-ins
@section Lexical Tie-ins
@cindex lexical tie-in

One way to handle context-dependency is the @dfn{lexical tie-in}: a flag
which is set by Bison actions, whose purpose is to alter the way tokens are
parsed.

For example, suppose we have a language vaguely like C, but with a special
construct @samp{hex (@var{hex-expr})}.  After the keyword @code{hex} comes
an expression in parentheses in which all integers are hexadecimal.  In
particular, the token @samp{a1b} must be treated as an integer rather than
as an identifier if it appears in that context.  Here is how you can do it:

@example
@group
%@{
  int hexflag;
  int yylex (void);
  void yyerror (char const *);
%@}
%%
@dots{}
@end group
@group
expr:
  IDENTIFIER
| constant
| HEX '('        @{ hexflag = 1; @}
    expr ')'     @{ hexflag = 0; $$ = $4; @}
| expr '+' expr  @{ $$ = make_sum ($1, $3); @}
@dots{}
;
@end group

@group
constant:
  INTEGER
| STRING
;
@end group
@end example

@noindent
Here we assume that @code{yylex} looks at the value of @code{hexflag}; when
it is nonzero, all integers are parsed in hexadecimal, and tokens starting
with letters are parsed as integers if possible.

The declaration of @code{hexflag} shown in the prologue of the grammar
file is needed to make it accessible to the actions (@pxref{Prologue,
,The Prologue}).  You must also write the code in @code{yylex} to obey
the flag.

@node Tie-in Recovery
@section Lexical Tie-ins and Error Recovery

Lexical tie-ins make strict demands on any error recovery rules you have.
@xref{Error Recovery}.

The reason for this is that the purpose of an error recovery rule is to
abort the parsing of one construct and resume in some larger construct.
For example, in C-like languages, a typical error recovery rule is to skip
tokens until the next semicolon, and then start a new statement, like this:

@example
stmt:
  expr ';'
| IF '(' expr ')' stmt @{ @dots{} @}
@dots{}
| error ';'  @{ hexflag = 0; @}
;
@end example

If there is a syntax error in the middle of a @samp{hex (@var{expr})}
construct, this error rule will apply, and then the action for the
completed @samp{hex (@var{expr})} will never run.  So @code{hexflag} would
remain set for the entire rest of the input, or until the next @code{hex}
keyword, causing identifiers to be misinterpreted as integers.

To avoid this problem the error recovery rule itself clears @code{hexflag}.

There may also be an error recovery rule that works within expressions.
For example, there could be a rule which applies within parentheses
and skips to the close-parenthesis:

@example
@group
expr:
  @dots{}
| '(' expr ')'   @{ $$ = $2; @}
| '(' error ')'
@dots{}
@end group
@end example

If this rule acts within the @code{hex} construct, it is not going to abort
that construct (since it applies to an inner level of parentheses within
the construct).  Therefore, it should not clear the flag: the rest of
the @code{hex} construct should be parsed with the flag still in effect.

What if there is an error recovery rule which might abort out of the
@code{hex} construct or might not, depending on circumstances?  There is no
way you can write the action to determine whether a @code{hex} construct is
being aborted or not.  So if you are using a lexical tie-in, you had better
make sure your error recovery rules are not of this kind.  Each rule must
be such that you can be sure that it always will, or always won't, have to
clear the flag.

@c ================================================== Debugging Your Parser

@node Debugging
@chapter Debugging Your Parser

Developing a parser can be a challenge, especially if you don't understand
the algorithm (@pxref{Algorithm, ,The Bison Parser Algorithm}).  This
chapter explains how to generate and read the detailed description of the
automaton, and how to enable and understand the parser run-time traces.

@menu
* Understanding::     Understanding the structure of your parser.
* Tracing::           Tracing the execution of your parser.
@end menu

@node Understanding
@section Understanding Your Parser

As documented elsewhere (@pxref{Algorithm, ,The Bison Parser Algorithm})
Bison parsers are @dfn{shift/reduce automata}.  In some cases (much more
frequent than one would hope), looking at this automaton is required to
tune or simply fix a parser.  Bison provides two different
representation of it, either textually or graphically (as a DOT file).

The textual file is generated when the options @option{--report} or
@option{--verbose} are specified, see @ref{Invocation, , Invoking
Bison}.  Its name is made by removing @samp{.tab.c} or @samp{.c} from
the parser implementation file name, and adding @samp{.output}
instead.  Therefore, if the grammar file is @file{foo.y}, then the
parser implementation file is called @file{foo.tab.c} by default.  As
a consequence, the verbose output file is called @file{foo.output}.

The following grammar file, @file{calc.y}, will be used in the sequel:

@example
%token NUM STR
%left '+' '-'
%left '*'
%%
exp:
  exp '+' exp
| exp '-' exp
| exp '*' exp
| exp '/' exp
| NUM
;
useless: STR;
%%
@end example

@command{bison} reports:

@example
calc.y: warning: 1 nonterminal useless in grammar
calc.y: warning: 1 rule useless in grammar
calc.y:11.1-7: warning: nonterminal useless in grammar: useless
calc.y:11.10-12: warning: rule useless in grammar: useless: STR
calc.y: conflicts: 7 shift/reduce
@end example

When given @option{--report=state}, in addition to @file{calc.tab.c}, it
creates a file @file{calc.output} with contents detailed below.  The
order of the output and the exact presentation might vary, but the
interpretation is the same.

@noindent
@cindex token, useless
@cindex useless token
@cindex nonterminal, useless
@cindex useless nonterminal
@cindex rule, useless
@cindex useless rule
The first section reports useless tokens, nonterminals and rules.  Useless
nonterminals and rules are removed in order to produce a smaller parser, but
useless tokens are preserved, since they might be used by the scanner (note
the difference between ``useless'' and ``unused'' below):

@example
Nonterminals useless in grammar
   useless

Terminals unused in grammar
   STR

Rules useless in grammar
    6 useless: STR
@end example

@noindent
The next section lists states that still have conflicts.

@example
State 8 conflicts: 1 shift/reduce
State 9 conflicts: 1 shift/reduce
State 10 conflicts: 1 shift/reduce
State 11 conflicts: 4 shift/reduce
@end example

@noindent
Then Bison reproduces the exact grammar it used:

@example
Grammar

    0 $accept: exp $end

    1 exp: exp '+' exp
    2    | exp '-' exp
    3    | exp '*' exp
    4    | exp '/' exp
    5    | NUM
@end example

@noindent
and reports the uses of the symbols:

@example
@group
Terminals, with rules where they appear

$end (0) 0
'*' (42) 3
'+' (43) 1
'-' (45) 2
'/' (47) 4
error (256)
NUM (258) 5
STR (259)
@end group

@group
Nonterminals, with rules where they appear

$accept (9)
    on left: 0
exp (10)
    on left: 1 2 3 4 5, on right: 0 1 2 3 4
@end group
@end example

@noindent
@cindex item
@cindex pointed rule
@cindex rule, pointed
Bison then proceeds onto the automaton itself, describing each state
with its set of @dfn{items}, also known as @dfn{pointed rules}.  Each
item is a production rule together with a point (@samp{.}) marking
the location of the input cursor.

@example
state 0

    0 $accept: . exp $end

    NUM  shift, and go to state 1

    exp  go to state 2
@end example

This reads as follows: ``state 0 corresponds to being at the very
beginning of the parsing, in the initial rule, right before the start
symbol (here, @code{exp}).  When the parser returns to this state right
after having reduced a rule that produced an @code{exp}, the control
flow jumps to state 2.  If there is no such transition on a nonterminal
symbol, and the lookahead is a @code{NUM}, then this token is shifted onto
the parse stack, and the control flow jumps to state 1.  Any other
lookahead triggers a syntax error.''

@cindex core, item set
@cindex item set core
@cindex kernel, item set
@cindex item set core
Even though the only active rule in state 0 seems to be rule 0, the
report lists @code{NUM} as a lookahead token because @code{NUM} can be
at the beginning of any rule deriving an @code{exp}.  By default Bison
reports the so-called @dfn{core} or @dfn{kernel} of the item set, but if
you want to see more detail you can invoke @command{bison} with
@option{--report=itemset} to list the derived items as well:

@example
state 0

    0 $accept: . exp $end
    1 exp: . exp '+' exp
    2    | . exp '-' exp
    3    | . exp '*' exp
    4    | . exp '/' exp
    5    | . NUM

    NUM  shift, and go to state 1

    exp  go to state 2
@end example

@noindent
In the state 1@dots{}

@example
state 1

    5 exp: NUM .

    $default  reduce using rule 5 (exp)
@end example

@noindent
the rule 5, @samp{exp: NUM;}, is completed.  Whatever the lookahead token
(@samp{$default}), the parser will reduce it.  If it was coming from
state 0, then, after this reduction it will return to state 0, and will
jump to state 2 (@samp{exp: go to state 2}).

@example
state 2

    0 $accept: exp . $end
    1 exp: exp . '+' exp
    2    | exp . '-' exp
    3    | exp . '*' exp
    4    | exp . '/' exp

    $end  shift, and go to state 3
    '+'   shift, and go to state 4
    '-'   shift, and go to state 5
    '*'   shift, and go to state 6
    '/'   shift, and go to state 7
@end example

@noindent
In state 2, the automaton can only shift a symbol.  For instance,
because of the item @samp{exp: exp . '+' exp}, if the lookahead is
@samp{+} it is shifted onto the parse stack, and the automaton
jumps to state 4, corresponding to the item @samp{exp: exp '+' . exp}.
Since there is no default action, any lookahead not listed triggers a syntax
error.

@cindex accepting state
The state 3 is named the @dfn{final state}, or the @dfn{accepting
state}:

@example
state 3

    0 $accept: exp $end .

    $default  accept
@end example

@noindent
the initial rule is completed (the start symbol and the end-of-input were
read), the parsing exits successfully.

The interpretation of states 4 to 7 is straightforward, and is left to
the reader.

@example
state 4

    1 exp: exp '+' . exp

    NUM  shift, and go to state 1

    exp  go to state 8


state 5

    2 exp: exp '-' . exp

    NUM  shift, and go to state 1

    exp  go to state 9


state 6

    3 exp: exp '*' . exp

    NUM  shift, and go to state 1

    exp  go to state 10


state 7

    4 exp: exp '/' . exp

    NUM  shift, and go to state 1

    exp  go to state 11
@end example

As was announced in beginning of the report, @samp{State 8 conflicts:
1 shift/reduce}:

@example
state 8

    1 exp: exp . '+' exp
    1    | exp '+' exp .
    2    | exp . '-' exp
    3    | exp . '*' exp
    4    | exp . '/' exp

    '*'  shift, and go to state 6
    '/'  shift, and go to state 7

    '/'       [reduce using rule 1 (exp)]
    $default  reduce using rule 1 (exp)
@end example

Indeed, there are two actions associated to the lookahead @samp{/}:
either shifting (and going to state 7), or reducing rule 1.  The
conflict means that either the grammar is ambiguous, or the parser lacks
information to make the right decision.  Indeed the grammar is
ambiguous, as, since we did not specify the precedence of @samp{/}, the
sentence @samp{NUM + NUM / NUM} can be parsed as @samp{NUM + (NUM /
NUM)}, which corresponds to shifting @samp{/}, or as @samp{(NUM + NUM) /
NUM}, which corresponds to reducing rule 1.

Because in deterministic parsing a single decision can be made, Bison
arbitrarily chose to disable the reduction, see @ref{Shift/Reduce, ,
Shift/Reduce Conflicts}.  Discarded actions are reported between
square brackets.

Note that all the previous states had a single possible action: either
shifting the next token and going to the corresponding state, or
reducing a single rule.  In the other cases, i.e., when shifting
@emph{and} reducing is possible or when @emph{several} reductions are
possible, the lookahead is required to select the action.  State 8 is
one such state: if the lookahead is @samp{*} or @samp{/} then the action
is shifting, otherwise the action is reducing rule 1.  In other words,
the first two items, corresponding to rule 1, are not eligible when the
lookahead token is @samp{*}, since we specified that @samp{*} has higher
precedence than @samp{+}.  More generally, some items are eligible only
with some set of possible lookahead tokens.  When run with
@option{--report=lookahead}, Bison specifies these lookahead tokens:

@example
state 8

    1 exp: exp . '+' exp
    1    | exp '+' exp .  [$end, '+', '-', '/']
    2    | exp . '-' exp
    3    | exp . '*' exp
    4    | exp . '/' exp

    '*'  shift, and go to state 6
    '/'  shift, and go to state 7

    '/'       [reduce using rule 1 (exp)]
    $default  reduce using rule 1 (exp)
@end example

Note however that while @samp{NUM + NUM / NUM} is ambiguous (which results in
the conflicts on @samp{/}), @samp{NUM + NUM * NUM} is not: the conflict was
solved thanks to associativity and precedence directives.  If invoked with
@option{--report=solved}, Bison includes information about the solved
conflicts in the report:

@example
Conflict between rule 1 and token '+' resolved as reduce (%left '+').
Conflict between rule 1 and token '-' resolved as reduce (%left '-').
Conflict between rule 1 and token '*' resolved as shift ('+' < '*').
@end example


The remaining states are similar:

@example
@group
state 9

    1 exp: exp . '+' exp
    2    | exp . '-' exp
    2    | exp '-' exp .
    3    | exp . '*' exp
    4    | exp . '/' exp

    '*'  shift, and go to state 6
    '/'  shift, and go to state 7

    '/'       [reduce using rule 2 (exp)]
    $default  reduce using rule 2 (exp)
@end group

@group
state 10

    1 exp: exp . '+' exp
    2    | exp . '-' exp
    3    | exp . '*' exp
    3    | exp '*' exp .
    4    | exp . '/' exp

    '/'  shift, and go to state 7

    '/'       [reduce using rule 3 (exp)]
    $default  reduce using rule 3 (exp)
@end group

@group
state 11

    1 exp: exp . '+' exp
    2    | exp . '-' exp
    3    | exp . '*' exp
    4    | exp . '/' exp
    4    | exp '/' exp .

    '+'  shift, and go to state 4
    '-'  shift, and go to state 5
    '*'  shift, and go to state 6
    '/'  shift, and go to state 7

    '+'       [reduce using rule 4 (exp)]
    '-'       [reduce using rule 4 (exp)]
    '*'       [reduce using rule 4 (exp)]
    '/'       [reduce using rule 4 (exp)]
    $default  reduce using rule 4 (exp)
@end group
@end example

@noindent
Observe that state 11 contains conflicts not only due to the lack of
precedence of @samp{/} with respect to @samp{+}, @samp{-}, and
@samp{*}, but also because the
associativity of @samp{/} is not specified.


@node Tracing
@section Tracing Your Parser
@findex yydebug
@cindex debugging
@cindex tracing the parser

When a Bison grammar compiles properly but parses ``incorrectly'', the
@code{yydebug} parser-trace feature helps figuring out why.

@menu
* Enabling Traces::    Activating run-time trace support
* Mfcalc Traces::      Extending @code{mfcalc} to support traces
* The YYPRINT Macro::  Obsolete interface for semantic value reports
@end menu

@node Enabling Traces
@subsection  Enabling Traces
There are several means to enable compilation of trace facilities:

@table @asis
@item the macro @code{YYDEBUG}
@findex YYDEBUG
Define the macro @code{YYDEBUG} to a nonzero value when you compile the
parser.  This is compliant with POSIX Yacc.  You could use
@samp{-DYYDEBUG=1} as a compiler option or you could put @samp{#define
YYDEBUG 1} in the prologue of the grammar file (@pxref{Prologue, , The
Prologue}).

If the @code{%define} variable @code{api.prefix} is used (@pxref{Multiple
Parsers, ,Multiple Parsers in the Same Program}), for instance @samp{%define
api.prefix x}, then if @code{CDEBUG} is defined, its value controls the
tracing feature (enabled if and only if nonzero); otherwise tracing is
enabled if and only if @code{YYDEBUG} is nonzero.

@item the option @option{-t} (POSIX Yacc compliant)
@itemx the option @option{--debug} (Bison extension)
Use the @samp{-t} option when you run Bison (@pxref{Invocation, ,Invoking
Bison}).  With @samp{%define api.prefix c}, it defines @code{CDEBUG} to 1,
otherwise it defines @code{YYDEBUG} to 1.

@item the directive @samp{%debug}
@findex %debug
Add the @code{%debug} directive (@pxref{Decl Summary, ,Bison Declaration
Summary}).  This Bison extension is maintained for backward
compatibility with previous versions of Bison.

@item the variable @samp{parse.trace}
@findex %define parse.trace
Add the @samp{%define parse.trace} directive (@pxref{%define
Summary,,parse.trace}), or pass the @option{-Dparse.trace} option
(@pxref{Bison Options}).  This is a Bison extension, which is especially
useful for languages that don't use a preprocessor.  Unless POSIX and Yacc
portability matter to you, this is the preferred solution.
@end table

We suggest that you always enable the trace option so that debugging is
always possible.

@findex YYFPRINTF
The trace facility outputs messages with macro calls of the form
@code{YYFPRINTF (stderr, @var{format}, @var{args})} where
@var{format} and @var{args} are the usual @code{printf} format and variadic
arguments.  If you define @code{YYDEBUG} to a nonzero value but do not
define @code{YYFPRINTF}, @code{<stdio.h>} is automatically included
and @code{YYFPRINTF} is defined to @code{fprintf}.

Once you have compiled the program with trace facilities, the way to
request a trace is to store a nonzero value in the variable @code{yydebug}.
You can do this by making the C code do it (in @code{main}, perhaps), or
you can alter the value with a C debugger.

Each step taken by the parser when @code{yydebug} is nonzero produces a
line or two of trace information, written on @code{stderr}.  The trace
messages tell you these things:

@itemize @bullet
@item
Each time the parser calls @code{yylex}, what kind of token was read.

@item
Each time a token is shifted, the depth and complete contents of the
state stack (@pxref{Parser States}).

@item
Each time a rule is reduced, which rule it is, and the complete contents
of the state stack afterward.
@end itemize

To make sense of this information, it helps to refer to the automaton
description file (@pxref{Understanding, ,Understanding Your Parser}).
This file shows the meaning of each state in terms of
positions in various rules, and also what each state will do with each
possible input token.  As you read the successive trace messages, you
can see that the parser is functioning according to its specification in
the listing file.  Eventually you will arrive at the place where
something undesirable happens, and you will see which parts of the
grammar are to blame.

The parser implementation file is a C/C++/Java program and you can use
debuggers on it, but it's not easy to interpret what it is doing.  The
parser function is a finite-state machine interpreter, and aside from
the actions it executes the same code over and over.  Only the values
of variables show where in the grammar it is working.

@node Mfcalc Traces
@subsection Enabling Debug Traces for @code{mfcalc}

The debugging information normally gives the token type of each token read,
but not its semantic value.  The @code{%printer} directive allows specify
how semantic values are reported, see @ref{Printer Decl, , Printing
Semantic Values}.  For backward compatibility, Yacc like C parsers may also
use the @code{YYPRINT} (@pxref{The YYPRINT Macro, , The @code{YYPRINT}
Macro}), but its use is discouraged.

As a demonstration of @code{%printer}, consider the multi-function
calculator, @code{mfcalc} (@pxref{Multi-function Calc}).  To enable run-time
traces, and semantic value reports, insert the following directives in its
prologue:

@comment file: mfcalc.y: 2
@example
/* Generate the parser description file.  */
%verbose
/* Enable run-time traces (yydebug).  */
%define parse.trace

/* Formatting semantic values.  */
%printer @{ fprintf (yyoutput, "%s", $$->name); @} VAR;
%printer @{ fprintf (yyoutput, "%s()", $$->name); @} FNCT;
%printer @{ fprintf (yyoutput, "%g", $$); @} <val>;
@end example

The @code{%define} directive instructs Bison to generate run-time trace
support.  Then, activation of these traces is controlled at run-time by the
@code{yydebug} variable, which is disabled by default.  Because these traces
will refer to the ``states'' of the parser, it is helpful to ask for the
creation of a description of that parser; this is the purpose of (admittedly
ill-named) @code{%verbose} directive.

The set of @code{%printer} directives demonstrates how to format the
semantic value in the traces.  Note that the specification can be done
either on the symbol type (e.g., @code{VAR} or @code{FNCT}), or on the type
tag: since @code{<val>} is the type for both @code{NUM} and @code{exp}, this
printer will be used for them.

Here is a sample of the information provided by run-time traces.  The traces
are sent onto standard error.

@example
$ @kbd{echo 'sin(1-1)' | ./mfcalc -p}
Starting parse
Entering state 0
Reducing stack by rule 1 (line 34):
-> $$ = nterm input ()
Stack now 0
Entering state 1
@end example

@noindent
This first batch shows a specific feature of this grammar: the first rule
(which is in line 34 of @file{mfcalc.y} can be reduced without even having
to look for the first token.  The resulting left-hand symbol (@code{$$}) is
a valueless (@samp{()}) @code{input} non terminal (@code{nterm}).

Then the parser calls the scanner.
@example
Reading a token: Next token is token FNCT (sin())
Shifting token FNCT (sin())
Entering state 6
@end example

@noindent
That token (@code{token}) is a function (@code{FNCT}) whose value is
@samp{sin} as formatted per our @code{%printer} specification: @samp{sin()}.
The parser stores (@code{Shifting}) that token, and others, until it can do
something about it.

@example
Reading a token: Next token is token '(' ()
Shifting token '(' ()
Entering state 14
Reading a token: Next token is token NUM (1.000000)
Shifting token NUM (1.000000)
Entering state 4
Reducing stack by rule 6 (line 44):
   $1 = token NUM (1.000000)
-> $$ = nterm exp (1.000000)
Stack now 0 1 6 14
Entering state 24
@end example

@noindent
The previous reduction demonstrates the @code{%printer} directive for
@code{<val>}: both the token @code{NUM} and the resulting non-terminal
@code{exp} have @samp{1} as value.

@example
Reading a token: Next token is token '-' ()
Shifting token '-' ()
Entering state 17
Reading a token: Next token is token NUM (1.000000)
Shifting token NUM (1.000000)
Entering state 4
Reducing stack by rule 6 (line 44):
   $1 = token NUM (1.000000)
-> $$ = nterm exp (1.000000)
Stack now 0 1 6 14 24 17
Entering state 26
Reading a token: Next token is token ')' ()
Reducing stack by rule 11 (line 49):
   $1 = nterm exp (1.000000)
   $2 = token '-' ()
   $3 = nterm exp (1.000000)
-> $$ = nterm exp (0.000000)
Stack now 0 1 6 14
Entering state 24
@end example

@noindent
The rule for the subtraction was just reduced.  The parser is about to
discover the end of the call to @code{sin}.

@example
Next token is token ')' ()
Shifting token ')' ()
Entering state 31
Reducing stack by rule 9 (line 47):
   $1 = token FNCT (sin())
   $2 = token '(' ()
   $3 = nterm exp (0.000000)
   $4 = token ')' ()
-> $$ = nterm exp (0.000000)
Stack now 0 1
Entering state 11
@end example

@noindent
Finally, the end-of-line allow the parser to complete the computation, and
display its result.

@example
Reading a token: Next token is token '\n' ()
Shifting token '\n' ()
Entering state 22
Reducing stack by rule 4 (line 40):
   $1 = nterm exp (0.000000)
   $2 = token '\n' ()
@result{} 0
-> $$ = nterm line ()
Stack now 0 1
Entering state 10
Reducing stack by rule 2 (line 35):
   $1 = nterm input ()
   $2 = nterm line ()
-> $$ = nterm input ()
Stack now 0
Entering state 1
@end example

The parser has returned into state 1, in which it is waiting for the next
expression to evaluate, or for the end-of-file token, which causes the
completion of the parsing.

@example
Reading a token: Now at end of input.
Shifting token $end ()
Entering state 2
Stack now 0 1 2
Cleanup: popping token $end ()
Cleanup: popping nterm input ()
@end example


@node The YYPRINT Macro
@subsection The @code{YYPRINT} Macro

@findex YYPRINT
Before @code{%printer} support, semantic values could be displayed using the
@code{YYPRINT} macro, which works only for terminal symbols and only with
the @file{yacc.c} skeleton.

@deffn {Macro} YYPRINT (@var{stream}, @var{token}, @var{value});
@findex YYPRINT
If you define @code{YYPRINT}, it should take three arguments.  The parser
will pass a standard I/O stream, the numeric code for the token type, and
the token value (from @code{yylval}).

For @file{yacc.c} only.  Obsoleted by @code{%printer}.
@end deffn

Here is an example of @code{YYPRINT} suitable for the multi-function
calculator (@pxref{Mfcalc Declarations, ,Declarations for @code{mfcalc}}):

@example
%@{
  static void print_token_value (FILE *, int, YYSTYPE);
  #define YYPRINT(File, Type, Value)            \
    print_token_value (File, Type, Value)
%@}

@dots{} %% @dots{} %% @dots{}

static void
print_token_value (FILE *file, int type, YYSTYPE value)
@{
  if (type == VAR)
    fprintf (file, "%s", value.tptr->name);
  else if (type == NUM)
    fprintf (file, "%d", value.val);
@}
@end example

@c ================================================= Invoking Bison

@node Invocation
@chapter Invoking Bison
@cindex invoking Bison
@cindex Bison invocation
@cindex options for invoking Bison

The usual way to invoke Bison is as follows:

@example
bison @var{infile}
@end example

Here @var{infile} is the grammar file name, which usually ends in
@samp{.y}.  The parser implementation file's name is made by replacing
the @samp{.y} with @samp{.tab.c} and removing any leading directory.
Thus, the @samp{bison foo.y} file name yields @file{foo.tab.c}, and
the @samp{bison hack/foo.y} file name yields @file{foo.tab.c}.  It's
also possible, in case you are writing C++ code instead of C in your
grammar file, to name it @file{foo.ypp} or @file{foo.y++}.  Then, the
output files will take an extension like the given one as input
(respectively @file{foo.tab.cpp} and @file{foo.tab.c++}).  This
feature takes effect with all options that manipulate file names like
@samp{-o} or @samp{-d}.

For example :

@example
bison -d @var{infile.yxx}
@end example
@noindent
will produce @file{infile.tab.cxx} and @file{infile.tab.hxx}, and

@example
bison -d -o @var{output.c++} @var{infile.y}
@end example
@noindent
will produce @file{output.c++} and @file{outfile.h++}.

For compatibility with POSIX, the standard Bison
distribution also contains a shell script called @command{yacc} that
invokes Bison with the @option{-y} option.

@menu
* Bison Options::     All the options described in detail,
                        in alphabetical order by short options.
* Option Cross Key::  Alphabetical list of long options.
* Yacc Library::      Yacc-compatible @code{yylex} and @code{main}.
@end menu

@node Bison Options
@section Bison Options

Bison supports both traditional single-letter options and mnemonic long
option names.  Long option names are indicated with @samp{--} instead of
@samp{-}.  Abbreviations for option names are allowed as long as they
are unique.  When a long option takes an argument, like
@samp{--file-prefix}, connect the option name and the argument with
@samp{=}.

Here is a list of options that can be used with Bison, alphabetized by
short option.  It is followed by a cross key alphabetized by long
option.

@c Please, keep this ordered as in `bison --help'.
@noindent
Operations modes:
@table @option
@item -h
@itemx --help
Print a summary of the command-line options to Bison and exit.

@item -V
@itemx --version
Print the version number of Bison and exit.

@item --print-localedir
Print the name of the directory containing locale-dependent data.

@item --print-datadir
Print the name of the directory containing skeletons and XSLT.

@item -y
@itemx --yacc
Act more like the traditional Yacc command.  This can cause different
diagnostics to be generated, and may change behavior in other minor
ways.  Most importantly, imitate Yacc's output file name conventions,
so that the parser implementation file is called @file{y.tab.c}, and
the other outputs are called @file{y.output} and @file{y.tab.h}.
Also, if generating a deterministic parser in C, generate
@code{#define} statements in addition to an @code{enum} to associate
token numbers with token names.  Thus, the following shell script can
substitute for Yacc, and the Bison distribution contains such a script
for compatibility with POSIX:

@example
#! /bin/sh
bison -y "$@@"
@end example

The @option{-y}/@option{--yacc} option is intended for use with
traditional Yacc grammars.  If your grammar uses a Bison extension
like @samp{%glr-parser}, Bison might not be Yacc-compatible even if
this option is specified.

@item -W [@var{category}]
@itemx --warnings[=@var{category}]
Output warnings falling in @var{category}.  @var{category} can be one
of:
@table @code
@item midrule-values
Warn about mid-rule values that are set but not used within any of the actions
of the parent rule.
For example, warn about unused @code{$2} in:

@example
exp: '1' @{ $$ = 1; @} '+' exp @{ $$ = $1 + $4; @};
@end example

Also warn about mid-rule values that are used but not set.
For example, warn about unset @code{$$} in the mid-rule action in:

@example
exp: '1' @{ $1 = 1; @} '+' exp @{ $$ = $2 + $4; @};
@end example

These warnings are not enabled by default since they sometimes prove to
be false alarms in existing grammars employing the Yacc constructs
@code{$0} or @code{$-@var{n}} (where @var{n} is some positive integer).

@item yacc
Incompatibilities with POSIX Yacc.

@item conflicts-sr
@itemx conflicts-rr
S/R and R/R conflicts.  These warnings are enabled by default.  However, if
the @code{%expect} or @code{%expect-rr} directive is specified, an
unexpected number of conflicts is an error, and an expected number of
conflicts is not reported, so @option{-W} and @option{--warning} then have
no effect on the conflict report.

@item deprecated
Deprecated constructs whose support will be removed in future versions of
Bison.

@item other
All warnings not categorized above.  These warnings are enabled by default.

This category is provided merely for the sake of completeness.  Future
releases of Bison may move warnings from this category to new, more specific
categories.

@item all
All the warnings.
@item none
Turn off all the warnings.
@item error
See @option{-Werror}, below.
@end table

A category can be turned off by prefixing its name with @samp{no-}.  For
instance, @option{-Wno-yacc} will hide the warnings about
POSIX Yacc incompatibilities.

@item -Werror[=@var{category}]
@itemx -Wno-error[=@var{category}]
Enable warnings falling in @var{category}, and treat them as errors.  If no
@var{category} is given, it defaults to making all enabled warnings into errors.

@var{category} is the same as for @option{--warnings}, with the exception that
it may not be prefixed with @samp{no-} (see above).

Prefixed with @samp{no}, it deactivates the error treatment for this
@var{category}. However, the warning itself won't be disabled, or enabled, by
this option.

Note that the precedence of the @samp{=} and @samp{,} operators is such that
the following commands are @emph{not} equivalent, as the first will not treat
S/R conflicts as errors.

@example
$ bison -Werror=yacc,conflicts-sr input.y
$ bison -Werror=yacc,error=conflicts-sr input.y
@end example
@end table

@noindent
Tuning the parser:

@table @option
@item -t
@itemx --debug
In the parser implementation file, define the macro @code{YYDEBUG} to
1 if it is not already defined, so that the debugging facilities are
compiled.  @xref{Tracing, ,Tracing Your Parser}.

@item -D @var{name}[=@var{value}]
@itemx --define=@var{name}[=@var{value}]
@itemx -F @var{name}[=@var{value}]
@itemx --force-define=@var{name}[=@var{value}]
Each of these is equivalent to @samp{%define @var{name} "@var{value}"}
(@pxref{%define Summary}) except that Bison processes multiple
definitions for the same @var{name} as follows:

@itemize
@item
Bison quietly ignores all command-line definitions for @var{name} except
the last.
@item
If that command-line definition is specified by a @code{-D} or
@code{--define}, Bison reports an error for any @code{%define}
definition for @var{name}.
@item
If that command-line definition is specified by a @code{-F} or
@code{--force-define} instead, Bison quietly ignores all @code{%define}
definitions for @var{name}.
@item
Otherwise, Bison reports an error if there are multiple @code{%define}
definitions for @var{name}.
@end itemize

You should avoid using @code{-F} and @code{--force-define} in your
make files unless you are confident that it is safe to quietly ignore
any conflicting @code{%define} that may be added to the grammar file.

@item -L @var{language}
@itemx --language=@var{language}
Specify the programming language for the generated parser, as if
@code{%language} was specified (@pxref{Decl Summary, , Bison Declaration
Summary}).  Currently supported languages include C, C++, and Java.
@var{language} is case-insensitive.

This option is experimental and its effect may be modified in future
releases.

@item --locations
Pretend that @code{%locations} was specified.  @xref{Decl Summary}.

@item -p @var{prefix}
@itemx --name-prefix=@var{prefix}
Pretend that @code{%name-prefix "@var{prefix}"} was specified (@pxref{Decl
Summary}).  Obsoleted by @code{-Dapi.prefix=@var{prefix}}.  @xref{Multiple
Parsers, ,Multiple Parsers in the Same Program}.

@item -l
@itemx --no-lines
Don't put any @code{#line} preprocessor commands in the parser
implementation file.  Ordinarily Bison puts them in the parser
implementation file so that the C compiler and debuggers will
associate errors with your source file, the grammar file.  This option
causes them to associate errors with the parser implementation file,
treating it as an independent source file in its own right.

@item -S @var{file}
@itemx --skeleton=@var{file}
Specify the skeleton to use, similar to @code{%skeleton}
(@pxref{Decl Summary, , Bison Declaration Summary}).

@c You probably don't need this option unless you are developing Bison.
@c You should use @option{--language} if you want to specify the skeleton for a
@c different language, because it is clearer and because it will always
@c choose the correct skeleton for non-deterministic or push parsers.

If @var{file} does not contain a @code{/}, @var{file} is the name of a skeleton
file in the Bison installation directory.
If it does, @var{file} is an absolute file name or a file name relative to the
current working directory.
This is similar to how most shells resolve commands.

@item -k
@itemx --token-table
Pretend that @code{%token-table} was specified.  @xref{Decl Summary}.
@end table

@noindent
Adjust the output:

@table @option
@item --defines[=@var{file}]
Pretend that @code{%defines} was specified, i.e., write an extra output
file containing macro definitions for the token type names defined in
the grammar, as well as a few other declarations.  @xref{Decl Summary}.

@item -d
This is the same as @code{--defines} except @code{-d} does not accept a
@var{file} argument since POSIX Yacc requires that @code{-d} can be bundled
with other short options.

@item -b @var{file-prefix}
@itemx --file-prefix=@var{prefix}
Pretend that @code{%file-prefix} was specified, i.e., specify prefix to use
for all Bison output file names.  @xref{Decl Summary}.

@item -r @var{things}
@itemx --report=@var{things}
Write an extra output file containing verbose description of the comma
separated list of @var{things} among:

@table @code
@item state
Description of the grammar, conflicts (resolved and unresolved), and
parser's automaton.

@item lookahead
Implies @code{state} and augments the description of the automaton with
each rule's lookahead set.

@item itemset
Implies @code{state} and augments the description of the automaton with
the full set of items for each state, instead of its core only.
@end table

@item --report-file=@var{file}
Specify the @var{file} for the verbose description.

@item -v
@itemx --verbose
Pretend that @code{%verbose} was specified, i.e., write an extra output
file containing verbose descriptions of the grammar and
parser.  @xref{Decl Summary}.

@item -o @var{file}
@itemx --output=@var{file}
Specify the @var{file} for the parser implementation file.

The other output files' names are constructed from @var{file} as
described under the @samp{-v} and @samp{-d} options.

@item -g [@var{file}]
@itemx --graph[=@var{file}]
Output a graphical representation of the parser's
automaton computed by Bison, in @uref{http://www.graphviz.org/, Graphviz}
@uref{http://www.graphviz.org/doc/info/lang.html, DOT} format.
@code{@var{file}} is optional.
If omitted and the grammar file is @file{foo.y}, the output file will be
@file{foo.dot}.

@item -x [@var{file}]
@itemx --xml[=@var{file}]
Output an XML report of the parser's automaton computed by Bison.
@code{@var{file}} is optional.
If omitted and the grammar file is @file{foo.y}, the output file will be
@file{foo.xml}.
(The current XML schema is experimental and may evolve.
More user feedback will help to stabilize it.)
@end table

@node Option Cross Key
@section Option Cross Key

Here is a list of options, alphabetized by long option, to help you find
the corresponding short option and directive.

@multitable {@option{--force-define=@var{name}[=@var{value}]}} {@option{-F @var{name}[=@var{value}]}} {@code{%nondeterministic-parser}}
@headitem Long Option @tab Short Option @tab Bison Directive
@include cross-options.texi
@end multitable

@node Yacc Library
@section Yacc Library

The Yacc library contains default implementations of the
@code{yyerror} and @code{main} functions.  These default
implementations are normally not useful, but POSIX requires
them.  To use the Yacc library, link your program with the
@option{-ly} option.  Note that Bison's implementation of the Yacc
library is distributed under the terms of the GNU General
Public License (@pxref{Copying}).

If you use the Yacc library's @code{yyerror} function, you should
declare @code{yyerror} as follows:

@example
int yyerror (char const *);
@end example

Bison ignores the @code{int} value returned by this @code{yyerror}.
If you use the Yacc library's @code{main} function, your
@code{yyparse} function should have the following type signature:

@example
int yyparse (void);
@end example

@c ================================================= C++ Bison

@node Other Languages
@chapter Parsers Written In Other Languages

@menu
* C++ Parsers::                 The interface to generate C++ parser classes
* Java Parsers::                The interface to generate Java parser classes
@end menu

@node C++ Parsers
@section C++ Parsers

@menu
* C++ Bison Interface::         Asking for C++ parser generation
* C++ Semantic Values::         %union vs. C++
* C++ Location Values::         The position and location classes
* C++ Parser Interface::        Instantiating and running the parser
* C++ Scanner Interface::       Exchanges between yylex and parse
* A Complete C++ Example::      Demonstrating their use
@end menu

@node C++ Bison Interface
@subsection C++ Bison Interface
@c - %skeleton "lalr1.cc"
@c - Always pure
@c - initial action

The C++ deterministic parser is selected using the skeleton directive,
@samp{%skeleton "lalr1.cc"}, or the synonymous command-line option
@option{--skeleton=lalr1.cc}.
@xref{Decl Summary}.

When run, @command{bison} will create several entities in the @samp{yy}
namespace.
@findex %define api.namespace
Use the @samp{%define api.namespace} directive to change the namespace name,
see @ref{%define Summary,,api.namespace}.  The various classes are generated
in the following files:

@table @file
@item position.hh
@itemx location.hh
The definition of the classes @code{position} and @code{location},
used for location tracking when enabled.  @xref{C++ Location Values}.

@item stack.hh
An auxiliary class @code{stack} used by the parser.

@item @var{file}.hh
@itemx @var{file}.cc
(Assuming the extension of the grammar file was @samp{.yy}.)  The
declaration and implementation of the C++ parser class.  The basename
and extension of these two files follow the same rules as with regular C
parsers (@pxref{Invocation}).

The header is @emph{mandatory}; you must either pass
@option{-d}/@option{--defines} to @command{bison}, or use the
@samp{%defines} directive.
@end table

All these files are documented using Doxygen; run @command{doxygen}
for a complete and accurate documentation.

@node C++ Semantic Values
@subsection C++ Semantic Values
@c - No objects in unions
@c - YYSTYPE
@c - Printer and destructor

Bison supports two different means to handle semantic values in C++.  One is
alike the C interface, and relies on unions (@pxref{C++ Unions}).  As C++
practitioners know, unions are inconvenient in C++, therefore another
approach is provided, based on variants (@pxref{C++ Variants}).

@menu
* C++ Unions::             Semantic values cannot be objects
* C++ Variants::           Using objects as semantic values
@end menu

@node C++ Unions
@subsubsection C++ Unions

The @code{%union} directive works as for C, see @ref{Union Decl, ,The
Collection of Value Types}.  In particular it produces a genuine
@code{union}, which have a few specific features in C++.
@itemize @minus
@item
The type @code{YYSTYPE} is defined but its use is discouraged: rather
you should refer to the parser's encapsulated type
@code{yy::parser::semantic_type}.
@item
Non POD (Plain Old Data) types cannot be used.  C++ forbids any
instance of classes with constructors in unions: only @emph{pointers}
to such objects are allowed.
@end itemize

Because objects have to be stored via pointers, memory is not
reclaimed automatically: using the @code{%destructor} directive is the
only means to avoid leaks.  @xref{Destructor Decl, , Freeing Discarded
Symbols}.

@node C++ Variants
@subsubsection C++ Variants

Starting with version 2.6, Bison provides a @emph{variant} based
implementation of semantic values for C++.  This alleviates all the
limitations reported in the previous section, and in particular, object
types can be used without pointers.

To enable variant-based semantic values, set @code{%define} variable
@code{variant} (@pxref{%define Summary,, variant}).  Once this defined,
@code{%union} is ignored, and instead of using the name of the fields of the
@code{%union} to ``type'' the symbols, use genuine types.

For instance, instead of

@example
%union
@{
  int ival;
  std::string* sval;
@}
%token <ival> NUMBER;
%token <sval> STRING;
@end example

@noindent
write

@example
%token <int> NUMBER;
%token <std::string> STRING;
@end example

@code{STRING} is no longer a pointer, which should fairly simplify the user
actions in the grammar and in the scanner (in particular the memory
management).

Since C++ features destructors, and since it is customary to specialize
@code{operator<<} to support uniform printing of values, variants also
typically simplify Bison printers and destructors.

Variants are stricter than unions.  When based on unions, you may play any
dirty game with @code{yylval}, say storing an @code{int}, reading a
@code{char*}, and then storing a @code{double} in it.  This is no longer
possible with variants: they must be initialized, then assigned to, and
eventually, destroyed.

@deftypemethod {semantic_type} {T&} build<T> ()
Initialize, but leave empty.  Returns the address where the actual value may
be stored.  Requires that the variant was not initialized yet.
@end deftypemethod

@deftypemethod {semantic_type} {T&} build<T> (const T& @var{t})
Initialize, and copy-construct from @var{t}.
@end deftypemethod


@strong{Warning}: We do not use Boost.Variant, for two reasons.  First, it
appeared unacceptable to require Boost on the user's machine (i.e., the
machine on which the generated parser will be compiled, not the machine on
which @command{bison} was run).  Second, for each possible semantic value,
Boost.Variant not only stores the value, but also a tag specifying its
type.  But the parser already ``knows'' the type of the semantic value, so
that would be duplicating the information.

Therefore we developed light-weight variants whose type tag is external (so
they are really like @code{unions} for C++ actually).  But our code is much
less mature that Boost.Variant.  So there is a number of limitations in
(the current implementation of) variants:
@itemize
@item
Alignment must be enforced: values should be aligned in memory according to
the most demanding type.  Computing the smallest alignment possible requires
meta-programming techniques that are not currently implemented in Bison, and
therefore, since, as far as we know, @code{double} is the most demanding
type on all platforms, alignments are enforced for @code{double} whatever
types are actually used.  This may waste space in some cases.

@item
Our implementation is not conforming with strict aliasing rules.  Alias
analysis is a technique used in optimizing compilers to detect when two
pointers are disjoint (they cannot ``meet'').  Our implementation breaks
some of the rules that G++ 4.4 uses in its alias analysis, so @emph{strict
alias analysis must be disabled}.  Use the option
@option{-fno-strict-aliasing} to compile the generated parser.

@item
There might be portability issues we are not aware of.
@end itemize

As far as we know, these limitations @emph{can} be alleviated.  All it takes
is some time and/or some talented C++ hacker willing to contribute to Bison.

@node C++ Location Values
@subsection C++ Location Values
@c - %locations
@c - class Position
@c - class Location
@c - %define filename_type "const symbol::Symbol"

When the directive @code{%locations} is used, the C++ parser supports
location tracking, see @ref{Tracking Locations}.  Two auxiliary classes
define a @code{position}, a single point in a file, and a @code{location}, a
range composed of a pair of @code{position}s (possibly spanning several
files).

@tindex uint
In this section @code{uint} is an abbreviation for @code{unsigned int}: in
genuine code only the latter is used.

@menu
* C++ position::         One point in the source file
* C++ location::         Two points in the source file
@end menu

@node C++ position
@subsubsection C++ @code{position}

@deftypeop {Constructor} {position} {} position (std::string* @var{file} = 0, uint @var{line} = 1, uint @var{col} = 1)
Create a @code{position} denoting a given point.  Note that @code{file} is
not reclaimed when the @code{position} is destroyed: memory managed must be
handled elsewhere.
@end deftypeop

@deftypemethod {position} {void} initialize (std::string* @var{file} = 0, uint @var{line} = 1, uint @var{col} = 1)
Reset the position to the given values.
@end deftypemethod

@deftypeivar {position} {std::string*} file
The name of the file.  It will always be handled as a pointer, the
parser will never duplicate nor deallocate it.  As an experimental
feature you may change it to @samp{@var{type}*} using @samp{%define
filename_type "@var{type}"}.
@end deftypeivar

@deftypeivar {position} {uint} line
The line, starting at 1.
@end deftypeivar

@deftypemethod {position} {uint} lines (int @var{height} = 1)
Advance by @var{height} lines, resetting the column number.
@end deftypemethod

@deftypeivar {position} {uint} column
The column, starting at 1.
@end deftypeivar

@deftypemethod {position} {uint} columns (int @var{width} = 1)
Advance by @var{width} columns, without changing the line number.
@end deftypemethod

@deftypemethod {position} {position&} operator+= (int @var{width})
@deftypemethodx {position} {position} operator+ (int @var{width})
@deftypemethodx {position} {position&} operator-= (int @var{width})
@deftypemethodx {position} {position} operator- (int @var{width})
Various forms of syntactic sugar for @code{columns}.
@end deftypemethod

@deftypemethod {position} {bool} operator== (const position& @var{that})
@deftypemethodx {position} {bool} operator!= (const position& @var{that})
Whether @code{*this} and @code{that} denote equal/different positions.
@end deftypemethod

@deftypefun {std::ostream&} operator<< (std::ostream& @var{o}, const position& @var{p})
Report @var{p} on @var{o} like this:
@samp{@var{file}:@var{line}.@var{column}}, or
@samp{@var{line}.@var{column}} if @var{file} is null.
@end deftypefun

@node C++ location
@subsubsection C++ @code{location}

@deftypeop {Constructor} {location} {} location (const position& @var{begin}, const position& @var{end})
Create a @code{Location} from the endpoints of the range.
@end deftypeop

@deftypeop {Constructor} {location} {} location (const position& @var{pos} = position())
@deftypeopx {Constructor} {location} {} location (std::string* @var{file}, uint @var{line}, uint @var{col})
Create a @code{Location} denoting an empty range located at a given point.
@end deftypeop

@deftypemethod {location} {void} initialize (std::string* @var{file} = 0, uint @var{line} = 1, uint @var{col} = 1)
Reset the location to an empty range at the given values.
@end deftypemethod

@deftypeivar {location} {position} begin
@deftypeivarx {location} {position} end
The first, inclusive, position of the range, and the first beyond.
@end deftypeivar

@deftypemethod {location} {uint} columns (int @var{width} = 1)
@deftypemethodx {location} {uint} lines (int @var{height} = 1)
Advance the @code{end} position.
@end deftypemethod

@deftypemethod {location} {location} operator+ (const location& @var{end})
@deftypemethodx {location} {location} operator+ (int @var{width})
@deftypemethodx {location} {location} operator+= (int @var{width})
Various forms of syntactic sugar.
@end deftypemethod

@deftypemethod {location} {void} step ()
Move @code{begin} onto @code{end}.
@end deftypemethod

@deftypemethod {location} {bool} operator== (const location& @var{that})
@deftypemethodx {location} {bool} operator!= (const location& @var{that})
Whether @code{*this} and @code{that} denote equal/different ranges of
positions.
@end deftypemethod

@deftypefun {std::ostream&} operator<< (std::ostream& @var{o}, const location& @var{p})
Report @var{p} on @var{o}, taking care of special cases such as: no
@code{filename} defined, or equal filename/line or column.
@end deftypefun

@node C++ Parser Interface
@subsection C++ Parser Interface
@c - define parser_class_name
@c - Ctor
@c - parse, error, set_debug_level, debug_level, set_debug_stream,
@c   debug_stream.
@c - Reporting errors

The output files @file{@var{output}.hh} and @file{@var{output}.cc}
declare and define the parser class in the namespace @code{yy}.  The
class name defaults to @code{parser}, but may be changed using
@samp{%define parser_class_name "@var{name}"}.  The interface of
this class is detailed below.  It can be extended using the
@code{%parse-param} feature: its semantics is slightly changed since
it describes an additional member of the parser class, and an
additional argument for its constructor.

@defcv {Type} {parser} {semantic_type}
@defcvx {Type} {parser} {location_type}
The types for semantic values and locations (if enabled).
@end defcv

@defcv {Type} {parser} {token}
A structure that contains (only) the @code{yytokentype} enumeration, which
defines the tokens.  To refer to the token @code{FOO},
use @code{yy::parser::token::FOO}.  The scanner can use
@samp{typedef yy::parser::token token;} to ``import'' the token enumeration
(@pxref{Calc++ Scanner}).
@end defcv

@defcv {Type} {parser} {syntax_error}
This class derives from @code{std::runtime_error}.  Throw instances of it
from the scanner or from the user actions to raise parse errors.  This is
equivalent with first
invoking @code{error} to report the location and message of the syntax
error, and then to invoke @code{YYERROR} to enter the error-recovery mode.
But contrary to @code{YYERROR} which can only be invoked from user actions
(i.e., written in the action itself), the exception can be thrown from
function invoked from the user action.
@end defcv

@deftypemethod {parser} {} parser (@var{type1} @var{arg1}, ...)
Build a new parser object.  There are no arguments by default, unless
@samp{%parse-param @{@var{type1} @var{arg1}@}} was used.
@end deftypemethod

@deftypemethod {syntax_error} {} syntax_error (const location_type& @var{l}, const std::string& @var{m})
@deftypemethodx {syntax_error} {} syntax_error (const std::string& @var{m})
Instantiate a syntax-error exception.
@end deftypemethod

@deftypemethod {parser} {int} parse ()
Run the syntactic analysis, and return 0 on success, 1 otherwise.
@end deftypemethod

@deftypemethod {parser} {std::ostream&} debug_stream ()
@deftypemethodx {parser} {void} set_debug_stream (std::ostream& @var{o})
Get or set the stream used for tracing the parsing.  It defaults to
@code{std::cerr}.
@end deftypemethod

@deftypemethod {parser} {debug_level_type} debug_level ()
@deftypemethodx {parser} {void} set_debug_level (debug_level @var{l})
Get or set the tracing level.  Currently its value is either 0, no trace,
or nonzero, full tracing.
@end deftypemethod

@deftypemethod {parser} {void} error (const location_type& @var{l}, const std::string& @var{m})
@deftypemethodx {parser} {void} error (const std::string& @var{m})
The definition for this member function must be supplied by the user:
the parser uses it to report a parser error occurring at @var{l},
described by @var{m}.  If location tracking is not enabled, the second
signature is used.
@end deftypemethod


@node C++ Scanner Interface
@subsection C++ Scanner Interface
@c - prefix for yylex.
@c - Pure interface to yylex
@c - %lex-param

The parser invokes the scanner by calling @code{yylex}.  Contrary to C
parsers, C++ parsers are always pure: there is no point in using the
@samp{%define api.pure} directive.  The actual interface with @code{yylex}
depends whether you use unions, or variants.

@menu
* Split Symbols::         Passing symbols as two/three components
* Complete Symbols::      Making symbols a whole
@end menu

@node Split Symbols
@subsubsection Split Symbols

Therefore the interface is as follows.

@deftypemethod {parser} {int} yylex (semantic_type* @var{yylval}, location_type* @var{yylloc}, @var{type1} @var{arg1}, ...)
@deftypemethodx {parser} {int} yylex (semantic_type* @var{yylval}, @var{type1} @var{arg1}, ...)
Return the next token.  Its type is the return value, its semantic value and
location (if enabled) being @var{yylval} and @var{yylloc}.  Invocations of
@samp{%lex-param @{@var{type1} @var{arg1}@}} yield additional arguments.
@end deftypemethod

Note that when using variants, the interface for @code{yylex} is the same,
but @code{yylval} is handled differently.

Regular union-based code in Lex scanner typically look like:

@example
[0-9]+   @{
           yylval.ival = text_to_int (yytext);
           return yy::parser::INTEGER;
         @}
[a-z]+   @{
           yylval.sval = new std::string (yytext);
           return yy::parser::IDENTIFIER;
         @}
@end example

Using variants, @code{yylval} is already constructed, but it is not
initialized.  So the code would look like:

@example
[0-9]+   @{
           yylval.build<int>() = text_to_int (yytext);
           return yy::parser::INTEGER;
         @}
[a-z]+   @{
           yylval.build<std::string> = yytext;
           return yy::parser::IDENTIFIER;
         @}
@end example

@noindent
or

@example
[0-9]+   @{
           yylval.build(text_to_int (yytext));
           return yy::parser::INTEGER;
         @}
[a-z]+   @{
           yylval.build(yytext);
           return yy::parser::IDENTIFIER;
         @}
@end example


@node Complete Symbols
@subsubsection Complete Symbols

If you specified both @code{%define variant} and @code{%define lex_symbol},
the @code{parser} class also defines the class @code{parser::symbol_type}
which defines a @emph{complete} symbol, aggregating its type (i.e., the
traditional value returned by @code{yylex}), its semantic value (i.e., the
value passed in @code{yylval}, and possibly its location (@code{yylloc}).

@deftypemethod {symbol_type} {} symbol_type (token_type @var{type},  const semantic_type& @var{value}, const location_type& @var{location})
Build a complete terminal symbol which token type is @var{type}, and which
semantic value is @var{value}.  If location tracking is enabled, also pass
the @var{location}.
@end deftypemethod

This interface is low-level and should not be used for two reasons.  First,
it is inconvenient, as you still have to build the semantic value, which is
a variant, and second, because consistency is not enforced: as with unions,
it is still possible to give an integer as semantic value for a string.

So for each token type, Bison generates named constructors as follows.

@deftypemethod {symbol_type} {} make_@var{token} (const @var{value_type}& @var{value}, const location_type& @var{location})
@deftypemethodx {symbol_type} {} make_@var{token} (const location_type& @var{location})
Build a complete terminal symbol for the token type @var{token} (not
including the @code{api.tokens.prefix}) whose possible semantic value is
@var{value} of adequate @var{value_type}.  If location tracking is enabled,
also pass the @var{location}.
@end deftypemethod

For instance, given the following declarations:

@example
%define api.tokens.prefix "TOK_"
%token <std::string> IDENTIFIER;
%token <int> INTEGER;
%token COLON;
@end example

@noindent
Bison generates the following functions:

@example
symbol_type make_IDENTIFIER(const std::string& v,
                            const location_type& l);
symbol_type make_INTEGER(const int& v,
                         const location_type& loc);
symbol_type make_COLON(const location_type& loc);
@end example

@noindent
which should be used in a Lex-scanner as follows.

@example
[0-9]+   return yy::parser::make_INTEGER(text_to_int (yytext), loc);
[a-z]+   return yy::parser::make_IDENTIFIER(yytext, loc);
":"      return yy::parser::make_COLON(loc);
@end example

Tokens that do not have an identifier are not accessible: you cannot simply
use characters such as @code{':'}, they must be declared with @code{%token}.

@node A Complete C++ Example
@subsection A Complete C++ Example

This section demonstrates the use of a C++ parser with a simple but
complete example.  This example should be available on your system,
ready to compile, in the directory @dfn{.../bison/examples/calc++}.  It
focuses on the use of Bison, therefore the design of the various C++
classes is very naive: no accessors, no encapsulation of members etc.
We will use a Lex scanner, and more precisely, a Flex scanner, to
demonstrate the various interactions.  A hand-written scanner is
actually easier to interface with.

@menu
* Calc++ --- C++ Calculator::   The specifications
* Calc++ Parsing Driver::       An active parsing context
* Calc++ Parser::               A parser class
* Calc++ Scanner::              A pure C++ Flex scanner
* Calc++ Top Level::            Conducting the band
@end menu

@node Calc++ --- C++ Calculator
@subsubsection Calc++ --- C++ Calculator

Of course the grammar is dedicated to arithmetics, a single
expression, possibly preceded by variable assignments.  An
environment containing possibly predefined variables such as
@code{one} and @code{two}, is exchanged with the parser.  An example
of valid input follows.

@example
three := 3
seven := one + two * three
seven * seven
@end example

@node Calc++ Parsing Driver
@subsubsection Calc++ Parsing Driver
@c - An env
@c - A place to store error messages
@c - A place for the result

To support a pure interface with the parser (and the scanner) the
technique of the ``parsing context'' is convenient: a structure
containing all the data to exchange.  Since, in addition to simply
launch the parsing, there are several auxiliary tasks to execute (open
the file for parsing, instantiate the parser etc.), we recommend
transforming the simple parsing context structure into a fully blown
@dfn{parsing driver} class.

The declaration of this driver class, @file{calc++-driver.hh}, is as
follows.  The first part includes the CPP guard and imports the
required standard library components, and the declaration of the parser
class.

@comment file: calc++-driver.hh
@example
#ifndef CALCXX_DRIVER_HH
# define CALCXX_DRIVER_HH
# include <string>
# include <map>
# include "calc++-parser.hh"
@end example


@noindent
Then comes the declaration of the scanning function.  Flex expects
the signature of @code{yylex} to be defined in the macro
@code{YY_DECL}, and the C++ parser expects it to be declared.  We can
factor both as follows.

@comment file: calc++-driver.hh
@example
// Tell Flex the lexer's prototype ...
# define YY_DECL \
  yy::calcxx_parser::symbol_type yylex (calcxx_driver& driver)
// ... and declare it for the parser's sake.
YY_DECL;
@end example

@noindent
The @code{calcxx_driver} class is then declared with its most obvious
members.

@comment file: calc++-driver.hh
@example
// Conducting the whole scanning and parsing of Calc++.
class calcxx_driver
@{
public:
  calcxx_driver ();
  virtual ~calcxx_driver ();

  std::map<std::string, int> variables;

  int result;
@end example

@noindent
To encapsulate the coordination with the Flex scanner, it is useful to have
member functions to open and close the scanning phase.

@comment file: calc++-driver.hh
@example
  // Handling the scanner.
  void scan_begin ();
  void scan_end ();
  bool trace_scanning;
@end example

@noindent
Similarly for the parser itself.

@comment file: calc++-driver.hh
@example
  // Run the parser on file F.
  // Return 0 on success.
  int parse (const std::string& f);
  // The name of the file being parsed.
  // Used later to pass the file name to the location tracker.
  std::string file;
  // Whether parser traces should be generated.
  bool trace_parsing;
@end example

@noindent
To demonstrate pure handling of parse errors, instead of simply
dumping them on the standard error output, we will pass them to the
compiler driver using the following two member functions.  Finally, we
close the class declaration and CPP guard.

@comment file: calc++-driver.hh
@example
  // Error handling.
  void error (const yy::location& l, const std::string& m);
  void error (const std::string& m);
@};
#endif // ! CALCXX_DRIVER_HH
@end example

The implementation of the driver is straightforward.  The @code{parse}
member function deserves some attention.  The @code{error} functions
are simple stubs, they should actually register the located error
messages and set error state.

@comment file: calc++-driver.cc
@example
#include "calc++-driver.hh"
#include "calc++-parser.hh"

calcxx_driver::calcxx_driver ()
  : trace_scanning (false), trace_parsing (false)
@{
  variables["one"] = 1;
  variables["two"] = 2;
@}

calcxx_driver::~calcxx_driver ()
@{
@}

int
calcxx_driver::parse (const std::string &f)
@{
  file = f;
  scan_begin ();
  yy::calcxx_parser parser (*this);
  parser.set_debug_level (trace_parsing);
  int res = parser.parse ();
  scan_end ();
  return res;
@}

void
calcxx_driver::error (const yy::location& l, const std::string& m)
@{
  std::cerr << l << ": " << m << std::endl;
@}

void
calcxx_driver::error (const std::string& m)
@{
  std::cerr << m << std::endl;
@}
@end example

@node Calc++ Parser
@subsubsection Calc++ Parser

The grammar file @file{calc++-parser.yy} starts by asking for the C++
deterministic parser skeleton, the creation of the parser header file,
and specifies the name of the parser class.  Because the C++ skeleton
changed several times, it is safer to require the version you designed
the grammar for.

@comment file: calc++-parser.yy
@example
%skeleton "lalr1.cc" /* -*- C++ -*- */
%require "@value{VERSION}"
%defines
%define parser_class_name "calcxx_parser"
@end example

@noindent
@findex %define variant
@findex %define lex_symbol
This example will use genuine C++ objects as semantic values, therefore, we
require the variant-based interface.  To make sure we properly use it, we
enable assertions.  To fully benefit from type-safety and more natural
definition of ``symbol'', we enable @code{lex_symbol}.

@comment file: calc++-parser.yy
@example
%define variant
%define parse.assert
%define lex_symbol
@end example

@noindent
@findex %code requires
Then come the declarations/inclusions needed by the semantic values.
Because the parser uses the parsing driver and reciprocally, both would like
to include the header of the other, which is, of course, insane.  This
mutual dependency will be broken using forward declarations.  Because the
driver's header needs detailed knowledge about the parser class (in
particular its inner types), it is the parser's header which will use a
forward declaration of the driver.  @xref{%code Summary}.

@comment file: calc++-parser.yy
@example
%code requires
@{
# include <string>
class calcxx_driver;
@}
@end example

@noindent
The driver is passed by reference to the parser and to the scanner.
This provides a simple but effective pure interface, not relying on
global variables.

@comment file: calc++-parser.yy
@example
// The parsing context.
%param @{ calcxx_driver& driver @}
@end example

@noindent
Then we request location tracking, and initialize the
first location's file name.  Afterward new locations are computed
relatively to the previous locations: the file name will be
propagated.

@comment file: calc++-parser.yy
@example
%locations
%initial-action
@{
  // Initialize the initial location.
  @@$.begin.filename = @@$.end.filename = &driver.file;
@};
@end example

@noindent
Use the following two directives to enable parser tracing and verbose error
messages.  However, verbose error messages can contain incorrect information
(@pxref{LAC}).

@comment file: calc++-parser.yy
@example
%define parse.trace
%define parse.error verbose
@end example

@noindent
@findex %code
The code between @samp{%code @{} and @samp{@}} is output in the
@file{*.cc} file; it needs detailed knowledge about the driver.

@comment file: calc++-parser.yy
@example
%code
@{
# include "calc++-driver.hh"
@}
@end example


@noindent
The token numbered as 0 corresponds to end of file; the following line
allows for nicer error messages referring to ``end of file'' instead of
``$end''.  Similarly user friendly names are provided for each symbol.  To
avoid name clashes in the generated files (@pxref{Calc++ Scanner}), prefix
tokens with @code{TOK_} (@pxref{%define Summary,,api.tokens.prefix}).

@comment file: calc++-parser.yy
@example
%define api.tokens.prefix "TOK_"
%token
  END  0  "end of file"
  ASSIGN  ":="
  MINUS   "-"
  PLUS    "+"
  STAR    "*"
  SLASH   "/"
  LPAREN  "("
  RPAREN  ")"
;
@end example

@noindent
Since we use variant-based semantic values, @code{%union} is not used, and
both @code{%type} and @code{%token} expect genuine types, as opposed to type
tags.

@comment file: calc++-parser.yy
@example
%token <std::string> IDENTIFIER "identifier"
%token <int> NUMBER "number"
%type  <int> exp
@end example

@noindent
No @code{%destructor} is needed to enable memory deallocation during error
recovery; the memory, for strings for instance, will be reclaimed by the
regular destructors.  All the values are printed using their
@code{operator<<} (@pxref{Printer Decl, , Printing Semantic Values}).

@comment file: calc++-parser.yy
@example
%printer @{ yyoutput << $$; @} <*>;
@end example

@noindent
The grammar itself is straightforward (@pxref{Location Tracking Calc, ,
Location Tracking Calculator: @code{ltcalc}}).

@comment file: calc++-parser.yy
@example
%%
%start unit;
unit: assignments exp  @{ driver.result = $2; @};

assignments:
  /* Nothing.  */        @{@}
| assignments assignment @{@};

assignment:
  "identifier" ":=" exp @{ driver.variables[$1] = $3; @};

%left "+" "-";
%left "*" "/";
exp:
  exp "+" exp   @{ $$ = $1 + $3; @}
| exp "-" exp   @{ $$ = $1 - $3; @}
| exp "*" exp   @{ $$ = $1 * $3; @}
| exp "/" exp   @{ $$ = $1 / $3; @}
| "(" exp ")"   @{ std::swap ($$, $2); @}
| "identifier"  @{ $$ = driver.variables[$1]; @}
| "number"      @{ std::swap ($$, $1); @};
%%
@end example

@noindent
Finally the @code{error} member function registers the errors to the
driver.

@comment file: calc++-parser.yy
@example
void
yy::calcxx_parser::error (const location_type& l,
                          const std::string& m)
@{
  driver.error (l, m);
@}
@end example

@node Calc++ Scanner
@subsubsection Calc++ Scanner

The Flex scanner first includes the driver declaration, then the
parser's to get the set of defined tokens.

@comment file: calc++-scanner.ll
@example
%@{ /* -*- C++ -*- */
# include <cerrno>
# include <climits>
# include <cstdlib>
# include <string>
# include "calc++-driver.hh"
# include "calc++-parser.hh"

// Work around an incompatibility in flex (at least versions
// 2.5.31 through 2.5.33): it generates code that does
// not conform to C89.  See Debian bug 333231
// <http://bugs.debian.org/cgi-bin/bugreport.cgi?bug=333231>.
# undef yywrap
# define yywrap() 1

// The location of the current token.
static yy::location loc;
%@}
@end example

@noindent
Because there is no @code{#include}-like feature we don't need
@code{yywrap}, we don't need @code{unput} either, and we parse an
actual file, this is not an interactive session with the user.
Finally, we enable scanner tracing.

@comment file: calc++-scanner.ll
@example
%option noyywrap nounput batch debug
@end example

@noindent
Abbreviations allow for more readable rules.

@comment file: calc++-scanner.ll
@example
id    [a-zA-Z][a-zA-Z_0-9]*
int   [0-9]+
blank [ \t]
@end example

@noindent
The following paragraph suffices to track locations accurately.  Each
time @code{yylex} is invoked, the begin position is moved onto the end
position.  Then when a pattern is matched, its width is added to the end
column.  When matching ends of lines, the end
cursor is adjusted, and each time blanks are matched, the begin cursor
is moved onto the end cursor to effectively ignore the blanks
preceding tokens.  Comments would be treated equally.

@comment file: calc++-scanner.ll
@example
@group
%@{
  // Code run each time a pattern is matched.
  # define YY_USER_ACTION  loc.columns (yyleng);
%@}
@end group
%%
@group
%@{
  // Code run each time yylex is called.
  loc.step ();
%@}
@end group
@{blank@}+   loc.step ();
[\n]+      loc.lines (yyleng); loc.step ();
@end example

@noindent
The rules are simple.  The driver is used to report errors.

@comment file: calc++-scanner.ll
@example
"-"      return yy::calcxx_parser::make_MINUS(loc);
"+"      return yy::calcxx_parser::make_PLUS(loc);
"*"      return yy::calcxx_parser::make_STAR(loc);
"/"      return yy::calcxx_parser::make_SLASH(loc);
"("      return yy::calcxx_parser::make_LPAREN(loc);
")"      return yy::calcxx_parser::make_RPAREN(loc);
":="     return yy::calcxx_parser::make_ASSIGN(loc);

@group
@{int@}      @{
  errno = 0;
  long n = strtol (yytext, NULL, 10);
  if (! (INT_MIN <= n && n <= INT_MAX && errno != ERANGE))
    driver.error (loc, "integer is out of range");
  return yy::calcxx_parser::make_NUMBER(n, loc);
@}
@end group
@{id@}       return yy::calcxx_parser::make_IDENTIFIER(yytext, loc);
.          driver.error (loc, "invalid character");
<<EOF>>    return yy::calcxx_parser::make_END(loc);
%%
@end example

@noindent
Finally, because the scanner-related driver's member-functions depend
on the scanner's data, it is simpler to implement them in this file.

@comment file: calc++-scanner.ll
@example
@group
void
calcxx_driver::scan_begin ()
@{
  yy_flex_debug = trace_scanning;
  if (file.empty () || file == "-")
    yyin = stdin;
  else if (!(yyin = fopen (file.c_str (), "r")))
    @{
      error ("cannot open " + file + ": " + strerror(errno));
      exit (EXIT_FAILURE);
    @}
@}
@end group

@group
void
calcxx_driver::scan_end ()
@{
  fclose (yyin);
@}
@end group
@end example

@node Calc++ Top Level
@subsubsection Calc++ Top Level

The top level file, @file{calc++.cc}, poses no problem.

@comment file: calc++.cc
@example
#include <iostream>
#include "calc++-driver.hh"

@group
int
main (int argc, char *argv[])
@{
  int res = 0;
  calcxx_driver driver;
  for (int i = 1; i < argc; ++i)
    if (argv[i] == std::string ("-p"))
      driver.trace_parsing = true;
    else if (argv[i] == std::string ("-s"))
      driver.trace_scanning = true;
    else if (!driver.parse (argv[i]))
      std::cout << driver.result << std::endl;
    else
      res = 1;
  return res;
@}
@end group
@end example

@node Java Parsers
@section Java Parsers

@menu
* Java Bison Interface::        Asking for Java parser generation
* Java Semantic Values::        %type and %token vs. Java
* Java Location Values::        The position and location classes
* Java Parser Interface::       Instantiating and running the parser
* Java Scanner Interface::      Specifying the scanner for the parser
* Java Action Features::        Special features for use in actions
* Java Differences::            Differences between C/C++ and Java Grammars
* Java Declarations Summary::   List of Bison declarations used with Java
@end menu

@node Java Bison Interface
@subsection Java Bison Interface
@c - %language "Java"

(The current Java interface is experimental and may evolve.
More user feedback will help to stabilize it.)

The Java parser skeletons are selected using the @code{%language "Java"}
directive or the @option{-L java}/@option{--language=java} option.

@c FIXME: Documented bug.
When generating a Java parser, @code{bison @var{basename}.y} will
create a single Java source file named @file{@var{basename}.java}
containing the parser implementation.  Using a grammar file without a
@file{.y} suffix is currently broken.  The basename of the parser
implementation file can be changed by the @code{%file-prefix}
directive or the @option{-p}/@option{--name-prefix} option.  The
entire parser implementation file name can be changed by the
@code{%output} directive or the @option{-o}/@option{--output} option.
The parser implementation file contains a single class for the parser.

You can create documentation for generated parsers using Javadoc.

Contrary to C parsers, Java parsers do not use global variables; the
state of the parser is always local to an instance of the parser class.
Therefore, all Java parsers are ``pure'', and the @code{%pure-parser}
and @samp{%define api.pure} directives does not do anything when used in
Java.

Push parsers are currently unsupported in Java and @code{%define
api.push-pull} have no effect.

GLR parsers are currently unsupported in Java.  Do not use the
@code{glr-parser} directive.

No header file can be generated for Java parsers.  Do not use the
@code{%defines} directive or the @option{-d}/@option{--defines} options.

@c FIXME: Possible code change.
Currently, support for tracing is always compiled
in.  Thus the @samp{%define parse.trace} and @samp{%token-table}
directives and the
@option{-t}/@option{--debug} and @option{-k}/@option{--token-table}
options have no effect.  This may change in the future to eliminate
unused code in the generated parser, so use @samp{%define parse.trace}
explicitly
if needed.  Also, in the future the
@code{%token-table} directive might enable a public interface to
access the token names and codes.

Getting a ``code too large'' error from the Java compiler means the code
hit the 64KB bytecode per method limitation of the Java class file.
Try reducing the amount of code in actions and static initializers;
otherwise, report a bug so that the parser skeleton will be improved.


@node Java Semantic Values
@subsection Java Semantic Values
@c - No %union, specify type in %type/%token.
@c - YYSTYPE
@c - Printer and destructor

There is no @code{%union} directive in Java parsers.  Instead, the
semantic values' types (class names) should be specified in the
@code{%type} or @code{%token} directive:

@example
%type <Expression> expr assignment_expr term factor
%type <Integer> number
@end example

By default, the semantic stack is declared to have @code{Object} members,
which means that the class types you specify can be of any class.
To improve the type safety of the parser, you can declare the common
superclass of all the semantic values using the @samp{%define stype}
directive.  For example, after the following declaration:

@example
%define stype "ASTNode"
@end example

@noindent
any @code{%type} or @code{%token} specifying a semantic type which
is not a subclass of ASTNode, will cause a compile-time error.

@c FIXME: Documented bug.
Types used in the directives may be qualified with a package name.
Primitive data types are accepted for Java version 1.5 or later.  Note
that in this case the autoboxing feature of Java 1.5 will be used.
Generic types may not be used; this is due to a limitation in the
implementation of Bison, and may change in future releases.

Java parsers do not support @code{%destructor}, since the language
adopts garbage collection.  The parser will try to hold references
to semantic values for as little time as needed.

Java parsers do not support @code{%printer}, as @code{toString()}
can be used to print the semantic values.  This however may change
(in a backwards-compatible way) in future versions of Bison.


@node Java Location Values
@subsection Java Location Values
@c - %locations
@c - class Position
@c - class Location

When the directive @code{%locations} is used, the Java parser supports
location tracking, see @ref{Tracking Locations}.  An auxiliary user-defined
class defines a @dfn{position}, a single point in a file; Bison itself
defines a class representing a @dfn{location}, a range composed of a pair of
positions (possibly spanning several files).  The location class is an inner
class of the parser; the name is @code{Location} by default, and may also be
renamed using @samp{%define location_type "@var{class-name}"}.

The location class treats the position as a completely opaque value.
By default, the class name is @code{Position}, but this can be changed
with @samp{%define position_type "@var{class-name}"}.  This class must
be supplied by the user.


@deftypeivar {Location} {Position} begin
@deftypeivarx {Location} {Position} end
The first, inclusive, position of the range, and the first beyond.
@end deftypeivar

@deftypeop {Constructor} {Location} {} Location (Position @var{loc})
Create a @code{Location} denoting an empty range located at a given point.
@end deftypeop

@deftypeop {Constructor} {Location} {} Location (Position @var{begin}, Position @var{end})
Create a @code{Location} from the endpoints of the range.
@end deftypeop

@deftypemethod {Location} {String} toString ()
Prints the range represented by the location.  For this to work
properly, the position class should override the @code{equals} and
@code{toString} methods appropriately.
@end deftypemethod


@node Java Parser Interface
@subsection Java Parser Interface
@c - define parser_class_name
@c - Ctor
@c - parse, error, set_debug_level, debug_level, set_debug_stream,
@c   debug_stream.
@c - Reporting errors

The name of the generated parser class defaults to @code{YYParser}.  The
@code{YY} prefix may be changed using the @code{%name-prefix} directive
or the @option{-p}/@option{--name-prefix} option.  Alternatively, use
@samp{%define parser_class_name "@var{name}"} to give a custom name to
the class.  The interface of this class is detailed below.

By default, the parser class has package visibility.  A declaration
@samp{%define public} will change to public visibility.  Remember that,
according to the Java language specification, the name of the @file{.java}
file should match the name of the class in this case.  Similarly, you can
use @code{abstract}, @code{final} and @code{strictfp} with the
@code{%define} declaration to add other modifiers to the parser class.
A single @samp{%define annotations "@var{annotations}"} directive can
be used to add any number of annotations to the parser class.

The Java package name of the parser class can be specified using the
@samp{%define package} directive.  The superclass and the implemented
interfaces of the parser class can be specified with the @code{%define
extends} and @samp{%define implements} directives.

The parser class defines an inner class, @code{Location}, that is used
for location tracking (see @ref{Java Location Values}), and a inner
interface, @code{Lexer} (see @ref{Java Scanner Interface}).  Other than
these inner class/interface, and the members described in the interface
below, all the other members and fields are preceded with a @code{yy} or
@code{YY} prefix to avoid clashes with user code.

The parser class can be extended using the @code{%parse-param}
directive. Each occurrence of the directive will add a @code{protected
final} field to the parser class, and an argument to its constructor,
which initialize them automatically.

@deftypeop {Constructor} {YYParser} {} YYParser (@var{lex_param}, @dots{}, @var{parse_param}, @dots{})
Build a new parser object with embedded @code{%code lexer}.  There are
no parameters, unless @code{%param}s and/or @code{%parse-param}s and/or
@code{%lex-param}s are used.

Use @code{%code init} for code added to the start of the constructor
body. This is especially useful to initialize superclasses. Use
@samp{%define init_throws} to specify any uncaught exceptions.
@end deftypeop

@deftypeop {Constructor} {YYParser} {} YYParser (Lexer @var{lexer}, @var{parse_param}, @dots{})
Build a new parser object using the specified scanner.  There are no
additional parameters unless @code{%param}s and/or @code{%parse-param}s are
used.

If the scanner is defined by @code{%code lexer}, this constructor is
declared @code{protected} and is called automatically with a scanner
created with the correct @code{%param}s and/or @code{%lex-param}s.

Use @code{%code init} for code added to the start of the constructor
body. This is especially useful to initialize superclasses. Use
@samp{%define init_throws} to specify any uncaught exceptions.
@end deftypeop

@deftypemethod {YYParser} {boolean} parse ()
Run the syntactic analysis, and return @code{true} on success,
@code{false} otherwise.
@end deftypemethod

@deftypemethod {YYParser} {boolean} getErrorVerbose ()
@deftypemethodx {YYParser} {void} setErrorVerbose (boolean @var{verbose})
Get or set the option to produce verbose error messages.  These are only
available with @samp{%define parse.error verbose}, which also turns on
verbose error messages.
@end deftypemethod

@deftypemethod {YYParser} {void} yyerror (String @var{msg})
@deftypemethodx {YYParser} {void} yyerror (Position @var{pos}, String @var{msg})
@deftypemethodx {YYParser} {void} yyerror (Location @var{loc}, String @var{msg})
Print an error message using the @code{yyerror} method of the scanner
instance in use. The @code{Location} and @code{Position} parameters are
available only if location tracking is active.
@end deftypemethod

@deftypemethod {YYParser} {boolean} recovering ()
During the syntactic analysis, return @code{true} if recovering
from a syntax error.
@xref{Error Recovery}.
@end deftypemethod

@deftypemethod {YYParser} {java.io.PrintStream} getDebugStream ()
@deftypemethodx {YYParser} {void} setDebugStream (java.io.printStream @var{o})
Get or set the stream used for tracing the parsing.  It defaults to
@code{System.err}.
@end deftypemethod

@deftypemethod {YYParser} {int} getDebugLevel ()
@deftypemethodx {YYParser} {void} setDebugLevel (int @var{l})
Get or set the tracing level.  Currently its value is either 0, no trace,
or nonzero, full tracing.
@end deftypemethod

@deftypecv {Constant} {YYParser} {String} {bisonVersion}
@deftypecvx {Constant} {YYParser} {String} {bisonSkeleton}
Identify the Bison version and skeleton used to generate this parser.
@end deftypecv


@node Java Scanner Interface
@subsection Java Scanner Interface
@c - %code lexer
@c - %lex-param
@c - Lexer interface

There are two possible ways to interface a Bison-generated Java parser
with a scanner: the scanner may be defined by @code{%code lexer}, or
defined elsewhere.  In either case, the scanner has to implement the
@code{Lexer} inner interface of the parser class.  This interface also
contain constants for all user-defined token names and the predefined
@code{EOF} token.

In the first case, the body of the scanner class is placed in
@code{%code lexer} blocks.  If you want to pass parameters from the
parser constructor to the scanner constructor, specify them with
@code{%lex-param}; they are passed before @code{%parse-param}s to the
constructor.

In the second case, the scanner has to implement the @code{Lexer} interface,
which is defined within the parser class (e.g., @code{YYParser.Lexer}).
The constructor of the parser object will then accept an object
implementing the interface; @code{%lex-param} is not used in this
case.

In both cases, the scanner has to implement the following methods.

@deftypemethod {Lexer} {void} yyerror (Location @var{loc}, String @var{msg})
This method is defined by the user to emit an error message.  The first
parameter is omitted if location tracking is not active.  Its type can be
changed using @samp{%define location_type "@var{class-name}".}
@end deftypemethod

@deftypemethod {Lexer} {int} yylex ()
Return the next token.  Its type is the return value, its semantic
value and location are saved and returned by the their methods in the
interface.

Use @samp{%define lex_throws} to specify any uncaught exceptions.
Default is @code{java.io.IOException}.
@end deftypemethod

@deftypemethod {Lexer} {Position} getStartPos ()
@deftypemethodx {Lexer} {Position} getEndPos ()
Return respectively the first position of the last token that
@code{yylex} returned, and the first position beyond it.  These
methods are not needed unless location tracking is active.

The return type can be changed using @samp{%define position_type
"@var{class-name}".}
@end deftypemethod

@deftypemethod {Lexer} {Object} getLVal ()
Return the semantic value of the last token that yylex returned.

The return type can be changed using @samp{%define stype
"@var{class-name}".}
@end deftypemethod


@node Java Action Features
@subsection Special Features for Use in Java Actions

The following special constructs can be uses in Java actions.
Other analogous C action features are currently unavailable for Java.

Use @samp{%define throws} to specify any uncaught exceptions from parser
actions, and initial actions specified by @code{%initial-action}.

@defvar $@var{n}
The semantic value for the @var{n}th component of the current rule.
This may not be assigned to.
@xref{Java Semantic Values}.
@end defvar

@defvar $<@var{typealt}>@var{n}
Like @code{$@var{n}} but specifies a alternative type @var{typealt}.
@xref{Java Semantic Values}.
@end defvar

@defvar $$
The semantic value for the grouping made by the current rule.  As a
value, this is in the base type (@code{Object} or as specified by
@samp{%define stype}) as in not cast to the declared subtype because
casts are not allowed on the left-hand side of Java assignments.
Use an explicit Java cast if the correct subtype is needed.
@xref{Java Semantic Values}.
@end defvar

@defvar $<@var{typealt}>$
Same as @code{$$} since Java always allow assigning to the base type.
Perhaps we should use this and @code{$<>$} for the value and @code{$$}
for setting the value but there is currently no easy way to distinguish
these constructs.
@xref{Java Semantic Values}.
@end defvar

@defvar @@@var{n}
The location information of the @var{n}th component of the current rule.
This may not be assigned to.
@xref{Java Location Values}.
@end defvar

@defvar @@$
The location information of the grouping made by the current rule.
@xref{Java Location Values}.
@end defvar

@deftypefn {Statement} return YYABORT @code{;}
Return immediately from the parser, indicating failure.
@xref{Java Parser Interface}.
@end deftypefn

@deftypefn {Statement} return YYACCEPT @code{;}
Return immediately from the parser, indicating success.
@xref{Java Parser Interface}.
@end deftypefn

@deftypefn {Statement} {return} YYERROR @code{;}
Start error recovery (without printing an error message).
@xref{Error Recovery}.
@end deftypefn

@deftypefn {Function} {boolean} recovering ()
Return whether error recovery is being done. In this state, the parser
reads token until it reaches a known state, and then restarts normal
operation.
@xref{Error Recovery}.
@end deftypefn

@deftypefn  {Function} {void} yyerror (String @var{msg})
@deftypefnx {Function} {void} yyerror (Position @var{loc}, String @var{msg})
@deftypefnx {Function} {void} yyerror (Location @var{loc}, String @var{msg})
Print an error message using the @code{yyerror} method of the scanner
instance in use. The @code{Location} and @code{Position} parameters are
available only if location tracking is active.
@end deftypefn


@node Java Differences
@subsection Differences between C/C++ and Java Grammars

The different structure of the Java language forces several differences
between C/C++ grammars, and grammars designed for Java parsers.  This
section summarizes these differences.

@itemize
@item
Java lacks a preprocessor, so the @code{YYERROR}, @code{YYACCEPT},
@code{YYABORT} symbols (@pxref{Table of Symbols}) cannot obviously be
macros.  Instead, they should be preceded by @code{return} when they
appear in an action.  The actual definition of these symbols is
opaque to the Bison grammar, and it might change in the future.  The
only meaningful operation that you can do, is to return them.
@xref{Java Action Features}.

Note that of these three symbols, only @code{YYACCEPT} and
@code{YYABORT} will cause a return from the @code{yyparse}
method@footnote{Java parsers include the actions in a separate
method than @code{yyparse} in order to have an intuitive syntax that
corresponds to these C macros.}.

@item
Java lacks unions, so @code{%union} has no effect.  Instead, semantic
values have a common base type: @code{Object} or as specified by
@samp{%define stype}.  Angle brackets on @code{%token}, @code{type},
@code{$@var{n}} and @code{$$} specify subtypes rather than fields of
an union.  The type of @code{$$}, even with angle brackets, is the base
type since Java casts are not allow on the left-hand side of assignments.
Also, @code{$@var{n}} and @code{@@@var{n}} are not allowed on the
left-hand side of assignments. @xref{Java Semantic Values}, and
@ref{Java Action Features}.

@item
The prologue declarations have a different meaning than in C/C++ code.
@table @asis
@item @code{%code imports}
blocks are placed at the beginning of the Java source code.  They may
include copyright notices.  For a @code{package} declarations, it is
suggested to use @samp{%define package} instead.

@item unqualified @code{%code}
blocks are placed inside the parser class.

@item @code{%code lexer}
blocks, if specified, should include the implementation of the
scanner.  If there is no such block, the scanner can be any class
that implements the appropriate interface (@pxref{Java Scanner
Interface}).
@end table

Other @code{%code} blocks are not supported in Java parsers.
In particular, @code{%@{ @dots{} %@}} blocks should not be used
and may give an error in future versions of Bison.

The epilogue has the same meaning as in C/C++ code and it can
be used to define other classes used by the parser @emph{outside}
the parser class.
@end itemize


@node Java Declarations Summary
@subsection Java Declarations Summary

This summary only include declarations specific to Java or have special
meaning when used in a Java parser.

@deffn {Directive} {%language "Java"}
Generate a Java class for the parser.
@end deffn

@deffn {Directive} %lex-param @{@var{type} @var{name}@}
A parameter for the lexer class defined by @code{%code lexer}
@emph{only}, added as parameters to the lexer constructor and the parser
constructor that @emph{creates} a lexer.  Default is none.
@xref{Java Scanner Interface}.
@end deffn

@deffn {Directive} %name-prefix "@var{prefix}"
The prefix of the parser class name @code{@var{prefix}Parser} if
@samp{%define parser_class_name} is not used.  Default is @code{YY}.
@xref{Java Bison Interface}.
@end deffn

@deffn {Directive} %parse-param @{@var{type} @var{name}@}
A parameter for the parser class added as parameters to constructor(s)
and as fields initialized by the constructor(s).  Default is none.
@xref{Java Parser Interface}.
@end deffn

@deffn {Directive} %token <@var{type}> @var{token} @dots{}
Declare tokens.  Note that the angle brackets enclose a Java @emph{type}.
@xref{Java Semantic Values}.
@end deffn

@deffn {Directive} %type <@var{type}> @var{nonterminal} @dots{}
Declare the type of nonterminals.  Note that the angle brackets enclose
a Java @emph{type}.
@xref{Java Semantic Values}.
@end deffn

@deffn {Directive} %code @{ @var{code} @dots{} @}
Code appended to the inside of the parser class.
@xref{Java Differences}.
@end deffn

@deffn {Directive} {%code imports} @{ @var{code} @dots{} @}
Code inserted just after the @code{package} declaration.
@xref{Java Differences}.
@end deffn

@deffn {Directive} {%code init} @{ @var{code} @dots{} @}
Code inserted at the beginning of the parser constructor body.
@xref{Java Parser Interface}.
@end deffn

@deffn {Directive} {%code lexer} @{ @var{code} @dots{} @}
Code added to the body of a inner lexer class within the parser class.
@xref{Java Scanner Interface}.
@end deffn

@deffn {Directive} %% @var{code} @dots{}
Code (after the second @code{%%}) appended to the end of the file,
@emph{outside} the parser class.
@xref{Java Differences}.
@end deffn

@deffn {Directive} %@{ @var{code} @dots{} %@}
Not supported.  Use @code{%code imports} instead.
@xref{Java Differences}.
@end deffn

@deffn {Directive} {%define abstract}
Whether the parser class is declared @code{abstract}.  Default is false.
@xref{Java Bison Interface}.
@end deffn

@deffn {Directive} {%define annotations} "@var{annotations}"
The Java annotations for the parser class.  Default is none.
@xref{Java Bison Interface}.
@end deffn

@deffn {Directive} {%define extends} "@var{superclass}"
The superclass of the parser class.  Default is none.
@xref{Java Bison Interface}.
@end deffn

@deffn {Directive} {%define final}
Whether the parser class is declared @code{final}.  Default is false.
@xref{Java Bison Interface}.
@end deffn

@deffn {Directive} {%define implements} "@var{interfaces}"
The implemented interfaces of the parser class, a comma-separated list.
Default is none.
@xref{Java Bison Interface}.
@end deffn

@deffn {Directive} {%define init_throws} "@var{exceptions}"
The exceptions thrown by @code{%code init} from the parser class
constructor.  Default is none.
@xref{Java Parser Interface}.
@end deffn

@deffn {Directive} {%define lex_throws} "@var{exceptions}"
The exceptions thrown by the @code{yylex} method of the lexer, a
comma-separated list.  Default is @code{java.io.IOException}.
@xref{Java Scanner Interface}.
@end deffn

@deffn {Directive} {%define location_type} "@var{class}"
The name of the class used for locations (a range between two
positions).  This class is generated as an inner class of the parser
class by @command{bison}.  Default is @code{Location}.
@xref{Java Location Values}.
@end deffn

@deffn {Directive} {%define package} "@var{package}"
The package to put the parser class in.  Default is none.
@xref{Java Bison Interface}.
@end deffn

@deffn {Directive} {%define parser_class_name} "@var{name}"
The name of the parser class.  Default is @code{YYParser} or
@code{@var{name-prefix}Parser}.
@xref{Java Bison Interface}.
@end deffn

@deffn {Directive} {%define position_type} "@var{class}"
The name of the class used for positions. This class must be supplied by
the user.  Default is @code{Position}.
@xref{Java Location Values}.
@end deffn

@deffn {Directive} {%define public}
Whether the parser class is declared @code{public}.  Default is false.
@xref{Java Bison Interface}.
@end deffn

@deffn {Directive} {%define stype} "@var{class}"
The base type of semantic values.  Default is @code{Object}.
@xref{Java Semantic Values}.
@end deffn

@deffn {Directive} {%define strictfp}
Whether the parser class is declared @code{strictfp}.  Default is false.
@xref{Java Bison Interface}.
@end deffn

@deffn {Directive} {%define throws} "@var{exceptions}"
The exceptions thrown by user-supplied parser actions and
@code{%initial-action}, a comma-separated list.  Default is none.
@xref{Java Parser Interface}.
@end deffn


@c ================================================= FAQ

@node FAQ
@chapter Frequently Asked Questions
@cindex frequently asked questions
@cindex questions

Several questions about Bison come up occasionally.  Here some of them
are addressed.

@menu
* Memory Exhausted::            Breaking the Stack Limits
* How Can I Reset the Parser::  @code{yyparse} Keeps some State
* Strings are Destroyed::       @code{yylval} Loses Track of Strings
* Implementing Gotos/Loops::    Control Flow in the Calculator
* Multiple start-symbols::      Factoring closely related grammars
* Secure?  Conform?::           Is Bison POSIX safe?
* I can't build Bison::         Troubleshooting
* Where can I find help?::      Troubleshouting
* Bug Reports::                 Troublereporting
* More Languages::              Parsers in C++, Java, and so on
* Beta Testing::                Experimenting development versions
* Mailing Lists::               Meeting other Bison users
@end menu

@node Memory Exhausted
@section Memory Exhausted

@quotation
My parser returns with error with a @samp{memory exhausted}
message.  What can I do?
@end quotation

This question is already addressed elsewhere, see @ref{Recursion, ,Recursive
Rules}.

@node How Can I Reset the Parser
@section How Can I Reset the Parser

The following phenomenon has several symptoms, resulting in the
following typical questions:

@quotation
I invoke @code{yyparse} several times, and on correct input it works
properly; but when a parse error is found, all the other calls fail
too.  How can I reset the error flag of @code{yyparse}?
@end quotation

@noindent
or

@quotation
My parser includes support for an @samp{#include}-like feature, in
which case I run @code{yyparse} from @code{yyparse}.  This fails
although I did specify @samp{%define api.pure}.
@end quotation

These problems typically come not from Bison itself, but from
Lex-generated scanners.  Because these scanners use large buffers for
speed, they might not notice a change of input file.  As a
demonstration, consider the following source file,
@file{first-line.l}:

@example
@group
%@{
#include <stdio.h>
#include <stdlib.h>
%@}
@end group
%%
.*\n    ECHO; return 1;
%%
@group
int
yyparse (char const *file)
@{
  yyin = fopen (file, "r");
  if (!yyin)
    @{
      perror ("fopen");
      exit (EXIT_FAILURE);
    @}
@end group
@group
  /* One token only.  */
  yylex ();
  if (fclose (yyin) != 0)
    @{
      perror ("fclose");
      exit (EXIT_FAILURE);
    @}
  return 0;
@}
@end group

@group
int
main (void)
@{
  yyparse ("input");
  yyparse ("input");
  return 0;
@}
@end group
@end example

@noindent
If the file @file{input} contains

@example
input:1: Hello,
input:2: World!
@end example

@noindent
then instead of getting the first line twice, you get:

@example
$ @kbd{flex -ofirst-line.c first-line.l}
$ @kbd{gcc  -ofirst-line   first-line.c -ll}
$ @kbd{./first-line}
input:1: Hello,
input:2: World!
@end example

Therefore, whenever you change @code{yyin}, you must tell the
Lex-generated scanner to discard its current buffer and switch to the
new one.  This depends upon your implementation of Lex; see its
documentation for more.  For Flex, it suffices to call
@samp{YY_FLUSH_BUFFER} after each change to @code{yyin}.  If your
Flex-generated scanner needs to read from several input streams to
handle features like include files, you might consider using Flex
functions like @samp{yy_switch_to_buffer} that manipulate multiple
input buffers.

If your Flex-generated scanner uses start conditions (@pxref{Start
conditions, , Start conditions, flex, The Flex Manual}), you might
also want to reset the scanner's state, i.e., go back to the initial
start condition, through a call to @samp{BEGIN (0)}.

@node Strings are Destroyed
@section Strings are Destroyed

@quotation
My parser seems to destroy old strings, or maybe it loses track of
them.  Instead of reporting @samp{"foo", "bar"}, it reports
@samp{"bar", "bar"}, or even @samp{"foo\nbar", "bar"}.
@end quotation

This error is probably the single most frequent ``bug report'' sent to
Bison lists, but is only concerned with a misunderstanding of the role
of the scanner.  Consider the following Lex code:

@example
@group
%@{
#include <stdio.h>
char *yylval = NULL;
%@}
@end group
@group
%%
.*    yylval = yytext; return 1;
\n    /* IGNORE */
%%
@end group
@group
int
main ()
@{
  /* Similar to using $1, $2 in a Bison action.  */
  char *fst = (yylex (), yylval);
  char *snd = (yylex (), yylval);
  printf ("\"%s\", \"%s\"\n", fst, snd);
  return 0;
@}
@end group
@end example

If you compile and run this code, you get:

@example
$ @kbd{flex -osplit-lines.c split-lines.l}
$ @kbd{gcc  -osplit-lines   split-lines.c -ll}
$ @kbd{printf 'one\ntwo\n' | ./split-lines}
"one
two", "two"
@end example

@noindent
this is because @code{yytext} is a buffer provided for @emph{reading}
in the action, but if you want to keep it, you have to duplicate it
(e.g., using @code{strdup}).  Note that the output may depend on how
your implementation of Lex handles @code{yytext}.  For instance, when
given the Lex compatibility option @option{-l} (which triggers the
option @samp{%array}) Flex generates a different behavior:

@example
$ @kbd{flex -l -osplit-lines.c split-lines.l}
$ @kbd{gcc     -osplit-lines   split-lines.c -ll}
$ @kbd{printf 'one\ntwo\n' | ./split-lines}
"two", "two"
@end example


@node Implementing Gotos/Loops
@section Implementing Gotos/Loops

@quotation
My simple calculator supports variables, assignments, and functions,
but how can I implement gotos, or loops?
@end quotation

Although very pedagogical, the examples included in the document blur
the distinction to make between the parser---whose job is to recover
the structure of a text and to transmit it to subsequent modules of
the program---and the processing (such as the execution) of this
structure.  This works well with so called straight line programs,
i.e., precisely those that have a straightforward execution model:
execute simple instructions one after the others.

@cindex abstract syntax tree
@cindex AST
If you want a richer model, you will probably need to use the parser
to construct a tree that does represent the structure it has
recovered; this tree is usually called the @dfn{abstract syntax tree},
or @dfn{AST} for short.  Then, walking through this tree,
traversing it in various ways, will enable treatments such as its
execution or its translation, which will result in an interpreter or a
compiler.

This topic is way beyond the scope of this manual, and the reader is
invited to consult the dedicated literature.


@node Multiple start-symbols
@section Multiple start-symbols

@quotation
I have several closely related grammars, and I would like to share their
implementations.  In fact, I could use a single grammar but with
multiple entry points.
@end quotation

Bison does not support multiple start-symbols, but there is a very
simple means to simulate them.  If @code{foo} and @code{bar} are the two
pseudo start-symbols, then introduce two new tokens, say
@code{START_FOO} and @code{START_BAR}, and use them as switches from the
real start-symbol:

@example
%token START_FOO START_BAR;
%start start;
start:
  START_FOO foo
| START_BAR bar;
@end example

These tokens prevents the introduction of new conflicts.  As far as the
parser goes, that is all that is needed.

Now the difficult part is ensuring that the scanner will send these
tokens first.  If your scanner is hand-written, that should be
straightforward.  If your scanner is generated by Lex, them there is
simple means to do it: recall that anything between @samp{%@{ ... %@}}
after the first @code{%%} is copied verbatim in the top of the generated
@code{yylex} function.  Make sure a variable @code{start_token} is
available in the scanner (e.g., a global variable or using
@code{%lex-param} etc.), and use the following:

@example
  /* @r{Prologue.}  */
%%
%@{
  if (start_token)
    @{
      int t = start_token;
      start_token = 0;
      return t;
    @}
%@}
  /* @r{The rules.}  */
@end example


@node Secure?  Conform?
@section Secure?  Conform?

@quotation
Is Bison secure?  Does it conform to POSIX?
@end quotation

If you're looking for a guarantee or certification, we don't provide it.
However, Bison is intended to be a reliable program that conforms to the
POSIX specification for Yacc.  If you run into problems,
please send us a bug report.

@node I can't build Bison
@section I can't build Bison

@quotation
I can't build Bison because @command{make} complains that
@code{msgfmt} is not found.
What should I do?
@end quotation

Like most GNU packages with internationalization support, that feature
is turned on by default.  If you have problems building in the @file{po}
subdirectory, it indicates that your system's internationalization
support is lacking.  You can re-configure Bison with
@option{--disable-nls} to turn off this support, or you can install GNU
gettext from @url{ftp://ftp.gnu.org/gnu/gettext/} and re-configure
Bison.  See the file @file{ABOUT-NLS} for more information.


@node Where can I find help?
@section Where can I find help?

@quotation
I'm having trouble using Bison.  Where can I find help?
@end quotation

First, read this fine manual.  Beyond that, you can send mail to
@email{help-bison@@gnu.org}.  This mailing list is intended to be
populated with people who are willing to answer questions about using
and installing Bison.  Please keep in mind that (most of) the people on
the list have aspects of their lives which are not related to Bison (!),
so you may not receive an answer to your question right away.  This can
be frustrating, but please try not to honk them off; remember that any
help they provide is purely voluntary and out of the kindness of their
hearts.

@node Bug Reports
@section Bug Reports

@quotation
I found a bug.  What should I include in the bug report?
@end quotation

Before you send a bug report, make sure you are using the latest
version.  Check @url{ftp://ftp.gnu.org/pub/gnu/bison/} or one of its
mirrors.  Be sure to include the version number in your bug report.  If
the bug is present in the latest version but not in a previous version,
try to determine the most recent version which did not contain the bug.

If the bug is parser-related, you should include the smallest grammar
you can which demonstrates the bug.  The grammar file should also be
complete (i.e., I should be able to run it through Bison without having
to edit or add anything).  The smaller and simpler the grammar, the
easier it will be to fix the bug.

Include information about your compilation environment, including your
operating system's name and version and your compiler's name and
version.  If you have trouble compiling, you should also include a
transcript of the build session, starting with the invocation of
`configure'.  Depending on the nature of the bug, you may be asked to
send additional files as well (such as `config.h' or `config.cache').

Patches are most welcome, but not required.  That is, do not hesitate to
send a bug report just because you cannot provide a fix.

Send bug reports to @email{bug-bison@@gnu.org}.

@node More Languages
@section More Languages

@quotation
Will Bison ever have C++ and Java support?  How about @var{insert your
favorite language here}?
@end quotation

C++ and Java support is there now, and is documented.  We'd love to add other
languages; contributions are welcome.

@node Beta Testing
@section Beta Testing

@quotation
What is involved in being a beta tester?
@end quotation

It's not terribly involved.  Basically, you would download a test
release, compile it, and use it to build and run a parser or two.  After
that, you would submit either a bug report or a message saying that
everything is okay.  It is important to report successes as well as
failures because test releases eventually become mainstream releases,
but only if they are adequately tested.  If no one tests, development is
essentially halted.

Beta testers are particularly needed for operating systems to which the
developers do not have easy access.  They currently have easy access to
recent GNU/Linux and Solaris versions.  Reports about other operating
systems are especially welcome.

@node Mailing Lists
@section Mailing Lists

@quotation
How do I join the help-bison and bug-bison mailing lists?
@end quotation

See @url{http://lists.gnu.org/}.

@c ================================================= Table of Symbols

@node Table of Symbols
@appendix Bison Symbols
@cindex Bison symbols, table of
@cindex symbols in Bison, table of

@deffn {Variable} @@$
In an action, the location of the left-hand side of the rule.
@xref{Tracking Locations}.
@end deffn

@deffn {Variable} @@@var{n}
In an action, the location of the @var{n}-th symbol of the right-hand side
of the rule.  @xref{Tracking Locations}.
@end deffn

@deffn {Variable} @@@var{name}
In an action, the location of a symbol addressed by name.  @xref{Tracking
Locations}.
@end deffn

@deffn {Variable} @@[@var{name}]
In an action, the location of a symbol addressed by name.  @xref{Tracking
Locations}.
@end deffn

@deffn {Variable} $$
In an action, the semantic value of the left-hand side of the rule.
@xref{Actions}.
@end deffn

@deffn {Variable} $@var{n}
In an action, the semantic value of the @var{n}-th symbol of the
right-hand side of the rule.  @xref{Actions}.
@end deffn

@deffn {Variable} $@var{name}
In an action, the semantic value of a symbol addressed by name.
@xref{Actions}.
@end deffn

@deffn {Variable} $[@var{name}]
In an action, the semantic value of a symbol addressed by name.
@xref{Actions}.
@end deffn

@deffn {Delimiter} %%
Delimiter used to separate the grammar rule section from the
Bison declarations section or the epilogue.
@xref{Grammar Layout, ,The Overall Layout of a Bison Grammar}.
@end deffn

@c Don't insert spaces, or check the DVI output.
@deffn {Delimiter} %@{@var{code}%@}
All code listed between @samp{%@{} and @samp{%@}} is copied verbatim
to the parser implementation file.  Such code forms the prologue of
the grammar file.  @xref{Grammar Outline, ,Outline of a Bison
Grammar}.
@end deffn

@deffn {Directive} %?@{@var{expression}@}
Predicate actions.  This is a type of action clause that may appear in
rules. The expression is evaluated, and if false, causes a syntax error.  In
GLR parsers during nondeterministic operation,
this silently causes an alternative parse to die.  During deterministic
operation, it is the same as the effect of YYERROR.
@xref{Semantic Predicates}.

This feature is experimental.
More user feedback will help to determine whether it should become a permanent
feature.
@end deffn

@deffn {Construct} /*@dots{}*/
Comment delimiters, as in C.
@end deffn

@deffn {Delimiter} :
Separates a rule's result from its components.  @xref{Rules, ,Syntax of
Grammar Rules}.
@end deffn

@deffn {Delimiter} ;
Terminates a rule.  @xref{Rules, ,Syntax of Grammar Rules}.
@end deffn

@deffn {Delimiter} |
Separates alternate rules for the same result nonterminal.
@xref{Rules, ,Syntax of Grammar Rules}.
@end deffn

@deffn {Directive} <*>
Used to define a default tagged @code{%destructor} or default tagged
@code{%printer}.

This feature is experimental.
More user feedback will help to determine whether it should become a permanent
feature.

@xref{Destructor Decl, , Freeing Discarded Symbols}.
@end deffn

@deffn {Directive} <>
Used to define a default tagless @code{%destructor} or default tagless
@code{%printer}.

This feature is experimental.
More user feedback will help to determine whether it should become a permanent
feature.

@xref{Destructor Decl, , Freeing Discarded Symbols}.
@end deffn

@deffn {Symbol} $accept
The predefined nonterminal whose only rule is @samp{$accept: @var{start}
$end}, where @var{start} is the start symbol.  @xref{Start Decl, , The
Start-Symbol}.  It cannot be used in the grammar.
@end deffn

@deffn {Directive} %code @{@var{code}@}
@deffnx {Directive} %code @var{qualifier} @{@var{code}@}
Insert @var{code} verbatim into the output parser source at the
default location or at the location specified by @var{qualifier}.
@xref{%code Summary}.
@end deffn

@deffn {Directive} %debug
Equip the parser for debugging.  @xref{Decl Summary}.
@end deffn

@ifset defaultprec
@deffn {Directive} %default-prec
Assign a precedence to rules that lack an explicit @samp{%prec}
modifier.  @xref{Contextual Precedence, ,Context-Dependent
Precedence}.
@end deffn
@end ifset

@deffn {Directive} %define @var{variable}
@deffnx {Directive} %define @var{variable} @var{value}
@deffnx {Directive} %define @var{variable} "@var{value}"
Define a variable to adjust Bison's behavior.  @xref{%define Summary}.
@end deffn

@deffn {Directive} %defines
Bison declaration to create a parser header file, which is usually
meant for the scanner.  @xref{Decl Summary}.
@end deffn

@deffn {Directive} %defines @var{defines-file}
Same as above, but save in the file @var{defines-file}.
@xref{Decl Summary}.
@end deffn

@deffn {Directive} %destructor
Specify how the parser should reclaim the memory associated to
discarded symbols.  @xref{Destructor Decl, , Freeing Discarded Symbols}.
@end deffn

@deffn {Directive} %dprec
Bison declaration to assign a precedence to a rule that is used at parse
time to resolve reduce/reduce conflicts.  @xref{GLR Parsers, ,Writing
GLR Parsers}.
@end deffn

@deffn {Symbol} $end
The predefined token marking the end of the token stream.  It cannot be
used in the grammar.
@end deffn

@deffn {Symbol} error
A token name reserved for error recovery.  This token may be used in
grammar rules so as to allow the Bison parser to recognize an error in
the grammar without halting the process.  In effect, a sentence
containing an error may be recognized as valid.  On a syntax error, the
token @code{error} becomes the current lookahead token.  Actions
corresponding to @code{error} are then executed, and the lookahead
token is reset to the token that originally caused the violation.
@xref{Error Recovery}.
@end deffn

@deffn {Directive} %error-verbose
An obsolete directive standing for @samp{%define parse.error verbose}
(@pxref{Error Reporting, ,The Error Reporting Function @code{yyerror}}).
@end deffn

@deffn {Directive} %file-prefix "@var{prefix}"
Bison declaration to set the prefix of the output files.  @xref{Decl
Summary}.
@end deffn

@deffn {Directive} %glr-parser
Bison declaration to produce a GLR parser.  @xref{GLR
Parsers, ,Writing GLR Parsers}.
@end deffn

@deffn {Directive} %initial-action
Run user code before parsing.  @xref{Initial Action Decl, , Performing Actions before Parsing}.
@end deffn

@deffn {Directive} %language
Specify the programming language for the generated parser.
@xref{Decl Summary}.
@end deffn

@deffn {Directive} %left
Bison declaration to assign precedence and left associativity to token(s).
@xref{Precedence Decl, ,Operator Precedence}.
@end deffn

@deffn {Directive} %lex-param @{@var{argument-declaration}@} @dots{}
Bison declaration to specifying additional arguments that
@code{yylex} should accept.  @xref{Pure Calling,, Calling Conventions
for Pure Parsers}.
@end deffn

@deffn {Directive} %merge
Bison declaration to assign a merging function to a rule.  If there is a
reduce/reduce conflict with a rule having the same merging function, the
function is applied to the two semantic values to get a single result.
@xref{GLR Parsers, ,Writing GLR Parsers}.
@end deffn

@deffn {Directive} %name-prefix "@var{prefix}"
Obsoleted by the @code{%define} variable @code{api.prefix} (@pxref{Multiple
Parsers, ,Multiple Parsers in the Same Program}).

Rename the external symbols (variables and functions) used in the parser so
that they start with @var{prefix} instead of @samp{yy}.  Contrary to
@code{api.prefix}, do no rename types and macros.

The precise list of symbols renamed in C parsers is @code{yyparse},
@code{yylex}, @code{yyerror}, @code{yynerrs}, @code{yylval}, @code{yychar},
@code{yydebug}, and (if locations are used) @code{yylloc}.  If you use a
push parser, @code{yypush_parse}, @code{yypull_parse}, @code{yypstate},
@code{yypstate_new} and @code{yypstate_delete} will also be renamed.  For
example, if you use @samp{%name-prefix "c_"}, the names become
@code{c_parse}, @code{c_lex}, and so on.  For C++ parsers, see the
@code{%define namespace} documentation in this section.
@end deffn


@ifset defaultprec
@deffn {Directive} %no-default-prec
Do not assign a precedence to rules that lack an explicit @samp{%prec}
modifier.  @xref{Contextual Precedence, ,Context-Dependent
Precedence}.
@end deffn
@end ifset

@deffn {Directive} %no-lines
Bison declaration to avoid generating @code{#line} directives in the
parser implementation file.  @xref{Decl Summary}.
@end deffn

@deffn {Directive} %nonassoc
Bison declaration to assign precedence and nonassociativity to token(s).
@xref{Precedence Decl, ,Operator Precedence}.
@end deffn

@deffn {Directive} %output "@var{file}"
Bison declaration to set the name of the parser implementation file.
@xref{Decl Summary}.
@end deffn

@deffn {Directive} %param @{@var{argument-declaration}@} @dots{}
Bison declaration to specify additional arguments that both
@code{yylex} and @code{yyparse} should accept.  @xref{Parser Function,, The
Parser Function @code{yyparse}}.
@end deffn

@deffn {Directive} %parse-param @{@var{argument-declaration}@} @dots{}
Bison declaration to specify additional arguments that @code{yyparse}
should accept.  @xref{Parser Function,, The Parser Function @code{yyparse}}.
@end deffn

@deffn {Directive} %prec
Bison declaration to assign a precedence to a specific rule.
@xref{Contextual Precedence, ,Context-Dependent Precedence}.
@end deffn

@deffn {Directive} %precedence
Bison declaration to assign precedence to token(s), but no associativity
@xref{Precedence Decl, ,Operator Precedence}.
@end deffn

@deffn {Directive} %pure-parser
Deprecated version of @samp{%define api.pure} (@pxref{%define
Summary,,api.pure}), for which Bison is more careful to warn about
unreasonable usage.
@end deffn

@deffn {Directive} %require "@var{version}"
Require version @var{version} or higher of Bison.  @xref{Require Decl, ,
Require a Version of Bison}.
@end deffn

@deffn {Directive} %right
Bison declaration to assign precedence and right associativity to token(s).
@xref{Precedence Decl, ,Operator Precedence}.
@end deffn

@deffn {Directive} %skeleton
Specify the skeleton to use; usually for development.
@xref{Decl Summary}.
@end deffn

@deffn {Directive} %start
Bison declaration to specify the start symbol.  @xref{Start Decl, ,The
Start-Symbol}.
@end deffn

@deffn {Directive} %token
Bison declaration to declare token(s) without specifying precedence.
@xref{Token Decl, ,Token Type Names}.
@end deffn

@deffn {Directive} %token-table
Bison declaration to include a token name table in the parser
implementation file.  @xref{Decl Summary}.
@end deffn

@deffn {Directive} %type
Bison declaration to declare nonterminals.  @xref{Type Decl,
,Nonterminal Symbols}.
@end deffn

@deffn {Symbol} $undefined
The predefined token onto which all undefined values returned by
@code{yylex} are mapped.  It cannot be used in the grammar, rather, use
@code{error}.
@end deffn

@deffn {Directive} %union
Bison declaration to specify several possible data types for semantic
values.  @xref{Union Decl, ,The Collection of Value Types}.
@end deffn

@deffn {Macro} YYABORT
Macro to pretend that an unrecoverable syntax error has occurred, by
making @code{yyparse} return 1 immediately.  The error reporting
function @code{yyerror} is not called.  @xref{Parser Function, ,The
Parser Function @code{yyparse}}.

For Java parsers, this functionality is invoked using @code{return YYABORT;}
instead.
@end deffn

@deffn {Macro} YYACCEPT
Macro to pretend that a complete utterance of the language has been
read, by making @code{yyparse} return 0 immediately.
@xref{Parser Function, ,The Parser Function @code{yyparse}}.

For Java parsers, this functionality is invoked using @code{return YYACCEPT;}
instead.
@end deffn

@deffn {Macro} YYBACKUP
Macro to discard a value from the parser stack and fake a lookahead
token.  @xref{Action Features, ,Special Features for Use in Actions}.
@end deffn

@deffn {Variable} yychar
External integer variable that contains the integer value of the
lookahead token.  (In a pure parser, it is a local variable within
@code{yyparse}.)  Error-recovery rule actions may examine this variable.
@xref{Action Features, ,Special Features for Use in Actions}.
@end deffn

@deffn {Variable} yyclearin
Macro used in error-recovery rule actions.  It clears the previous
lookahead token.  @xref{Error Recovery}.
@end deffn

@deffn {Macro} YYDEBUG
Macro to define to equip the parser with tracing code.  @xref{Tracing,
,Tracing Your Parser}.
@end deffn

@deffn {Variable} yydebug
External integer variable set to zero by default.  If @code{yydebug}
is given a nonzero value, the parser will output information on input
symbols and parser action.  @xref{Tracing, ,Tracing Your Parser}.
@end deffn

@deffn {Macro} yyerrok
Macro to cause parser to recover immediately to its normal mode
after a syntax error.  @xref{Error Recovery}.
@end deffn

@deffn {Macro} YYERROR
Cause an immediate syntax error.  This statement initiates error
recovery just as if the parser itself had detected an error; however, it
does not call @code{yyerror}, and does not print any message.  If you
want to print an error message, call @code{yyerror} explicitly before
the @samp{YYERROR;} statement.  @xref{Error Recovery}.

For Java parsers, this functionality is invoked using @code{return YYERROR;}
instead.
@end deffn

@deffn {Function} yyerror
User-supplied function to be called by @code{yyparse} on error.
@xref{Error Reporting, ,The Error Reporting Function @code{yyerror}}.
@end deffn

@deffn {Macro} YYERROR_VERBOSE
An obsolete macro used in the @file{yacc.c} skeleton, that you define
with @code{#define} in the prologue to request verbose, specific error
message strings when @code{yyerror} is called.  It doesn't matter what
definition you use for @code{YYERROR_VERBOSE}, just whether you define
it.  Using @samp{%define parse.error verbose} is preferred
(@pxref{Error Reporting, ,The Error Reporting Function @code{yyerror}}).
@end deffn

@deffn {Macro} YYFPRINTF
Macro used to output run-time traces.
@xref{Enabling Traces}.
@end deffn

@deffn {Macro} YYINITDEPTH
Macro for specifying the initial size of the parser stack.
@xref{Memory Management}.
@end deffn

@deffn {Function} yylex
User-supplied lexical analyzer function, called with no arguments to get
the next token.  @xref{Lexical, ,The Lexical Analyzer Function
@code{yylex}}.
@end deffn

@deffn {Macro} YYLEX_PARAM
An obsolete macro for specifying an extra argument (or list of extra
arguments) for @code{yyparse} to pass to @code{yylex}.  The use of this
macro is deprecated, and is supported only for Yacc like parsers.
@xref{Pure Calling,, Calling Conventions for Pure Parsers}.
@end deffn

@deffn {Variable} yylloc
External variable in which @code{yylex} should place the line and column
numbers associated with a token.  (In a pure parser, it is a local
variable within @code{yyparse}, and its address is passed to
@code{yylex}.)
You can ignore this variable if you don't use the @samp{@@} feature in the
grammar actions.
@xref{Token Locations, ,Textual Locations of Tokens}.
In semantic actions, it stores the location of the lookahead token.
@xref{Actions and Locations, ,Actions and Locations}.
@end deffn

@deffn {Type} YYLTYPE
Data type of @code{yylloc}; by default, a structure with four
members.  @xref{Location Type, , Data Types of Locations}.
@end deffn

@deffn {Variable} yylval
External variable in which @code{yylex} should place the semantic
value associated with a token.  (In a pure parser, it is a local
variable within @code{yyparse}, and its address is passed to
@code{yylex}.)
@xref{Token Values, ,Semantic Values of Tokens}.
In semantic actions, it stores the semantic value of the lookahead token.
@xref{Actions, ,Actions}.
@end deffn

@deffn {Macro} YYMAXDEPTH
Macro for specifying the maximum size of the parser stack.  @xref{Memory
Management}.
@end deffn

@deffn {Variable} yynerrs
Global variable which Bison increments each time it reports a syntax error.
(In a pure parser, it is a local variable within @code{yyparse}. In a
pure push parser, it is a member of yypstate.)
@xref{Error Reporting, ,The Error Reporting Function @code{yyerror}}.
@end deffn

@deffn {Function} yyparse
The parser function produced by Bison; call this function to start
parsing.  @xref{Parser Function, ,The Parser Function @code{yyparse}}.
@end deffn

@deffn {Macro} YYPRINT
Macro used to output token semantic values.  For @file{yacc.c} only.
Obsoleted by @code{%printer}.
@xref{The YYPRINT Macro, , The @code{YYPRINT} Macro}.
@end deffn

@deffn {Function} yypstate_delete
The function to delete a parser instance, produced by Bison in push mode;
call this function to delete the memory associated with a parser.
@xref{Parser Delete Function, ,The Parser Delete Function
@code{yypstate_delete}}.
(The current push parsing interface is experimental and may evolve.
More user feedback will help to stabilize it.)
@end deffn

@deffn {Function} yypstate_new
The function to create a parser instance, produced by Bison in push mode;
call this function to create a new parser.
@xref{Parser Create Function, ,The Parser Create Function
@code{yypstate_new}}.
(The current push parsing interface is experimental and may evolve.
More user feedback will help to stabilize it.)
@end deffn

@deffn {Function} yypull_parse
The parser function produced by Bison in push mode; call this function to
parse the rest of the input stream.
@xref{Pull Parser Function, ,The Pull Parser Function
@code{yypull_parse}}.
(The current push parsing interface is experimental and may evolve.
More user feedback will help to stabilize it.)
@end deffn

@deffn {Function} yypush_parse
The parser function produced by Bison in push mode; call this function to
parse a single token.  @xref{Push Parser Function, ,The Push Parser Function
@code{yypush_parse}}.
(The current push parsing interface is experimental and may evolve.
More user feedback will help to stabilize it.)
@end deffn

@deffn {Macro} YYRECOVERING
The expression @code{YYRECOVERING ()} yields 1 when the parser
is recovering from a syntax error, and 0 otherwise.
@xref{Action Features, ,Special Features for Use in Actions}.
@end deffn

@deffn {Macro} YYSTACK_USE_ALLOCA
Macro used to control the use of @code{alloca} when the
deterministic parser in C needs to extend its stacks.  If defined to 0,
the parser will use @code{malloc} to extend its stacks.  If defined to
1, the parser will use @code{alloca}.  Values other than 0 and 1 are
reserved for future Bison extensions.  If not defined,
@code{YYSTACK_USE_ALLOCA} defaults to 0.

In the all-too-common case where your code may run on a host with a
limited stack and with unreliable stack-overflow checking, you should
set @code{YYMAXDEPTH} to a value that cannot possibly result in
unchecked stack overflow on any of your target hosts when
@code{alloca} is called.  You can inspect the code that Bison
generates in order to determine the proper numeric values.  This will
require some expertise in low-level implementation details.
@end deffn

@deffn {Type} YYSTYPE
Data type of semantic values; @code{int} by default.
@xref{Value Type, ,Data Types of Semantic Values}.
@end deffn

@node Glossary
@appendix Glossary
@cindex glossary

@table @asis
@item Accepting state
A state whose only action is the accept action.
The accepting state is thus a consistent state.
@xref{Understanding,,}.

@item Backus-Naur Form (BNF; also called ``Backus Normal Form'')
Formal method of specifying context-free grammars originally proposed
by John Backus, and slightly improved by Peter Naur in his 1960-01-02
committee document contributing to what became the Algol 60 report.
@xref{Language and Grammar, ,Languages and Context-Free Grammars}.

@item Consistent state
A state containing only one possible action.  @xref{Default Reductions}.

@item Context-free grammars
Grammars specified as rules that can be applied regardless of context.
Thus, if there is a rule which says that an integer can be used as an
expression, integers are allowed @emph{anywhere} an expression is
permitted.  @xref{Language and Grammar, ,Languages and Context-Free
Grammars}.

@item Default reduction
The reduction that a parser should perform if the current parser state
contains no other action for the lookahead token.  In permitted parser
states, Bison declares the reduction with the largest lookahead set to be
the default reduction and removes that lookahead set.  @xref{Default
Reductions}.

@item Defaulted state
A consistent state with a default reduction.  @xref{Default Reductions}.

@item Dynamic allocation
Allocation of memory that occurs during execution, rather than at
compile time or on entry to a function.

@item Empty string
Analogous to the empty set in set theory, the empty string is a
character string of length zero.

@item Finite-state stack machine
A ``machine'' that has discrete states in which it is said to exist at
each instant in time.  As input to the machine is processed, the
machine moves from state to state as specified by the logic of the
machine.  In the case of the parser, the input is the language being
parsed, and the states correspond to various stages in the grammar
rules.  @xref{Algorithm, ,The Bison Parser Algorithm}.

@item Generalized LR (GLR)
A parsing algorithm that can handle all context-free grammars, including those
that are not LR(1).  It resolves situations that Bison's
deterministic parsing
algorithm cannot by effectively splitting off multiple parsers, trying all
possible parsers, and discarding those that fail in the light of additional
right context.  @xref{Generalized LR Parsing, ,Generalized
LR Parsing}.

@item Grouping
A language construct that is (in general) grammatically divisible;
for example, `expression' or `declaration' in C@.
@xref{Language and Grammar, ,Languages and Context-Free Grammars}.

@item IELR(1) (Inadequacy Elimination LR(1))
A minimal LR(1) parser table construction algorithm.  That is, given any
context-free grammar, IELR(1) generates parser tables with the full
language-recognition power of canonical LR(1) but with nearly the same
number of parser states as LALR(1).  This reduction in parser states is
often an order of magnitude.  More importantly, because canonical LR(1)'s
extra parser states may contain duplicate conflicts in the case of non-LR(1)
grammars, the number of conflicts for IELR(1) is often an order of magnitude
less as well.  This can significantly reduce the complexity of developing a
grammar.  @xref{LR Table Construction}.

@item Infix operator
An arithmetic operator that is placed between the operands on which it
performs some operation.

@item Input stream
A continuous flow of data between devices or programs.

@item LAC (Lookahead Correction)
A parsing mechanism that fixes the problem of delayed syntax error
detection, which is caused by LR state merging, default reductions, and the
use of @code{%nonassoc}.  Delayed syntax error detection results in
unexpected semantic actions, initiation of error recovery in the wrong
syntactic context, and an incorrect list of expected tokens in a verbose
syntax error message.  @xref{LAC}.

@item Language construct
One of the typical usage schemas of the language.  For example, one of
the constructs of the C language is the @code{if} statement.
@xref{Language and Grammar, ,Languages and Context-Free Grammars}.

@item Left associativity
Operators having left associativity are analyzed from left to right:
@samp{a+b+c} first computes @samp{a+b} and then combines with
@samp{c}.  @xref{Precedence, ,Operator Precedence}.

@item Left recursion
A rule whose result symbol is also its first component symbol; for
example, @samp{expseq1 : expseq1 ',' exp;}.  @xref{Recursion, ,Recursive
Rules}.

@item Left-to-right parsing
Parsing a sentence of a language by analyzing it token by token from
left to right.  @xref{Algorithm, ,The Bison Parser Algorithm}.

@item Lexical analyzer (scanner)
A function that reads an input stream and returns tokens one by one.
@xref{Lexical, ,The Lexical Analyzer Function @code{yylex}}.

@item Lexical tie-in
A flag, set by actions in the grammar rules, which alters the way
tokens are parsed.  @xref{Lexical Tie-ins}.

@item Literal string token
A token which consists of two or more fixed characters.  @xref{Symbols}.

@item Lookahead token
A token already read but not yet shifted.  @xref{Lookahead, ,Lookahead
Tokens}.

@item LALR(1)
The class of context-free grammars that Bison (like most other parser
generators) can handle by default; a subset of LR(1).
@xref{Mysterious Conflicts}.

@item LR(1)
The class of context-free grammars in which at most one token of
lookahead is needed to disambiguate the parsing of any piece of input.

@item Nonterminal symbol
A grammar symbol standing for a grammatical construct that can
be expressed through rules in terms of smaller constructs; in other
words, a construct that is not a token.  @xref{Symbols}.

@item Parser
A function that recognizes valid sentences of a language by analyzing
the syntax structure of a set of tokens passed to it from a lexical
analyzer.

@item Postfix operator
An arithmetic operator that is placed after the operands upon which it
performs some operation.

@item Reduction
Replacing a string of nonterminals and/or terminals with a single
nonterminal, according to a grammar rule.  @xref{Algorithm, ,The Bison
Parser Algorithm}.

@item Reentrant
A reentrant subprogram is a subprogram which can be in invoked any
number of times in parallel, without interference between the various
invocations.  @xref{Pure Decl, ,A Pure (Reentrant) Parser}.

@item Reverse polish notation
A language in which all operators are postfix operators.

@item Right recursion
A rule whose result symbol is also its last component symbol; for
example, @samp{expseq1: exp ',' expseq1;}.  @xref{Recursion, ,Recursive
Rules}.

@item Semantics
In computer languages, the semantics are specified by the actions
taken for each instance of the language, i.e., the meaning of
each statement.  @xref{Semantics, ,Defining Language Semantics}.

@item Shift
A parser is said to shift when it makes the choice of analyzing
further input from the stream rather than reducing immediately some
already-recognized rule.  @xref{Algorithm, ,The Bison Parser Algorithm}.

@item Single-character literal
A single character that is recognized and interpreted as is.
@xref{Grammar in Bison, ,From Formal Rules to Bison Input}.

@item Start symbol
The nonterminal symbol that stands for a complete valid utterance in
the language being parsed.  The start symbol is usually listed as the
first nonterminal symbol in a language specification.
@xref{Start Decl, ,The Start-Symbol}.

@item Symbol table
A data structure where symbol names and associated data are stored
during parsing to allow for recognition and use of existing
information in repeated uses of a symbol.  @xref{Multi-function Calc}.

@item Syntax error
An error encountered during parsing of an input stream due to invalid
syntax.  @xref{Error Recovery}.

@item Token
A basic, grammatically indivisible unit of a language.  The symbol
that describes a token in the grammar is a terminal symbol.
The input of the Bison parser is a stream of tokens which comes from
the lexical analyzer.  @xref{Symbols}.

@item Terminal symbol
A grammar symbol that has no rules in the grammar and therefore is
grammatically indivisible.  The piece of text it represents is a token.
@xref{Language and Grammar, ,Languages and Context-Free Grammars}.

@item Unreachable state
A parser state to which there does not exist a sequence of transitions from
the parser's start state.  A state can become unreachable during conflict
resolution.  @xref{Unreachable States}.
@end table

@node Copying This Manual
@appendix Copying This Manual
@include fdl.texi

@node Bibliography
@unnumbered Bibliography

@table @asis
@item [Denny 2008]
Joel E. Denny and Brian A. Malloy, IELR(1): Practical LR(1) Parser Tables
for Non-LR(1) Grammars with Conflict Resolution, in @cite{Proceedings of the
2008 ACM Symposium on Applied Computing} (SAC'08), ACM, New York, NY, USA,
pp.@: 240--245.  @uref{http://dx.doi.org/10.1145/1363686.1363747}

@item [Denny 2010 May]
Joel E. Denny, PSLR(1): Pseudo-Scannerless Minimal LR(1) for the
Deterministic Parsing of Composite Languages, Ph.D. Dissertation, Clemson
University, Clemson, SC, USA (May 2010).
@uref{http://proquest.umi.com/pqdlink?did=2041473591&Fmt=7&clientId=79356&RQT=309&VName=PQD}

@item [Denny 2010 November]
Joel E. Denny and Brian A. Malloy, The IELR(1) Algorithm for Generating
Minimal LR(1) Parser Tables for Non-LR(1) Grammars with Conflict Resolution,
in @cite{Science of Computer Programming}, Vol.@: 75, Issue 11 (November
2010), pp.@: 943--979.  @uref{http://dx.doi.org/10.1016/j.scico.2009.08.001}

@item [DeRemer 1982]
Frank DeRemer and Thomas Pennello, Efficient Computation of LALR(1)
Look-Ahead Sets, in @cite{ACM Transactions on Programming Languages and
Systems}, Vol.@: 4, No.@: 4 (October 1982), pp.@:
615--649. @uref{http://dx.doi.org/10.1145/69622.357187}

@item [Knuth 1965]
Donald E. Knuth, On the Translation of Languages from Left to Right, in
@cite{Information and Control}, Vol.@: 8, Issue 6 (December 1965), pp.@:
607--639. @uref{http://dx.doi.org/10.1016/S0019-9958(65)90426-2}

@item [Scott 2000]
Elizabeth Scott, Adrian Johnstone, and Shamsa Sadaf Hussain,
@cite{Tomita-Style Generalised LR Parsers}, Royal Holloway, University of
London, Department of Computer Science, TR-00-12 (December 2000).
@uref{http://www.cs.rhul.ac.uk/research/languages/publications/tomita_style_1.ps}
@end table

@node Index of Terms
@unnumbered Index of Terms

@printindex cp

@bye

@c LocalWords: texinfo setfilename settitle setchapternewpage finalout texi FSF
@c LocalWords: ifinfo smallbook shorttitlepage titlepage GPL FIXME iftex FSF's
@c LocalWords: akim fn cp syncodeindex vr tp synindex dircategory direntry Naur
@c LocalWords: ifset vskip pt filll insertcopying sp ISBN Etienne Suvasa Multi
@c LocalWords: ifnottex yyparse detailmenu GLR RPN Calc var Decls Rpcalc multi
@c LocalWords: rpcalc Lexer Expr ltcalc mfcalc yylex defaultprec Donnelly Gotos
@c LocalWords: yyerror pxref LR yylval cindex dfn LALR samp gpl BNF xref yypush
@c LocalWords: const int paren ifnotinfo AC noindent emph expr stmt findex lr
@c LocalWords: glr YYSTYPE TYPENAME prog dprec printf decl init stmtMerge POSIX
@c LocalWords: pre STDC GNUC endif yy YY alloca lf stddef stdlib YYDEBUG yypull
@c LocalWords: NUM exp subsubsection kbd Ctrl ctype EOF getchar isdigit nonfree
@c LocalWords: ungetc stdin scanf sc calc ulator ls lm cc NEG prec yyerrok rr
@c LocalWords: longjmp fprintf stderr yylloc YYLTYPE cos ln Stallman Destructor
@c LocalWords: symrec val tptr FNCT fnctptr func struct sym enum IEC syntaxes
@c LocalWords: fnct putsym getsym fname arith fncts atan ptr malloc sizeof Lex
@c LocalWords: strlen strcpy fctn strcmp isalpha symbuf realloc isalnum DOTDOT
@c LocalWords: ptypes itype YYPRINT trigraphs yytname expseq vindex dtype Unary
@c LocalWords: Rhs YYRHSLOC LE nonassoc op deffn typeless yynerrs nonterminal
@c LocalWords: yychar yydebug msg YYNTOKENS YYNNTS YYNRULES YYNSTATES reentrant
@c LocalWords: cparse clex deftypefun NE defmac YYACCEPT YYABORT param yypstate
@c LocalWords: strncmp intval tindex lvalp locp llocp typealt YYBACKUP subrange
@c LocalWords: YYEMPTY YYEOF YYRECOVERING yyclearin GE def UMINUS maybeword loc
@c LocalWords: Johnstone Shamsa Sadaf Hussain Tomita TR uref YYMAXDEPTH inline
@c LocalWords: YYINITDEPTH stmts ref initdcl maybeasm notype Lookahead yyoutput
@c LocalWords: hexflag STR exdent itemset asis DYYDEBUG YYFPRINTF args Autoconf
@c LocalWords: infile ypp yxx outfile itemx tex leaderfill Troubleshouting sqrt
@c LocalWords: hbox hss hfill tt ly yyin fopen fclose ofirst gcc ll lookahead
@c LocalWords: nbar yytext fst snd osplit ntwo strdup AST Troublereporting th
@c LocalWords: YYSTACK DVI fdl printindex IELR nondeterministic nonterminals ps
@c LocalWords: subexpressions declarator nondeferred config libintl postfix LAC
@c LocalWords: preprocessor nonpositive unary nonnumeric typedef extern rhs sr
@c LocalWords: yytokentype destructor multicharacter nonnull EBCDIC nterm LR's
@c LocalWords: lvalue nonnegative XNUM CHR chr TAGLESS tagless stdout api TOK
@c LocalWords: destructors Reentrancy nonreentrant subgrammar nonassociative Ph
@c LocalWords: deffnx namespace xml goto lalr ielr runtime lex yacc yyps env
@c LocalWords: yystate variadic Unshift NLS gettext po UTF Automake LOCALEDIR
@c LocalWords: YYENABLE bindtextdomain Makefile DEFS CPPFLAGS DBISON DeRemer
@c LocalWords: autoreconf Pennello multisets nondeterminism Generalised baz ACM
@c LocalWords: redeclare automata Dparse localedir datadir XSLT midrule Wno
@c LocalWords: Graphviz multitable headitem hh basename Doxygen fno filename
@c LocalWords: doxygen ival sval deftypemethod deallocate pos deftypemethodx
@c LocalWords: Ctor defcv defcvx arg accessors arithmetics CPP ifndef CALCXX
@c LocalWords: lexer's calcxx bool LPAREN RPAREN deallocation cerrno climits
@c LocalWords: cstdlib Debian undef yywrap unput noyywrap nounput zA yyleng
@c LocalWords: errno strtol ERANGE str strerror iostream argc argv Javadoc PSLR
@c LocalWords: bytecode initializers superclass stype ASTNode autoboxing nls
@c LocalWords: toString deftypeivar deftypeivarx deftypeop YYParser strictfp
@c LocalWords: superclasses boolean getErrorVerbose setErrorVerbose deftypecv
@c LocalWords: getDebugStream setDebugStream getDebugLevel setDebugLevel url
@c LocalWords: bisonVersion deftypecvx bisonSkeleton getStartPos getEndPos uint
@c LocalWords: getLVal defvar deftypefn deftypefnx gotos msgfmt Corbett LALR's
@c LocalWords: subdirectory Solaris nonassociativity perror schemas Malloy ints
@c LocalWords: Scannerless ispell american ChangeLog smallexample CSTYPE CLTYPE
@c LocalWords: clval CDEBUG cdebug deftypeopx yyterminate

@c Local Variables:
@c ispell-dictionary: "american"
@c fill-column: 76
@c End:<|MERGE_RESOLUTION|>--- conflicted
+++ resolved
@@ -5157,15 +5157,8 @@
 @end deffn
 
 @deffn {Directive} %debug
-<<<<<<< HEAD
 Instrument the parser for traces.  Obsoleted by @samp{%define
 parse.trace}.
-=======
-In the parser implementation file, define the macro @code{YYDEBUG} (or
-@code{@var{prefix}DEBUG} with @samp{%define api.prefix @var{prefix}}, see
-@ref{Multiple Parsers, ,Multiple Parsers in the Same Program}) to 1 if it is
-not already defined, so that the debugging facilities are compiled.
->>>>>>> c9d5bcc9
 @xref{Tracing, ,Tracing Your Parser}.
 @end deffn
 
