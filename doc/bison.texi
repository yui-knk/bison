\input texinfo @c -*-texinfo-*-
@comment %**start of header
@setfilename bison.info
@include version.texi
@settitle Bison @value{VERSION}
@setchapternewpage odd

@finalout

@c SMALL BOOK version
@c This edition has been formatted so that you can format and print it in
@c the smallbook format.
@c @smallbook

@c Set following if you want to document %default-prec and %no-default-prec.
@c This feature is experimental and may change in future Bison versions.
@c @set defaultprec

@ifnotinfo
@syncodeindex fn cp
@syncodeindex vr cp
@syncodeindex tp cp
@end ifnotinfo
@ifinfo
@synindex fn cp
@synindex vr cp
@synindex tp cp
@end ifinfo
@comment %**end of header

@copying

This manual (@value{UPDATED}) is for GNU Bison (version
@value{VERSION}), the GNU parser generator.

Copyright @copyright{} 1988-1993, 1995, 1998-2012 Free Software
Foundation, Inc.

@quotation
Permission is granted to copy, distribute and/or modify this document
under the terms of the GNU Free Documentation License,
Version 1.3 or any later version published by the Free Software
Foundation; with no Invariant Sections, with the Front-Cover texts
being ``A GNU Manual,'' and with the Back-Cover Texts as in
(a) below.  A copy of the license is included in the section entitled
``GNU Free Documentation License.''

(a) The FSF's Back-Cover Text is: ``You have the freedom to copy and
modify this GNU manual.  Buying copies from the FSF
supports it in developing GNU and promoting software
freedom.''
@end quotation
@end copying

@dircategory Software development
@direntry
* bison: (bison).       GNU parser generator (Yacc replacement).
@end direntry

@titlepage
@title Bison
@subtitle The Yacc-compatible Parser Generator
@subtitle @value{UPDATED}, Bison Version @value{VERSION}

@author by Charles Donnelly and Richard Stallman

@page
@vskip 0pt plus 1filll
@insertcopying
@sp 2
Published by the Free Software Foundation @*
51 Franklin Street, Fifth Floor @*
Boston, MA  02110-1301  USA @*
Printed copies are available from the Free Software Foundation.@*
ISBN 1-882114-44-2
@sp 2
Cover art by Etienne Suvasa.
@end titlepage

@contents

@ifnottex
@node Top
@top Bison
@insertcopying
@end ifnottex

@menu
* Introduction::
* Conditions::
* Copying::             The GNU General Public License says
                          how you can copy and share Bison.

Tutorial sections:
* Concepts::            Basic concepts for understanding Bison.
* Examples::            Three simple explained examples of using Bison.

Reference sections:
* Grammar File::        Writing Bison declarations and rules.
* Interface::           C-language interface to the parser function @code{yyparse}.
* Algorithm::           How the Bison parser works at run-time.
* Error Recovery::      Writing rules for error recovery.
* Context Dependency::  What to do if your language syntax is too
                          messy for Bison to handle straightforwardly.
* Debugging::           Understanding or debugging Bison parsers.
* Invocation::          How to run Bison (to produce the parser implementation).
* Other Languages::     Creating C++ and Java parsers.
* FAQ::                 Frequently Asked Questions
* Table of Symbols::    All the keywords of the Bison language are explained.
* Glossary::            Basic concepts are explained.
* Copying This Manual:: License for copying this manual.
* Bibliography::        Publications cited in this manual.
* Index of Terms::      Cross-references to the text.

@detailmenu
 --- The Detailed Node Listing ---

The Concepts of Bison

* Language and Grammar:: Languages and context-free grammars,
                           as mathematical ideas.
* Grammar in Bison::     How we represent grammars for Bison's sake.
* Semantic Values::      Each token or syntactic grouping can have
                           a semantic value (the value of an integer,
                           the name of an identifier, etc.).
* Semantic Actions::     Each rule can have an action containing C code.
* GLR Parsers::          Writing parsers for general context-free languages.
* Locations::            Overview of location tracking.
* Bison Parser::         What are Bison's input and output,
                           how is the output used?
* Stages::               Stages in writing and running Bison grammars.
* Grammar Layout::       Overall structure of a Bison grammar file.

Writing GLR Parsers

* Simple GLR Parsers::     Using GLR parsers on unambiguous grammars.
* Merging GLR Parses::     Using GLR parsers to resolve ambiguities.
* GLR Semantic Actions::   Considerations for semantic values and deferred actions.
* Semantic Predicates::    Controlling a parse with arbitrary computations.
* Compiler Requirements::  GLR parsers require a modern C compiler.

Examples

* RPN Calc::               Reverse polish notation calculator;
                             a first example with no operator precedence.
* Infix Calc::             Infix (algebraic) notation calculator.
                             Operator precedence is introduced.
* Simple Error Recovery::  Continuing after syntax errors.
* Location Tracking Calc:: Demonstrating the use of @@@var{n} and @@$.
* Multi-function Calc::    Calculator with memory and trig functions.
                             It uses multiple data-types for semantic values.
* Exercises::              Ideas for improving the multi-function calculator.

Reverse Polish Notation Calculator

* Rpcalc Declarations::    Prologue (declarations) for rpcalc.
* Rpcalc Rules::           Grammar Rules for rpcalc, with explanation.
* Rpcalc Lexer::           The lexical analyzer.
* Rpcalc Main::            The controlling function.
* Rpcalc Error::           The error reporting function.
* Rpcalc Generate::        Running Bison on the grammar file.
* Rpcalc Compile::         Run the C compiler on the output code.

Grammar Rules for @code{rpcalc}

* Rpcalc Input::            Explanation of the @code{input} nonterminal
* Rpcalc Line::             Explanation of the @code{line} nonterminal
* Rpcalc Expr::             Explanation of the @code{expr} nonterminal

Location Tracking Calculator: @code{ltcalc}

* Ltcalc Declarations::    Bison and C declarations for ltcalc.
* Ltcalc Rules::           Grammar rules for ltcalc, with explanations.
* Ltcalc Lexer::           The lexical analyzer.

Multi-Function Calculator: @code{mfcalc}

* Mfcalc Declarations::    Bison declarations for multi-function calculator.
* Mfcalc Rules::           Grammar rules for the calculator.
* Mfcalc Symbol Table::    Symbol table management subroutines.
* Mfcalc Lexer::           The lexical analyzer.
* Mfcalc Main::            The controlling function.

Bison Grammar Files

* Grammar Outline::    Overall layout of the grammar file.
* Symbols::            Terminal and nonterminal symbols.
* Rules::              How to write grammar rules.
* Recursion::          Writing recursive rules.
* Semantics::          Semantic values and actions.
* Tracking Locations:: Locations and actions.
* Named References::   Using named references in actions.
* Declarations::       All kinds of Bison declarations are described here.
* Multiple Parsers::   Putting more than one Bison parser in one program.

Outline of a Bison Grammar

* Prologue::              Syntax and usage of the prologue.
* Prologue Alternatives:: Syntax and usage of alternatives to the prologue.
* Bison Declarations::    Syntax and usage of the Bison declarations section.
* Grammar Rules::         Syntax and usage of the grammar rules section.
* Epilogue::              Syntax and usage of the epilogue.

Defining Language Semantics

* Value Type::        Specifying one data type for all semantic values.
* Multiple Types::    Specifying several alternative data types.
* Actions::           An action is the semantic definition of a grammar rule.
* Action Types::      Specifying data types for actions to operate on.
* Mid-Rule Actions::  Most actions go at the end of a rule.
                      This says when, why and how to use the exceptional
                        action in the middle of a rule.

Tracking Locations

* Location Type::               Specifying a data type for locations.
* Actions and Locations::       Using locations in actions.
* Location Default Action::     Defining a general way to compute locations.

Bison Declarations

* Require Decl::      Requiring a Bison version.
* Token Decl::        Declaring terminal symbols.
* Precedence Decl::   Declaring terminals with precedence and associativity.
* Union Decl::        Declaring the set of all semantic value types.
* Type Decl::         Declaring the choice of type for a nonterminal symbol.
* Initial Action Decl::  Code run before parsing starts.
* Destructor Decl::   Declaring how symbols are freed.
* Printer Decl::      Declaring how symbol values are displayed.
* Expect Decl::       Suppressing warnings about parsing conflicts.
* Start Decl::        Specifying the start symbol.
* Pure Decl::         Requesting a reentrant parser.
* Push Decl::         Requesting a push parser.
* Decl Summary::      Table of all Bison declarations.
* %define Summary::   Defining variables to adjust Bison's behavior.
* %code Summary::     Inserting code into the parser source.

Parser C-Language Interface

* Parser Function::         How to call @code{yyparse} and what it returns.
* Push Parser Function::    How to call @code{yypush_parse} and what it returns.
* Pull Parser Function::    How to call @code{yypull_parse} and what it returns.
* Parser Create Function::  How to call @code{yypstate_new} and what it returns.
* Parser Delete Function::  How to call @code{yypstate_delete} and what it returns.
* Lexical::                 You must supply a function @code{yylex}
                              which reads tokens.
* Error Reporting::         You must supply a function @code{yyerror}.
* Action Features::         Special features for use in actions.
* Internationalization::    How to let the parser speak in the user's
                              native language.

The Lexical Analyzer Function @code{yylex}

* Calling Convention::  How @code{yyparse} calls @code{yylex}.
* Token Values::        How @code{yylex} must return the semantic value
                          of the token it has read.
* Token Locations::     How @code{yylex} must return the text location
                          (line number, etc.) of the token, if the
                          actions want that.
* Pure Calling::        How the calling convention differs in a pure parser
                          (@pxref{Pure Decl, ,A Pure (Reentrant) Parser}).

The Bison Parser Algorithm

* Lookahead::         Parser looks one token ahead when deciding what to do.
* Shift/Reduce::      Conflicts: when either shifting or reduction is valid.
* Precedence::        Operator precedence works by resolving conflicts.
* Contextual Precedence::  When an operator's precedence depends on context.
* Parser States::     The parser is a finite-state-machine with stack.
* Reduce/Reduce::     When two rules are applicable in the same situation.
* Mysterious Conflicts:: Conflicts that look unjustified.
* Tuning LR::         How to tune fundamental aspects of LR-based parsing.
* Generalized LR Parsing::  Parsing arbitrary context-free grammars.
* Memory Management:: What happens when memory is exhausted.  How to avoid it.

Operator Precedence

* Why Precedence::    An example showing why precedence is needed.
* Using Precedence::  How to specify precedence and associativity.
* Precedence Only::   How to specify precedence only.
* Precedence Examples::  How these features are used in the previous example.
* How Precedence::    How they work.

Tuning LR

* LR Table Construction:: Choose a different construction algorithm.
* Default Reductions::    Disable default reductions.
* LAC::                   Correct lookahead sets in the parser states.
* Unreachable States::    Keep unreachable parser states for debugging.

Handling Context Dependencies

* Semantic Tokens::   Token parsing can depend on the semantic context.
* Lexical Tie-ins::   Token parsing can depend on the syntactic context.
* Tie-in Recovery::   Lexical tie-ins have implications for how
                        error recovery rules must be written.

Debugging Your Parser

* Understanding::     Understanding the structure of your parser.
* Tracing::           Tracing the execution of your parser.

Tracing Your Parser

* Enabling Traces::             Activating run-time trace support
* Mfcalc Traces::               Extending @code{mfcalc} to support traces
* The YYPRINT Macro::           Obsolete interface for semantic value reports

Invoking Bison

* Bison Options::     All the options described in detail,
                        in alphabetical order by short options.
* Option Cross Key::  Alphabetical list of long options.
* Yacc Library::      Yacc-compatible @code{yylex} and @code{main}.

Parsers Written In Other Languages

* C++ Parsers::                 The interface to generate C++ parser classes
* Java Parsers::                The interface to generate Java parser classes

C++ Parsers

* C++ Bison Interface::         Asking for C++ parser generation
* C++ Semantic Values::         %union vs. C++
* C++ Location Values::         The position and location classes
* C++ Parser Interface::        Instantiating and running the parser
* C++ Scanner Interface::       Exchanges between yylex and parse
* A Complete C++ Example::      Demonstrating their use

C++ Location Values

* C++ position::                One point in the source file
* C++ location::                Two points in the source file
* User Defined Location Type::  Required interface for locations

A Complete C++ Example

* Calc++ --- C++ Calculator::   The specifications
* Calc++ Parsing Driver::       An active parsing context
* Calc++ Parser::               A parser class
* Calc++ Scanner::              A pure C++ Flex scanner
* Calc++ Top Level::            Conducting the band

Java Parsers

* Java Bison Interface::        Asking for Java parser generation
* Java Semantic Values::        %type and %token vs. Java
* Java Location Values::        The position and location classes
* Java Parser Interface::       Instantiating and running the parser
* Java Scanner Interface::      Specifying the scanner for the parser
* Java Action Features::        Special features for use in actions
* Java Differences::            Differences between C/C++ and Java Grammars
* Java Declarations Summary::   List of Bison declarations used with Java

Frequently Asked Questions

* Memory Exhausted::            Breaking the Stack Limits
* How Can I Reset the Parser::  @code{yyparse} Keeps some State
* Strings are Destroyed::       @code{yylval} Loses Track of Strings
* Implementing Gotos/Loops::    Control Flow in the Calculator
* Multiple start-symbols::      Factoring closely related grammars
* Secure?  Conform?::           Is Bison POSIX safe?
* I can't build Bison::         Troubleshooting
* Where can I find help?::      Troubleshouting
* Bug Reports::                 Troublereporting
* More Languages::              Parsers in C++, Java, and so on
* Beta Testing::                Experimenting development versions
* Mailing Lists::               Meeting other Bison users

Copying This Manual

* Copying This Manual::         License for copying this manual.

@end detailmenu
@end menu

@node Introduction
@unnumbered Introduction
@cindex introduction

@dfn{Bison} is a general-purpose parser generator that converts an
annotated context-free grammar into a deterministic LR or generalized
LR (GLR) parser employing LALR(1) parser tables.  As an experimental
feature, Bison can also generate IELR(1) or canonical LR(1) parser
tables.  Once you are proficient with Bison, you can use it to develop
a wide range of language parsers, from those used in simple desk
calculators to complex programming languages.

Bison is upward compatible with Yacc: all properly-written Yacc
grammars ought to work with Bison with no change.  Anyone familiar
with Yacc should be able to use Bison with little trouble.  You need
to be fluent in C or C++ programming in order to use Bison or to
understand this manual.  Java is also supported as an experimental
feature.

We begin with tutorial chapters that explain the basic concepts of
using Bison and show three explained examples, each building on the
last.  If you don't know Bison or Yacc, start by reading these
chapters.  Reference chapters follow, which describe specific aspects
of Bison in detail.

Bison was written originally by Robert Corbett.  Richard Stallman made
it Yacc-compatible.  Wilfred Hansen of Carnegie Mellon University
added multi-character string literals and other features.  Since then,
Bison has grown more robust and evolved many other new features thanks
to the hard work of a long list of volunteers.  For details, see the
@file{THANKS} and @file{ChangeLog} files included in the Bison
distribution.

This edition corresponds to version @value{VERSION} of Bison.

@node Conditions
@unnumbered Conditions for Using Bison

The distribution terms for Bison-generated parsers permit using the
parsers in nonfree programs.  Before Bison version 2.2, these extra
permissions applied only when Bison was generating LALR(1)
parsers in C@.  And before Bison version 1.24, Bison-generated
parsers could be used only in programs that were free software.

The other GNU programming tools, such as the GNU C
compiler, have never
had such a requirement.  They could always be used for nonfree
software.  The reason Bison was different was not due to a special
policy decision; it resulted from applying the usual General Public
License to all of the Bison source code.

The main output of the Bison utility---the Bison parser implementation
file---contains a verbatim copy of a sizable piece of Bison, which is
the code for the parser's implementation.  (The actions from your
grammar are inserted into this implementation at one point, but most
of the rest of the implementation is not changed.)  When we applied
the GPL terms to the skeleton code for the parser's implementation,
the effect was to restrict the use of Bison output to free software.

We didn't change the terms because of sympathy for people who want to
make software proprietary.  @strong{Software should be free.}  But we
concluded that limiting Bison's use to free software was doing little to
encourage people to make other software free.  So we decided to make the
practical conditions for using Bison match the practical conditions for
using the other GNU tools.

This exception applies when Bison is generating code for a parser.
You can tell whether the exception applies to a Bison output file by
inspecting the file for text beginning with ``As a special
exception@dots{}''.  The text spells out the exact terms of the
exception.

@node Copying
@unnumbered GNU GENERAL PUBLIC LICENSE
@include gpl-3.0.texi

@node Concepts
@chapter The Concepts of Bison

This chapter introduces many of the basic concepts without which the
details of Bison will not make sense.  If you do not already know how to
use Bison or Yacc, we suggest you start by reading this chapter carefully.

@menu
* Language and Grammar:: Languages and context-free grammars,
                           as mathematical ideas.
* Grammar in Bison::     How we represent grammars for Bison's sake.
* Semantic Values::      Each token or syntactic grouping can have
                           a semantic value (the value of an integer,
                           the name of an identifier, etc.).
* Semantic Actions::     Each rule can have an action containing C code.
* GLR Parsers::          Writing parsers for general context-free languages.
* Locations::            Overview of location tracking.
* Bison Parser::         What are Bison's input and output,
                           how is the output used?
* Stages::               Stages in writing and running Bison grammars.
* Grammar Layout::       Overall structure of a Bison grammar file.
@end menu

@node Language and Grammar
@section Languages and Context-Free Grammars

@cindex context-free grammar
@cindex grammar, context-free
In order for Bison to parse a language, it must be described by a
@dfn{context-free grammar}.  This means that you specify one or more
@dfn{syntactic groupings} and give rules for constructing them from their
parts.  For example, in the C language, one kind of grouping is called an
`expression'.  One rule for making an expression might be, ``An expression
can be made of a minus sign and another expression''.  Another would be,
``An expression can be an integer''.  As you can see, rules are often
recursive, but there must be at least one rule which leads out of the
recursion.

@cindex BNF
@cindex Backus-Naur form
The most common formal system for presenting such rules for humans to read
is @dfn{Backus-Naur Form} or ``BNF'', which was developed in
order to specify the language Algol 60.  Any grammar expressed in
BNF is a context-free grammar.  The input to Bison is
essentially machine-readable BNF.

@cindex LALR grammars
@cindex IELR grammars
@cindex LR grammars
There are various important subclasses of context-free grammars.  Although
it can handle almost all context-free grammars, Bison is optimized for what
are called LR(1) grammars.  In brief, in these grammars, it must be possible
to tell how to parse any portion of an input string with just a single token
of lookahead.  For historical reasons, Bison by default is limited by the
additional restrictions of LALR(1), which is hard to explain simply.
@xref{Mysterious Conflicts}, for more information on this.  As an
experimental feature, you can escape these additional restrictions by
requesting IELR(1) or canonical LR(1) parser tables.  @xref{LR Table
Construction}, to learn how.

@cindex GLR parsing
@cindex generalized LR (GLR) parsing
@cindex ambiguous grammars
@cindex nondeterministic parsing

Parsers for LR(1) grammars are @dfn{deterministic}, meaning
roughly that the next grammar rule to apply at any point in the input is
uniquely determined by the preceding input and a fixed, finite portion
(called a @dfn{lookahead}) of the remaining input.  A context-free
grammar can be @dfn{ambiguous}, meaning that there are multiple ways to
apply the grammar rules to get the same inputs.  Even unambiguous
grammars can be @dfn{nondeterministic}, meaning that no fixed
lookahead always suffices to determine the next grammar rule to apply.
With the proper declarations, Bison is also able to parse these more
general context-free grammars, using a technique known as GLR
parsing (for Generalized LR).  Bison's GLR parsers
are able to handle any context-free grammar for which the number of
possible parses of any given string is finite.

@cindex symbols (abstract)
@cindex token
@cindex syntactic grouping
@cindex grouping, syntactic
In the formal grammatical rules for a language, each kind of syntactic
unit or grouping is named by a @dfn{symbol}.  Those which are built by
grouping smaller constructs according to grammatical rules are called
@dfn{nonterminal symbols}; those which can't be subdivided are called
@dfn{terminal symbols} or @dfn{token types}.  We call a piece of input
corresponding to a single terminal symbol a @dfn{token}, and a piece
corresponding to a single nonterminal symbol a @dfn{grouping}.

We can use the C language as an example of what symbols, terminal and
nonterminal, mean.  The tokens of C are identifiers, constants (numeric
and string), and the various keywords, arithmetic operators and
punctuation marks.  So the terminal symbols of a grammar for C include
`identifier', `number', `string', plus one symbol for each keyword,
operator or punctuation mark: `if', `return', `const', `static', `int',
`char', `plus-sign', `open-brace', `close-brace', `comma' and many more.
(These tokens can be subdivided into characters, but that is a matter of
lexicography, not grammar.)

Here is a simple C function subdivided into tokens:

@example
int             /* @r{keyword `int'} */
square (int x)  /* @r{identifier, open-paren, keyword `int',}
                   @r{identifier, close-paren} */
@{               /* @r{open-brace} */
  return x * x; /* @r{keyword `return', identifier, asterisk,}
                   @r{identifier, semicolon} */
@}               /* @r{close-brace} */
@end example

The syntactic groupings of C include the expression, the statement, the
declaration, and the function definition.  These are represented in the
grammar of C by nonterminal symbols `expression', `statement',
`declaration' and `function definition'.  The full grammar uses dozens of
additional language constructs, each with its own nonterminal symbol, in
order to express the meanings of these four.  The example above is a
function definition; it contains one declaration, and one statement.  In
the statement, each @samp{x} is an expression and so is @samp{x * x}.

Each nonterminal symbol must have grammatical rules showing how it is made
out of simpler constructs.  For example, one kind of C statement is the
@code{return} statement; this would be described with a grammar rule which
reads informally as follows:

@quotation
A `statement' can be made of a `return' keyword, an `expression' and a
`semicolon'.
@end quotation

@noindent
There would be many other rules for `statement', one for each kind of
statement in C.

@cindex start symbol
One nonterminal symbol must be distinguished as the special one which
defines a complete utterance in the language.  It is called the @dfn{start
symbol}.  In a compiler, this means a complete input program.  In the C
language, the nonterminal symbol `sequence of definitions and declarations'
plays this role.

For example, @samp{1 + 2} is a valid C expression---a valid part of a C
program---but it is not valid as an @emph{entire} C program.  In the
context-free grammar of C, this follows from the fact that `expression' is
not the start symbol.

The Bison parser reads a sequence of tokens as its input, and groups the
tokens using the grammar rules.  If the input is valid, the end result is
that the entire token sequence reduces to a single grouping whose symbol is
the grammar's start symbol.  If we use a grammar for C, the entire input
must be a `sequence of definitions and declarations'.  If not, the parser
reports a syntax error.

@node Grammar in Bison
@section From Formal Rules to Bison Input
@cindex Bison grammar
@cindex grammar, Bison
@cindex formal grammar

A formal grammar is a mathematical construct.  To define the language
for Bison, you must write a file expressing the grammar in Bison syntax:
a @dfn{Bison grammar} file.  @xref{Grammar File, ,Bison Grammar Files}.

A nonterminal symbol in the formal grammar is represented in Bison input
as an identifier, like an identifier in C@.  By convention, it should be
in lower case, such as @code{expr}, @code{stmt} or @code{declaration}.

The Bison representation for a terminal symbol is also called a @dfn{token
type}.  Token types as well can be represented as C-like identifiers.  By
convention, these identifiers should be upper case to distinguish them from
nonterminals: for example, @code{INTEGER}, @code{IDENTIFIER}, @code{IF} or
@code{RETURN}.  A terminal symbol that stands for a particular keyword in
the language should be named after that keyword converted to upper case.
The terminal symbol @code{error} is reserved for error recovery.
@xref{Symbols}.

A terminal symbol can also be represented as a character literal, just like
a C character constant.  You should do this whenever a token is just a
single character (parenthesis, plus-sign, etc.): use that same character in
a literal as the terminal symbol for that token.

A third way to represent a terminal symbol is with a C string constant
containing several characters.  @xref{Symbols}, for more information.

The grammar rules also have an expression in Bison syntax.  For example,
here is the Bison rule for a C @code{return} statement.  The semicolon in
quotes is a literal character token, representing part of the C syntax for
the statement; the naked semicolon, and the colon, are Bison punctuation
used in every rule.

@example
stmt: RETURN expr ';' ;
@end example

@noindent
@xref{Rules, ,Syntax of Grammar Rules}.

@node Semantic Values
@section Semantic Values
@cindex semantic value
@cindex value, semantic

A formal grammar selects tokens only by their classifications: for example,
if a rule mentions the terminal symbol `integer constant', it means that
@emph{any} integer constant is grammatically valid in that position.  The
precise value of the constant is irrelevant to how to parse the input: if
@samp{x+4} is grammatical then @samp{x+1} or @samp{x+3989} is equally
grammatical.

But the precise value is very important for what the input means once it is
parsed.  A compiler is useless if it fails to distinguish between 4, 1 and
3989 as constants in the program!  Therefore, each token in a Bison grammar
has both a token type and a @dfn{semantic value}.  @xref{Semantics,
,Defining Language Semantics},
for details.

The token type is a terminal symbol defined in the grammar, such as
@code{INTEGER}, @code{IDENTIFIER} or @code{','}.  It tells everything
you need to know to decide where the token may validly appear and how to
group it with other tokens.  The grammar rules know nothing about tokens
except their types.

The semantic value has all the rest of the information about the
meaning of the token, such as the value of an integer, or the name of an
identifier.  (A token such as @code{','} which is just punctuation doesn't
need to have any semantic value.)

For example, an input token might be classified as token type
@code{INTEGER} and have the semantic value 4.  Another input token might
have the same token type @code{INTEGER} but value 3989.  When a grammar
rule says that @code{INTEGER} is allowed, either of these tokens is
acceptable because each is an @code{INTEGER}.  When the parser accepts the
token, it keeps track of the token's semantic value.

Each grouping can also have a semantic value as well as its nonterminal
symbol.  For example, in a calculator, an expression typically has a
semantic value that is a number.  In a compiler for a programming
language, an expression typically has a semantic value that is a tree
structure describing the meaning of the expression.

@node Semantic Actions
@section Semantic Actions
@cindex semantic actions
@cindex actions, semantic

In order to be useful, a program must do more than parse input; it must
also produce some output based on the input.  In a Bison grammar, a grammar
rule can have an @dfn{action} made up of C statements.  Each time the
parser recognizes a match for that rule, the action is executed.
@xref{Actions}.

Most of the time, the purpose of an action is to compute the semantic value
of the whole construct from the semantic values of its parts.  For example,
suppose we have a rule which says an expression can be the sum of two
expressions.  When the parser recognizes such a sum, each of the
subexpressions has a semantic value which describes how it was built up.
The action for this rule should create a similar sort of value for the
newly recognized larger expression.

For example, here is a rule that says an expression can be the sum of
two subexpressions:

@example
expr: expr '+' expr   @{ $$ = $1 + $3; @} ;
@end example

@noindent
The action says how to produce the semantic value of the sum expression
from the values of the two subexpressions.

@node GLR Parsers
@section Writing GLR Parsers
@cindex GLR parsing
@cindex generalized LR (GLR) parsing
@findex %glr-parser
@cindex conflicts
@cindex shift/reduce conflicts
@cindex reduce/reduce conflicts

In some grammars, Bison's deterministic
LR(1) parsing algorithm cannot decide whether to apply a
certain grammar rule at a given point.  That is, it may not be able to
decide (on the basis of the input read so far) which of two possible
reductions (applications of a grammar rule) applies, or whether to apply
a reduction or read more of the input and apply a reduction later in the
input.  These are known respectively as @dfn{reduce/reduce} conflicts
(@pxref{Reduce/Reduce}), and @dfn{shift/reduce} conflicts
(@pxref{Shift/Reduce}).

To use a grammar that is not easily modified to be LR(1), a
more general parsing algorithm is sometimes necessary.  If you include
@code{%glr-parser} among the Bison declarations in your file
(@pxref{Grammar Outline}), the result is a Generalized LR
(GLR) parser.  These parsers handle Bison grammars that
contain no unresolved conflicts (i.e., after applying precedence
declarations) identically to deterministic parsers.  However, when
faced with unresolved shift/reduce and reduce/reduce conflicts,
GLR parsers use the simple expedient of doing both,
effectively cloning the parser to follow both possibilities.  Each of
the resulting parsers can again split, so that at any given time, there
can be any number of possible parses being explored.  The parsers
proceed in lockstep; that is, all of them consume (shift) a given input
symbol before any of them proceed to the next.  Each of the cloned
parsers eventually meets one of two possible fates: either it runs into
a parsing error, in which case it simply vanishes, or it merges with
another parser, because the two of them have reduced the input to an
identical set of symbols.

During the time that there are multiple parsers, semantic actions are
recorded, but not performed.  When a parser disappears, its recorded
semantic actions disappear as well, and are never performed.  When a
reduction makes two parsers identical, causing them to merge, Bison
records both sets of semantic actions.  Whenever the last two parsers
merge, reverting to the single-parser case, Bison resolves all the
outstanding actions either by precedences given to the grammar rules
involved, or by performing both actions, and then calling a designated
user-defined function on the resulting values to produce an arbitrary
merged result.

@menu
* Simple GLR Parsers::     Using GLR parsers on unambiguous grammars.
* Merging GLR Parses::     Using GLR parsers to resolve ambiguities.
* GLR Semantic Actions::   Considerations for semantic values and deferred actions.
* Semantic Predicates::    Controlling a parse with arbitrary computations.
* Compiler Requirements::  GLR parsers require a modern C compiler.
@end menu

@node Simple GLR Parsers
@subsection Using GLR on Unambiguous Grammars
@cindex GLR parsing, unambiguous grammars
@cindex generalized LR (GLR) parsing, unambiguous grammars
@findex %glr-parser
@findex %expect-rr
@cindex conflicts
@cindex reduce/reduce conflicts
@cindex shift/reduce conflicts

In the simplest cases, you can use the GLR algorithm
to parse grammars that are unambiguous but fail to be LR(1).
Such grammars typically require more than one symbol of lookahead.

Consider a problem that
arises in the declaration of enumerated and subrange types in the
programming language Pascal.  Here are some examples:

@example
type subrange = lo .. hi;
type enum = (a, b, c);
@end example

@noindent
The original language standard allows only numeric
literals and constant identifiers for the subrange bounds (@samp{lo}
and @samp{hi}), but Extended Pascal (ISO/IEC
10206) and many other
Pascal implementations allow arbitrary expressions there.  This gives
rise to the following situation, containing a superfluous pair of
parentheses:

@example
type subrange = (a) .. b;
@end example

@noindent
Compare this to the following declaration of an enumerated
type with only one value:

@example
type enum = (a);
@end example

@noindent
(These declarations are contrived, but they are syntactically
valid, and more-complicated cases can come up in practical programs.)

These two declarations look identical until the @samp{..} token.
With normal LR(1) one-token lookahead it is not
possible to decide between the two forms when the identifier
@samp{a} is parsed.  It is, however, desirable
for a parser to decide this, since in the latter case
@samp{a} must become a new identifier to represent the enumeration
value, while in the former case @samp{a} must be evaluated with its
current meaning, which may be a constant or even a function call.

You could parse @samp{(a)} as an ``unspecified identifier in parentheses'',
to be resolved later, but this typically requires substantial
contortions in both semantic actions and large parts of the
grammar, where the parentheses are nested in the recursive rules for
expressions.

You might think of using the lexer to distinguish between the two
forms by returning different tokens for currently defined and
undefined identifiers.  But if these declarations occur in a local
scope, and @samp{a} is defined in an outer scope, then both forms
are possible---either locally redefining @samp{a}, or using the
value of @samp{a} from the outer scope.  So this approach cannot
work.

A simple solution to this problem is to declare the parser to
use the GLR algorithm.
When the GLR parser reaches the critical state, it
merely splits into two branches and pursues both syntax rules
simultaneously.  Sooner or later, one of them runs into a parsing
error.  If there is a @samp{..} token before the next
@samp{;}, the rule for enumerated types fails since it cannot
accept @samp{..} anywhere; otherwise, the subrange type rule
fails since it requires a @samp{..} token.  So one of the branches
fails silently, and the other one continues normally, performing
all the intermediate actions that were postponed during the split.

If the input is syntactically incorrect, both branches fail and the parser
reports a syntax error as usual.

The effect of all this is that the parser seems to ``guess'' the
correct branch to take, or in other words, it seems to use more
lookahead than the underlying LR(1) algorithm actually allows
for.  In this example, LR(2) would suffice, but also some cases
that are not LR(@math{k}) for any @math{k} can be handled this way.

In general, a GLR parser can take quadratic or cubic worst-case time,
and the current Bison parser even takes exponential time and space
for some grammars.  In practice, this rarely happens, and for many
grammars it is possible to prove that it cannot happen.
The present example contains only one conflict between two
rules, and the type-declaration context containing the conflict
cannot be nested.  So the number of
branches that can exist at any time is limited by the constant 2,
and the parsing time is still linear.

Here is a Bison grammar corresponding to the example above.  It
parses a vastly simplified form of Pascal type declarations.

@example
%token TYPE DOTDOT ID

@group
%left '+' '-'
%left '*' '/'
@end group

%%

@group
type_decl: TYPE ID '=' type ';' ;
@end group

@group
type:
  '(' id_list ')'
| expr DOTDOT expr
;
@end group

@group
id_list:
  ID
| id_list ',' ID
;
@end group

@group
expr:
  '(' expr ')'
| expr '+' expr
| expr '-' expr
| expr '*' expr
| expr '/' expr
| ID
;
@end group
@end example

When used as a normal LR(1) grammar, Bison correctly complains
about one reduce/reduce conflict.  In the conflicting situation the
parser chooses one of the alternatives, arbitrarily the one
declared first.  Therefore the following correct input is not
recognized:

@example
type t = (a) .. b;
@end example

The parser can be turned into a GLR parser, while also telling Bison
to be silent about the one known reduce/reduce conflict, by adding
these two declarations to the Bison grammar file (before the first
@samp{%%}):

@example
%glr-parser
%expect-rr 1
@end example

@noindent
No change in the grammar itself is required.  Now the
parser recognizes all valid declarations, according to the
limited syntax above, transparently.  In fact, the user does not even
notice when the parser splits.

So here we have a case where we can use the benefits of GLR,
almost without disadvantages.  Even in simple cases like this, however,
there are at least two potential problems to beware.  First, always
analyze the conflicts reported by Bison to make sure that GLR
splitting is only done where it is intended.  A GLR parser
splitting inadvertently may cause problems less obvious than an
LR parser statically choosing the wrong alternative in a
conflict.  Second, consider interactions with the lexer (@pxref{Semantic
Tokens}) with great care.  Since a split parser consumes tokens without
performing any actions during the split, the lexer cannot obtain
information via parser actions.  Some cases of lexer interactions can be
eliminated by using GLR to shift the complications from the
lexer to the parser.  You must check the remaining cases for
correctness.

In our example, it would be safe for the lexer to return tokens based on
their current meanings in some symbol table, because no new symbols are
defined in the middle of a type declaration.  Though it is possible for
a parser to define the enumeration constants as they are parsed, before
the type declaration is completed, it actually makes no difference since
they cannot be used within the same enumerated type declaration.

@node Merging GLR Parses
@subsection Using GLR to Resolve Ambiguities
@cindex GLR parsing, ambiguous grammars
@cindex generalized LR (GLR) parsing, ambiguous grammars
@findex %dprec
@findex %merge
@cindex conflicts
@cindex reduce/reduce conflicts

Let's consider an example, vastly simplified from a C++ grammar.

@example
%@{
  #include <stdio.h>
  #define YYSTYPE char const *
  int yylex (void);
  void yyerror (char const *);
%@}

%token TYPENAME ID

%right '='
%left '+'

%glr-parser

%%

prog:
  /* Nothing.  */
| prog stmt   @{ printf ("\n"); @}
;

stmt:
  expr ';'  %dprec 1
| decl      %dprec 2
;

expr:
  ID               @{ printf ("%s ", $$); @}
| TYPENAME '(' expr ')'
                   @{ printf ("%s <cast> ", $1); @}
| expr '+' expr    @{ printf ("+ "); @}
| expr '=' expr    @{ printf ("= "); @}
;

decl:
  TYPENAME declarator ';'
                   @{ printf ("%s <declare> ", $1); @}
| TYPENAME declarator '=' expr ';'
                   @{ printf ("%s <init-declare> ", $1); @}
;

declarator:
  ID               @{ printf ("\"%s\" ", $1); @}
| '(' declarator ')'
;
@end example

@noindent
This models a problematic part of the C++ grammar---the ambiguity between
certain declarations and statements.  For example,

@example
T (x) = y+z;
@end example

@noindent
parses as either an @code{expr} or a @code{stmt}
(assuming that @samp{T} is recognized as a @code{TYPENAME} and
@samp{x} as an @code{ID}).
Bison detects this as a reduce/reduce conflict between the rules
@code{expr : ID} and @code{declarator : ID}, which it cannot resolve at the
time it encounters @code{x} in the example above.  Since this is a
GLR parser, it therefore splits the problem into two parses, one for
each choice of resolving the reduce/reduce conflict.
Unlike the example from the previous section (@pxref{Simple GLR Parsers}),
however, neither of these parses ``dies,'' because the grammar as it stands is
ambiguous.  One of the parsers eventually reduces @code{stmt : expr ';'} and
the other reduces @code{stmt : decl}, after which both parsers are in an
identical state: they've seen @samp{prog stmt} and have the same unprocessed
input remaining.  We say that these parses have @dfn{merged.}

At this point, the GLR parser requires a specification in the
grammar of how to choose between the competing parses.
In the example above, the two @code{%dprec}
declarations specify that Bison is to give precedence
to the parse that interprets the example as a
@code{decl}, which implies that @code{x} is a declarator.
The parser therefore prints

@example
"x" y z + T <init-declare>
@end example

The @code{%dprec} declarations only come into play when more than one
parse survives.  Consider a different input string for this parser:

@example
T (x) + y;
@end example

@noindent
This is another example of using GLR to parse an unambiguous
construct, as shown in the previous section (@pxref{Simple GLR Parsers}).
Here, there is no ambiguity (this cannot be parsed as a declaration).
However, at the time the Bison parser encounters @code{x}, it does not
have enough information to resolve the reduce/reduce conflict (again,
between @code{x} as an @code{expr} or a @code{declarator}).  In this
case, no precedence declaration is used.  Again, the parser splits
into two, one assuming that @code{x} is an @code{expr}, and the other
assuming @code{x} is a @code{declarator}.  The second of these parsers
then vanishes when it sees @code{+}, and the parser prints

@example
x T <cast> y +
@end example

Suppose that instead of resolving the ambiguity, you wanted to see all
the possibilities.  For this purpose, you must merge the semantic
actions of the two possible parsers, rather than choosing one over the
other.  To do so, you could change the declaration of @code{stmt} as
follows:

@example
stmt:
  expr ';'  %merge <stmtMerge>
| decl      %merge <stmtMerge>
;
@end example

@noindent
and define the @code{stmtMerge} function as:

@example
static YYSTYPE
stmtMerge (YYSTYPE x0, YYSTYPE x1)
@{
  printf ("<OR> ");
  return "";
@}
@end example

@noindent
with an accompanying forward declaration
in the C declarations at the beginning of the file:

@example
%@{
  #define YYSTYPE char const *
  static YYSTYPE stmtMerge (YYSTYPE x0, YYSTYPE x1);
%@}
@end example

@noindent
With these declarations, the resulting parser parses the first example
as both an @code{expr} and a @code{decl}, and prints

@example
"x" y z + T <init-declare> x T <cast> y z + = <OR>
@end example

Bison requires that all of the
productions that participate in any particular merge have identical
@samp{%merge} clauses.  Otherwise, the ambiguity would be unresolvable,
and the parser will report an error during any parse that results in
the offending merge.

@node GLR Semantic Actions
@subsection GLR Semantic Actions

The nature of GLR parsing and the structure of the generated
parsers give rise to certain restrictions on semantic values and actions.

@subsubsection Deferred semantic actions
@cindex deferred semantic actions
By definition, a deferred semantic action is not performed at the same time as
the associated reduction.
This raises caveats for several Bison features you might use in a semantic
action in a GLR parser.

@vindex yychar
@cindex GLR parsers and @code{yychar}
@vindex yylval
@cindex GLR parsers and @code{yylval}
@vindex yylloc
@cindex GLR parsers and @code{yylloc}
In any semantic action, you can examine @code{yychar} to determine the type of
the lookahead token present at the time of the associated reduction.
After checking that @code{yychar} is not set to @code{YYEMPTY} or @code{YYEOF},
you can then examine @code{yylval} and @code{yylloc} to determine the
lookahead token's semantic value and location, if any.
In a nondeferred semantic action, you can also modify any of these variables to
influence syntax analysis.
@xref{Lookahead, ,Lookahead Tokens}.

@findex yyclearin
@cindex GLR parsers and @code{yyclearin}
In a deferred semantic action, it's too late to influence syntax analysis.
In this case, @code{yychar}, @code{yylval}, and @code{yylloc} are set to
shallow copies of the values they had at the time of the associated reduction.
For this reason alone, modifying them is dangerous.
Moreover, the result of modifying them is undefined and subject to change with
future versions of Bison.
For example, if a semantic action might be deferred, you should never write it
to invoke @code{yyclearin} (@pxref{Action Features}) or to attempt to free
memory referenced by @code{yylval}.

@subsubsection YYERROR
@findex YYERROR
@cindex GLR parsers and @code{YYERROR}
Another Bison feature requiring special consideration is @code{YYERROR}
(@pxref{Action Features}), which you can invoke in a semantic action to
initiate error recovery.
During deterministic GLR operation, the effect of @code{YYERROR} is
the same as its effect in a deterministic parser.
The effect in a deferred action is similar, but the precise point of the
error is undefined;  instead, the parser reverts to deterministic operation,
selecting an unspecified stack on which to continue with a syntax error.
In a semantic predicate (see @ref{Semantic Predicates}) during nondeterministic
parsing, @code{YYERROR} silently prunes
the parse that invoked the test.

@subsubsection Restrictions on semantic values and locations
GLR parsers require that you use POD (Plain Old Data) types for
semantic values and location types when using the generated parsers as
C++ code.

@node Semantic Predicates
@subsection Controlling a Parse with Arbitrary Predicates
@findex %?
@cindex Semantic predicates in GLR parsers

In addition to the @code{%dprec} and @code{%merge} directives,
GLR parsers
allow you to reject parses on the basis of arbitrary computations executed
in user code, without having Bison treat this rejection as an error
if there are alternative parses. (This feature is experimental and may
evolve.  We welcome user feedback.)  For example,

@example
widget:
  %?@{  new_syntax @} "widget" id new_args  @{ $$ = f($3, $4); @}
| %?@{ !new_syntax @} "widget" id old_args  @{ $$ = f($3, $4); @}
;
@end example

@noindent
is one way to allow the same parser to handle two different syntaxes for
widgets.  The clause preceded by @code{%?} is treated like an ordinary
action, except that its text is treated as an expression and is always
evaluated immediately (even when in nondeterministic mode).  If the
expression yields 0 (false), the clause is treated as a syntax error,
which, in a nondeterministic parser, causes the stack in which it is reduced
to die.  In a deterministic parser, it acts like YYERROR.

As the example shows, predicates otherwise look like semantic actions, and
therefore you must be take them into account when determining the numbers
to use for denoting the semantic values of right-hand side symbols.
Predicate actions, however, have no defined value, and may not be given
labels.

There is a subtle difference between semantic predicates and ordinary
actions in nondeterministic mode, since the latter are deferred.
For example, we could try to rewrite the previous example as

@example
widget:
  @{ if (!new_syntax) YYERROR; @}
    "widget" id new_args  @{ $$ = f($3, $4); @}
|  @{ if (new_syntax) YYERROR; @}
    "widget" id old_args   @{ $$ = f($3, $4); @}
;
@end example

@noindent
(reversing the sense of the predicate tests to cause an error when they are
false).  However, this
does @emph{not} have the same effect if @code{new_args} and @code{old_args}
have overlapping syntax.
Since the mid-rule actions testing @code{new_syntax} are deferred,
a GLR parser first encounters the unresolved ambiguous reduction
for cases where @code{new_args} and @code{old_args} recognize the same string
@emph{before} performing the tests of @code{new_syntax}.  It therefore
reports an error.

Finally, be careful in writing predicates: deferred actions have not been
evaluated, so that using them in a predicate will have undefined effects.

@node Compiler Requirements
@subsection Considerations when Compiling GLR Parsers
@cindex @code{inline}
@cindex GLR parsers and @code{inline}

The GLR parsers require a compiler for ISO C89 or
later.  In addition, they use the @code{inline} keyword, which is not
C89, but is C99 and is a common extension in pre-C99 compilers.  It is
up to the user of these parsers to handle
portability issues.  For instance, if using Autoconf and the Autoconf
macro @code{AC_C_INLINE}, a mere

@example
%@{
  #include <config.h>
%@}
@end example

@noindent
will suffice.  Otherwise, we suggest

@example
%@{
  #if (__STDC_VERSION__ < 199901 && ! defined __GNUC__ \
       && ! defined inline)
  # define inline
  #endif
%@}
@end example

@node Locations
@section Locations
@cindex location
@cindex textual location
@cindex location, textual

Many applications, like interpreters or compilers, have to produce verbose
and useful error messages.  To achieve this, one must be able to keep track of
the @dfn{textual location}, or @dfn{location}, of each syntactic construct.
Bison provides a mechanism for handling these locations.

Each token has a semantic value.  In a similar fashion, each token has an
associated location, but the type of locations is the same for all tokens
and groupings.  Moreover, the output parser is equipped with a default data
structure for storing locations (@pxref{Tracking Locations}, for more
details).

Like semantic values, locations can be reached in actions using a dedicated
set of constructs.  In the example above, the location of the whole grouping
is @code{@@$}, while the locations of the subexpressions are @code{@@1} and
@code{@@3}.

When a rule is matched, a default action is used to compute the semantic value
of its left hand side (@pxref{Actions}).  In the same way, another default
action is used for locations.  However, the action for locations is general
enough for most cases, meaning there is usually no need to describe for each
rule how @code{@@$} should be formed.  When building a new location for a given
grouping, the default behavior of the output parser is to take the beginning
of the first symbol, and the end of the last symbol.

@node Bison Parser
@section Bison Output: the Parser Implementation File
@cindex Bison parser
@cindex Bison utility
@cindex lexical analyzer, purpose
@cindex parser

When you run Bison, you give it a Bison grammar file as input.  The
most important output is a C source file that implements a parser for
the language described by the grammar.  This parser is called a
@dfn{Bison parser}, and this file is called a @dfn{Bison parser
implementation file}.  Keep in mind that the Bison utility and the
Bison parser are two distinct programs: the Bison utility is a program
whose output is the Bison parser implementation file that becomes part
of your program.

The job of the Bison parser is to group tokens into groupings according to
the grammar rules---for example, to build identifiers and operators into
expressions.  As it does this, it runs the actions for the grammar rules it
uses.

The tokens come from a function called the @dfn{lexical analyzer} that
you must supply in some fashion (such as by writing it in C).  The Bison
parser calls the lexical analyzer each time it wants a new token.  It
doesn't know what is ``inside'' the tokens (though their semantic values
may reflect this).  Typically the lexical analyzer makes the tokens by
parsing characters of text, but Bison does not depend on this.
@xref{Lexical, ,The Lexical Analyzer Function @code{yylex}}.

The Bison parser implementation file is C code which defines a
function named @code{yyparse} which implements that grammar.  This
function does not make a complete C program: you must supply some
additional functions.  One is the lexical analyzer.  Another is an
error-reporting function which the parser calls to report an error.
In addition, a complete C program must start with a function called
@code{main}; you have to provide this, and arrange for it to call
@code{yyparse} or the parser will never run.  @xref{Interface, ,Parser
C-Language Interface}.

Aside from the token type names and the symbols in the actions you
write, all symbols defined in the Bison parser implementation file
itself begin with @samp{yy} or @samp{YY}.  This includes interface
functions such as the lexical analyzer function @code{yylex}, the
error reporting function @code{yyerror} and the parser function
@code{yyparse} itself.  This also includes numerous identifiers used
for internal purposes.  Therefore, you should avoid using C
identifiers starting with @samp{yy} or @samp{YY} in the Bison grammar
file except for the ones defined in this manual.  Also, you should
avoid using the C identifiers @samp{malloc} and @samp{free} for
anything other than their usual meanings.

In some cases the Bison parser implementation file includes system
headers, and in those cases your code should respect the identifiers
reserved by those headers.  On some non-GNU hosts, @code{<alloca.h>},
@code{<malloc.h>}, @code{<stddef.h>}, and @code{<stdlib.h>} are
included as needed to declare memory allocators and related types.
@code{<libintl.h>} is included if message translation is in use
(@pxref{Internationalization}).  Other system headers may be included
if you define @code{YYDEBUG} to a nonzero value (@pxref{Tracing,
,Tracing Your Parser}).

@node Stages
@section Stages in Using Bison
@cindex stages in using Bison
@cindex using Bison

The actual language-design process using Bison, from grammar specification
to a working compiler or interpreter, has these parts:

@enumerate
@item
Formally specify the grammar in a form recognized by Bison
(@pxref{Grammar File, ,Bison Grammar Files}).  For each grammatical rule
in the language, describe the action that is to be taken when an
instance of that rule is recognized.  The action is described by a
sequence of C statements.

@item
Write a lexical analyzer to process input and pass tokens to the parser.
The lexical analyzer may be written by hand in C (@pxref{Lexical, ,The
Lexical Analyzer Function @code{yylex}}).  It could also be produced
using Lex, but the use of Lex is not discussed in this manual.

@item
Write a controlling function that calls the Bison-produced parser.

@item
Write error-reporting routines.
@end enumerate

To turn this source code as written into a runnable program, you
must follow these steps:

@enumerate
@item
Run Bison on the grammar to produce the parser.

@item
Compile the code output by Bison, as well as any other source files.

@item
Link the object files to produce the finished product.
@end enumerate

@node Grammar Layout
@section The Overall Layout of a Bison Grammar
@cindex grammar file
@cindex file format
@cindex format of grammar file
@cindex layout of Bison grammar

The input file for the Bison utility is a @dfn{Bison grammar file}.  The
general form of a Bison grammar file is as follows:

@example
%@{
@var{Prologue}
%@}

@var{Bison declarations}

%%
@var{Grammar rules}
%%
@var{Epilogue}
@end example

@noindent
The @samp{%%}, @samp{%@{} and @samp{%@}} are punctuation that appears
in every Bison grammar file to separate the sections.

The prologue may define types and variables used in the actions.  You can
also use preprocessor commands to define macros used there, and use
@code{#include} to include header files that do any of these things.
You need to declare the lexical analyzer @code{yylex} and the error
printer @code{yyerror} here, along with any other global identifiers
used by the actions in the grammar rules.

The Bison declarations declare the names of the terminal and nonterminal
symbols, and may also describe operator precedence and the data types of
semantic values of various symbols.

The grammar rules define how to construct each nonterminal symbol from its
parts.

The epilogue can contain any code you want to use.  Often the
definitions of functions declared in the prologue go here.  In a
simple program, all the rest of the program can go here.

@node Examples
@chapter Examples
@cindex simple examples
@cindex examples, simple

Now we show and explain several sample programs written using Bison: a
reverse polish notation calculator, an algebraic (infix) notation
calculator --- later extended to track ``locations'' ---
and a multi-function calculator.  All
produce usable, though limited, interactive desk-top calculators.

These examples are simple, but Bison grammars for real programming
languages are written the same way.  You can copy these examples into a
source file to try them.

@menu
* RPN Calc::               Reverse polish notation calculator;
                             a first example with no operator precedence.
* Infix Calc::             Infix (algebraic) notation calculator.
                             Operator precedence is introduced.
* Simple Error Recovery::  Continuing after syntax errors.
* Location Tracking Calc:: Demonstrating the use of @@@var{n} and @@$.
* Multi-function Calc::    Calculator with memory and trig functions.
                             It uses multiple data-types for semantic values.
* Exercises::              Ideas for improving the multi-function calculator.
@end menu

@node RPN Calc
@section Reverse Polish Notation Calculator
@cindex reverse polish notation
@cindex polish notation calculator
@cindex @code{rpcalc}
@cindex calculator, simple

The first example is that of a simple double-precision @dfn{reverse polish
notation} calculator (a calculator using postfix operators).  This example
provides a good starting point, since operator precedence is not an issue.
The second example will illustrate how operator precedence is handled.

The source code for this calculator is named @file{rpcalc.y}.  The
@samp{.y} extension is a convention used for Bison grammar files.

@menu
* Rpcalc Declarations::    Prologue (declarations) for rpcalc.
* Rpcalc Rules::           Grammar Rules for rpcalc, with explanation.
* Rpcalc Lexer::           The lexical analyzer.
* Rpcalc Main::            The controlling function.
* Rpcalc Error::           The error reporting function.
* Rpcalc Generate::        Running Bison on the grammar file.
* Rpcalc Compile::         Run the C compiler on the output code.
@end menu

@node Rpcalc Declarations
@subsection Declarations for @code{rpcalc}

Here are the C and Bison declarations for the reverse polish notation
calculator.  As in C, comments are placed between @samp{/*@dots{}*/}.

@comment file: rpcalc.y
@example
/* Reverse polish notation calculator.  */

%@{
  #define YYSTYPE double
  #include <stdio.h>
  #include <math.h>
  int yylex (void);
  void yyerror (char const *);
%@}

%token NUM

%% /* Grammar rules and actions follow.  */
@end example

The declarations section (@pxref{Prologue, , The prologue}) contains two
preprocessor directives and two forward declarations.

The @code{#define} directive defines the macro @code{YYSTYPE}, thus
specifying the C data type for semantic values of both tokens and
groupings (@pxref{Value Type, ,Data Types of Semantic Values}).  The
Bison parser will use whatever type @code{YYSTYPE} is defined as; if you
don't define it, @code{int} is the default.  Because we specify
@code{double}, each token and each expression has an associated value,
which is a floating point number.

The @code{#include} directive is used to declare the exponentiation
function @code{pow}.

The forward declarations for @code{yylex} and @code{yyerror} are
needed because the C language requires that functions be declared
before they are used.  These functions will be defined in the
epilogue, but the parser calls them so they must be declared in the
prologue.

The second section, Bison declarations, provides information to Bison
about the token types (@pxref{Bison Declarations, ,The Bison
Declarations Section}).  Each terminal symbol that is not a
single-character literal must be declared here.  (Single-character
literals normally don't need to be declared.)  In this example, all the
arithmetic operators are designated by single-character literals, so the
only terminal symbol that needs to be declared is @code{NUM}, the token
type for numeric constants.

@node Rpcalc Rules
@subsection Grammar Rules for @code{rpcalc}

Here are the grammar rules for the reverse polish notation calculator.

@comment file: rpcalc.y
@example
@group
input:
  /* empty */
| input line
;
@end group

@group
line:
  '\n'
| exp '\n'      @{ printf ("%.10g\n", $1); @}
;
@end group

@group
exp:
  NUM           @{ $$ = $1;           @}
| exp exp '+'   @{ $$ = $1 + $2;      @}
| exp exp '-'   @{ $$ = $1 - $2;      @}
| exp exp '*'   @{ $$ = $1 * $2;      @}
| exp exp '/'   @{ $$ = $1 / $2;      @}
| exp exp '^'   @{ $$ = pow ($1, $2); @}  /* Exponentiation */
| exp 'n'       @{ $$ = -$1;          @}  /* Unary minus    */
;
@end group
%%
@end example

The groupings of the rpcalc ``language'' defined here are the expression
(given the name @code{exp}), the line of input (@code{line}), and the
complete input transcript (@code{input}).  Each of these nonterminal
symbols has several alternate rules, joined by the vertical bar @samp{|}
which is read as ``or''.  The following sections explain what these rules
mean.

The semantics of the language is determined by the actions taken when a
grouping is recognized.  The actions are the C code that appears inside
braces.  @xref{Actions}.

You must specify these actions in C, but Bison provides the means for
passing semantic values between the rules.  In each action, the
pseudo-variable @code{$$} stands for the semantic value for the grouping
that the rule is going to construct.  Assigning a value to @code{$$} is the
main job of most actions.  The semantic values of the components of the
rule are referred to as @code{$1}, @code{$2}, and so on.

@menu
* Rpcalc Input::            Explanation of the @code{input} nonterminal
* Rpcalc Line::             Explanation of the @code{line} nonterminal
* Rpcalc Expr::             Explanation of the @code{expr} nonterminal
@end menu

@node Rpcalc Input
@subsubsection Explanation of @code{input}

Consider the definition of @code{input}:

@example
input:
  /* empty */
| input line
;
@end example

This definition reads as follows: ``A complete input is either an empty
string, or a complete input followed by an input line''.  Notice that
``complete input'' is defined in terms of itself.  This definition is said
to be @dfn{left recursive} since @code{input} appears always as the
leftmost symbol in the sequence.  @xref{Recursion, ,Recursive Rules}.

The first alternative is empty because there are no symbols between the
colon and the first @samp{|}; this means that @code{input} can match an
empty string of input (no tokens).  We write the rules this way because it
is legitimate to type @kbd{Ctrl-d} right after you start the calculator.
It's conventional to put an empty alternative first and write the comment
@samp{/* empty */} in it.

The second alternate rule (@code{input line}) handles all nontrivial input.
It means, ``After reading any number of lines, read one more line if
possible.''  The left recursion makes this rule into a loop.  Since the
first alternative matches empty input, the loop can be executed zero or
more times.

The parser function @code{yyparse} continues to process input until a
grammatical error is seen or the lexical analyzer says there are no more
input tokens; we will arrange for the latter to happen at end-of-input.

@node Rpcalc Line
@subsubsection Explanation of @code{line}

Now consider the definition of @code{line}:

@example
line:
  '\n'
| exp '\n'  @{ printf ("%.10g\n", $1); @}
;
@end example

The first alternative is a token which is a newline character; this means
that rpcalc accepts a blank line (and ignores it, since there is no
action).  The second alternative is an expression followed by a newline.
This is the alternative that makes rpcalc useful.  The semantic value of
the @code{exp} grouping is the value of @code{$1} because the @code{exp} in
question is the first symbol in the alternative.  The action prints this
value, which is the result of the computation the user asked for.

This action is unusual because it does not assign a value to @code{$$}.  As
a consequence, the semantic value associated with the @code{line} is
uninitialized (its value will be unpredictable).  This would be a bug if
that value were ever used, but we don't use it: once rpcalc has printed the
value of the user's input line, that value is no longer needed.

@node Rpcalc Expr
@subsubsection Explanation of @code{expr}

The @code{exp} grouping has several rules, one for each kind of expression.
The first rule handles the simplest expressions: those that are just numbers.
The second handles an addition-expression, which looks like two expressions
followed by a plus-sign.  The third handles subtraction, and so on.

@example
exp:
  NUM
| exp exp '+'     @{ $$ = $1 + $2;    @}
| exp exp '-'     @{ $$ = $1 - $2;    @}
@dots{}
;
@end example

We have used @samp{|} to join all the rules for @code{exp}, but we could
equally well have written them separately:

@example
exp: NUM ;
exp: exp exp '+'     @{ $$ = $1 + $2; @};
exp: exp exp '-'     @{ $$ = $1 - $2; @};
@dots{}
@end example

Most of the rules have actions that compute the value of the expression in
terms of the value of its parts.  For example, in the rule for addition,
@code{$1} refers to the first component @code{exp} and @code{$2} refers to
the second one.  The third component, @code{'+'}, has no meaningful
associated semantic value, but if it had one you could refer to it as
@code{$3}.  When @code{yyparse} recognizes a sum expression using this
rule, the sum of the two subexpressions' values is produced as the value of
the entire expression.  @xref{Actions}.

You don't have to give an action for every rule.  When a rule has no
action, Bison by default copies the value of @code{$1} into @code{$$}.
This is what happens in the first rule (the one that uses @code{NUM}).

The formatting shown here is the recommended convention, but Bison does
not require it.  You can add or change white space as much as you wish.
For example, this:

@example
exp: NUM | exp exp '+' @{$$ = $1 + $2; @} | @dots{} ;
@end example

@noindent
means the same thing as this:

@example
exp:
  NUM
| exp exp '+'    @{ $$ = $1 + $2; @}
| @dots{}
;
@end example

@noindent
The latter, however, is much more readable.

@node Rpcalc Lexer
@subsection The @code{rpcalc} Lexical Analyzer
@cindex writing a lexical analyzer
@cindex lexical analyzer, writing

The lexical analyzer's job is low-level parsing: converting characters
or sequences of characters into tokens.  The Bison parser gets its
tokens by calling the lexical analyzer.  @xref{Lexical, ,The Lexical
Analyzer Function @code{yylex}}.

Only a simple lexical analyzer is needed for the RPN
calculator.  This
lexical analyzer skips blanks and tabs, then reads in numbers as
@code{double} and returns them as @code{NUM} tokens.  Any other character
that isn't part of a number is a separate token.  Note that the token-code
for such a single-character token is the character itself.

The return value of the lexical analyzer function is a numeric code which
represents a token type.  The same text used in Bison rules to stand for
this token type is also a C expression for the numeric code for the type.
This works in two ways.  If the token type is a character literal, then its
numeric code is that of the character; you can use the same
character literal in the lexical analyzer to express the number.  If the
token type is an identifier, that identifier is defined by Bison as a C
macro whose definition is the appropriate number.  In this example,
therefore, @code{NUM} becomes a macro for @code{yylex} to use.

The semantic value of the token (if it has one) is stored into the
global variable @code{yylval}, which is where the Bison parser will look
for it.  (The C data type of @code{yylval} is @code{YYSTYPE}, which was
defined at the beginning of the grammar; @pxref{Rpcalc Declarations,
,Declarations for @code{rpcalc}}.)

A token type code of zero is returned if the end-of-input is encountered.
(Bison recognizes any nonpositive value as indicating end-of-input.)

Here is the code for the lexical analyzer:

@comment file: rpcalc.y
@example
@group
/* The lexical analyzer returns a double floating point
   number on the stack and the token NUM, or the numeric code
   of the character read if not a number.  It skips all blanks
   and tabs, and returns 0 for end-of-input.  */

#include <ctype.h>
@end group

@group
int
yylex (void)
@{
  int c;

  /* Skip white space.  */
  while ((c = getchar ()) == ' ' || c == '\t')
    continue;
@end group
@group
  /* Process numbers.  */
  if (c == '.' || isdigit (c))
    @{
      ungetc (c, stdin);
      scanf ("%lf", &yylval);
      return NUM;
    @}
@end group
@group
  /* Return end-of-input.  */
  if (c == EOF)
    return 0;
  /* Return a single char.  */
  return c;
@}
@end group
@end example

@node Rpcalc Main
@subsection The Controlling Function
@cindex controlling function
@cindex main function in simple example

In keeping with the spirit of this example, the controlling function is
kept to the bare minimum.  The only requirement is that it call
@code{yyparse} to start the process of parsing.

@comment file: rpcalc.y
@example
@group
int
main (void)
@{
  return yyparse ();
@}
@end group
@end example

@node Rpcalc Error
@subsection The Error Reporting Routine
@cindex error reporting routine

When @code{yyparse} detects a syntax error, it calls the error reporting
function @code{yyerror} to print an error message (usually but not
always @code{"syntax error"}).  It is up to the programmer to supply
@code{yyerror} (@pxref{Interface, ,Parser C-Language Interface}), so
here is the definition we will use:

@comment file: rpcalc.y
@example
@group
#include <stdio.h>
@end group

@group
/* Called by yyparse on error.  */
void
yyerror (char const *s)
@{
  fprintf (stderr, "%s\n", s);
@}
@end group
@end example

After @code{yyerror} returns, the Bison parser may recover from the error
and continue parsing if the grammar contains a suitable error rule
(@pxref{Error Recovery}).  Otherwise, @code{yyparse} returns nonzero.  We
have not written any error rules in this example, so any invalid input will
cause the calculator program to exit.  This is not clean behavior for a
real calculator, but it is adequate for the first example.

@node Rpcalc Generate
@subsection Running Bison to Make the Parser
@cindex running Bison (introduction)

Before running Bison to produce a parser, we need to decide how to
arrange all the source code in one or more source files.  For such a
simple example, the easiest thing is to put everything in one file,
the grammar file.  The definitions of @code{yylex}, @code{yyerror} and
@code{main} go at the end, in the epilogue of the grammar file
(@pxref{Grammar Layout, ,The Overall Layout of a Bison Grammar}).

For a large project, you would probably have several source files, and use
@code{make} to arrange to recompile them.

With all the source in the grammar file, you use the following command
to convert it into a parser implementation file:

@example
bison @var{file}.y
@end example

@noindent
In this example, the grammar file is called @file{rpcalc.y} (for
``Reverse Polish @sc{calc}ulator'').  Bison produces a parser
implementation file named @file{@var{file}.tab.c}, removing the
@samp{.y} from the grammar file name.  The parser implementation file
contains the source code for @code{yyparse}.  The additional functions
in the grammar file (@code{yylex}, @code{yyerror} and @code{main}) are
copied verbatim to the parser implementation file.

@node Rpcalc Compile
@subsection Compiling the Parser Implementation File
@cindex compiling the parser

Here is how to compile and run the parser implementation file:

@example
@group
# @r{List files in current directory.}
$ @kbd{ls}
rpcalc.tab.c  rpcalc.y
@end group

@group
# @r{Compile the Bison parser.}
# @r{@samp{-lm} tells compiler to search math library for @code{pow}.}
$ @kbd{cc -lm -o rpcalc rpcalc.tab.c}
@end group

@group
# @r{List files again.}
$ @kbd{ls}
rpcalc  rpcalc.tab.c  rpcalc.y
@end group
@end example

The file @file{rpcalc} now contains the executable code.  Here is an
example session using @code{rpcalc}.

@example
$ @kbd{rpcalc}
@kbd{4 9 +}
@result{} 13
@kbd{3 7 + 3 4 5 *+-}
@result{} -13
@kbd{3 7 + 3 4 5 * + - n}              @r{Note the unary minus, @samp{n}}
@result{} 13
@kbd{5 6 / 4 n +}
@result{} -3.166666667
@kbd{3 4 ^}                            @r{Exponentiation}
@result{} 81
@kbd{^D}                               @r{End-of-file indicator}
$
@end example

@node Infix Calc
@section Infix Notation Calculator: @code{calc}
@cindex infix notation calculator
@cindex @code{calc}
@cindex calculator, infix notation

We now modify rpcalc to handle infix operators instead of postfix.  Infix
notation involves the concept of operator precedence and the need for
parentheses nested to arbitrary depth.  Here is the Bison code for
@file{calc.y}, an infix desk-top calculator.

@example
/* Infix notation calculator.  */

@group
%@{
  #define YYSTYPE double
  #include <math.h>
  #include <stdio.h>
  int yylex (void);
  void yyerror (char const *);
%@}
@end group

@group
/* Bison declarations.  */
%token NUM
%left '-' '+'
%left '*' '/'
%precedence NEG   /* negation--unary minus */
%right '^'        /* exponentiation */
@end group

%% /* The grammar follows.  */
@group
input:
  /* empty */
| input line
;
@end group

@group
line:
  '\n'
| exp '\n'  @{ printf ("\t%.10g\n", $1); @}
;
@end group

@group
exp:
  NUM                @{ $$ = $1;           @}
| exp '+' exp        @{ $$ = $1 + $3;      @}
| exp '-' exp        @{ $$ = $1 - $3;      @}
| exp '*' exp        @{ $$ = $1 * $3;      @}
| exp '/' exp        @{ $$ = $1 / $3;      @}
| '-' exp  %prec NEG @{ $$ = -$2;          @}
| exp '^' exp        @{ $$ = pow ($1, $3); @}
| '(' exp ')'        @{ $$ = $2;           @}
;
@end group
%%
@end example

@noindent
The functions @code{yylex}, @code{yyerror} and @code{main} can be the
same as before.

There are two important new features shown in this code.

In the second section (Bison declarations), @code{%left} declares token
types and says they are left-associative operators.  The declarations
@code{%left} and @code{%right} (right associativity) take the place of
@code{%token} which is used to declare a token type name without
associativity/precedence.  (These tokens are single-character literals, which
ordinarily don't need to be declared.  We declare them here to specify
the associativity/precedence.)

Operator precedence is determined by the line ordering of the
declarations; the higher the line number of the declaration (lower on
the page or screen), the higher the precedence.  Hence, exponentiation
has the highest precedence, unary minus (@code{NEG}) is next, followed
by @samp{*} and @samp{/}, and so on.  Unary minus is not associative,
only precedence matters (@code{%precedence}. @xref{Precedence, ,Operator
Precedence}.

The other important new feature is the @code{%prec} in the grammar
section for the unary minus operator.  The @code{%prec} simply instructs
Bison that the rule @samp{| '-' exp} has the same precedence as
@code{NEG}---in this case the next-to-highest.  @xref{Contextual
Precedence, ,Context-Dependent Precedence}.

Here is a sample run of @file{calc.y}:

@need 500
@example
$ @kbd{calc}
@kbd{4 + 4.5 - (34/(8*3+-3))}
6.880952381
@kbd{-56 + 2}
-54
@kbd{3 ^ 2}
9
@end example

@node Simple Error Recovery
@section Simple Error Recovery
@cindex error recovery, simple

Up to this point, this manual has not addressed the issue of @dfn{error
recovery}---how to continue parsing after the parser detects a syntax
error.  All we have handled is error reporting with @code{yyerror}.
Recall that by default @code{yyparse} returns after calling
@code{yyerror}.  This means that an erroneous input line causes the
calculator program to exit.  Now we show how to rectify this deficiency.

The Bison language itself includes the reserved word @code{error}, which
may be included in the grammar rules.  In the example below it has
been added to one of the alternatives for @code{line}:

@example
@group
line:
  '\n'
| exp '\n'   @{ printf ("\t%.10g\n", $1); @}
| error '\n' @{ yyerrok;                  @}
;
@end group
@end example

This addition to the grammar allows for simple error recovery in the
event of a syntax error.  If an expression that cannot be evaluated is
read, the error will be recognized by the third rule for @code{line},
and parsing will continue.  (The @code{yyerror} function is still called
upon to print its message as well.)  The action executes the statement
@code{yyerrok}, a macro defined automatically by Bison; its meaning is
that error recovery is complete (@pxref{Error Recovery}).  Note the
difference between @code{yyerrok} and @code{yyerror}; neither one is a
misprint.

This form of error recovery deals with syntax errors.  There are other
kinds of errors; for example, division by zero, which raises an exception
signal that is normally fatal.  A real calculator program must handle this
signal and use @code{longjmp} to return to @code{main} and resume parsing
input lines; it would also have to discard the rest of the current line of
input.  We won't discuss this issue further because it is not specific to
Bison programs.

@node Location Tracking Calc
@section Location Tracking Calculator: @code{ltcalc}
@cindex location tracking calculator
@cindex @code{ltcalc}
@cindex calculator, location tracking

This example extends the infix notation calculator with location
tracking.  This feature will be used to improve the error messages.  For
the sake of clarity, this example is a simple integer calculator, since
most of the work needed to use locations will be done in the lexical
analyzer.

@menu
* Ltcalc Declarations::    Bison and C declarations for ltcalc.
* Ltcalc Rules::           Grammar rules for ltcalc, with explanations.
* Ltcalc Lexer::           The lexical analyzer.
@end menu

@node Ltcalc Declarations
@subsection Declarations for @code{ltcalc}

The C and Bison declarations for the location tracking calculator are
the same as the declarations for the infix notation calculator.

@example
/* Location tracking calculator.  */

%@{
  #define YYSTYPE int
  #include <math.h>
  int yylex (void);
  void yyerror (char const *);
%@}

/* Bison declarations.  */
%token NUM

%left '-' '+'
%left '*' '/'
%precedence NEG
%right '^'

%% /* The grammar follows.  */
@end example

@noindent
Note there are no declarations specific to locations.  Defining a data
type for storing locations is not needed: we will use the type provided
by default (@pxref{Location Type, ,Data Types of Locations}), which is a
four member structure with the following integer fields:
@code{first_line}, @code{first_column}, @code{last_line} and
@code{last_column}.  By conventions, and in accordance with the GNU
Coding Standards and common practice, the line and column count both
start at 1.

@node Ltcalc Rules
@subsection Grammar Rules for @code{ltcalc}

Whether handling locations or not has no effect on the syntax of your
language.  Therefore, grammar rules for this example will be very close
to those of the previous example: we will only modify them to benefit
from the new information.

Here, we will use locations to report divisions by zero, and locate the
wrong expressions or subexpressions.

@example
@group
input:
  /* empty */
| input line
;
@end group

@group
line:
  '\n'
| exp '\n' @{ printf ("%d\n", $1); @}
;
@end group

@group
exp:
  NUM           @{ $$ = $1; @}
| exp '+' exp   @{ $$ = $1 + $3; @}
| exp '-' exp   @{ $$ = $1 - $3; @}
| exp '*' exp   @{ $$ = $1 * $3; @}
@end group
@group
| exp '/' exp
    @{
      if ($3)
        $$ = $1 / $3;
      else
        @{
          $$ = 1;
          fprintf (stderr, "%d.%d-%d.%d: division by zero",
                   @@3.first_line, @@3.first_column,
                   @@3.last_line, @@3.last_column);
        @}
    @}
@end group
@group
| '-' exp %prec NEG     @{ $$ = -$2; @}
| exp '^' exp           @{ $$ = pow ($1, $3); @}
| '(' exp ')'           @{ $$ = $2; @}
@end group
@end example

This code shows how to reach locations inside of semantic actions, by
using the pseudo-variables @code{@@@var{n}} for rule components, and the
pseudo-variable @code{@@$} for groupings.

We don't need to assign a value to @code{@@$}: the output parser does it
automatically.  By default, before executing the C code of each action,
@code{@@$} is set to range from the beginning of @code{@@1} to the end
of @code{@@@var{n}}, for a rule with @var{n} components.  This behavior
can be redefined (@pxref{Location Default Action, , Default Action for
Locations}), and for very specific rules, @code{@@$} can be computed by
hand.

@node Ltcalc Lexer
@subsection The @code{ltcalc} Lexical Analyzer.

Until now, we relied on Bison's defaults to enable location
tracking.  The next step is to rewrite the lexical analyzer, and make it
able to feed the parser with the token locations, as it already does for
semantic values.

To this end, we must take into account every single character of the
input text, to avoid the computed locations of being fuzzy or wrong:

@example
@group
int
yylex (void)
@{
  int c;
@end group

@group
  /* Skip white space.  */
  while ((c = getchar ()) == ' ' || c == '\t')
    ++yylloc.last_column;
@end group

@group
  /* Step.  */
  yylloc.first_line = yylloc.last_line;
  yylloc.first_column = yylloc.last_column;
@end group

@group
  /* Process numbers.  */
  if (isdigit (c))
    @{
      yylval = c - '0';
      ++yylloc.last_column;
      while (isdigit (c = getchar ()))
        @{
          ++yylloc.last_column;
          yylval = yylval * 10 + c - '0';
        @}
      ungetc (c, stdin);
      return NUM;
    @}
@end group

  /* Return end-of-input.  */
  if (c == EOF)
    return 0;

@group
  /* Return a single char, and update location.  */
  if (c == '\n')
    @{
      ++yylloc.last_line;
      yylloc.last_column = 0;
    @}
  else
    ++yylloc.last_column;
  return c;
@}
@end group
@end example

Basically, the lexical analyzer performs the same processing as before:
it skips blanks and tabs, and reads numbers or single-character tokens.
In addition, it updates @code{yylloc}, the global variable (of type
@code{YYLTYPE}) containing the token's location.

Now, each time this function returns a token, the parser has its number
as well as its semantic value, and its location in the text.  The last
needed change is to initialize @code{yylloc}, for example in the
controlling function:

@example
@group
int
main (void)
@{
  yylloc.first_line = yylloc.last_line = 1;
  yylloc.first_column = yylloc.last_column = 0;
  return yyparse ();
@}
@end group
@end example

Remember that computing locations is not a matter of syntax.  Every
character must be associated to a location update, whether it is in
valid input, in comments, in literal strings, and so on.

@node Multi-function Calc
@section Multi-Function Calculator: @code{mfcalc}
@cindex multi-function calculator
@cindex @code{mfcalc}
@cindex calculator, multi-function

Now that the basics of Bison have been discussed, it is time to move on to
a more advanced problem.  The above calculators provided only five
functions, @samp{+}, @samp{-}, @samp{*}, @samp{/} and @samp{^}.  It would
be nice to have a calculator that provides other mathematical functions such
as @code{sin}, @code{cos}, etc.

It is easy to add new operators to the infix calculator as long as they are
only single-character literals.  The lexical analyzer @code{yylex} passes
back all nonnumeric characters as tokens, so new grammar rules suffice for
adding a new operator.  But we want something more flexible: built-in
functions whose syntax has this form:

@example
@var{function_name} (@var{argument})
@end example

@noindent
At the same time, we will add memory to the calculator, by allowing you
to create named variables, store values in them, and use them later.
Here is a sample session with the multi-function calculator:

@example
@group
$ @kbd{mfcalc}
@kbd{pi = 3.141592653589}
@result{} 3.1415926536
@end group
@group
@kbd{sin(pi)}
@result{} 0.0000000000
@end group
@kbd{alpha = beta1 = 2.3}
@result{} 2.3000000000
@kbd{alpha}
@result{} 2.3000000000
@kbd{ln(alpha)}
@result{} 0.8329091229
@kbd{exp(ln(beta1))}
@result{} 2.3000000000
$
@end example

Note that multiple assignment and nested function calls are permitted.

@menu
* Mfcalc Declarations::    Bison declarations for multi-function calculator.
* Mfcalc Rules::           Grammar rules for the calculator.
* Mfcalc Symbol Table::    Symbol table management subroutines.
* Mfcalc Lexer::           The lexical analyzer.
* Mfcalc Main::            The controlling function.
@end menu

@node Mfcalc Declarations
@subsection Declarations for @code{mfcalc}

Here are the C and Bison declarations for the multi-function calculator.

@comment file: mfcalc.y: 1
@example
@group
%@{
  #include <stdio.h>  /* For printf, etc. */
  #include <math.h>   /* For pow, used in the grammar.  */
  #include "calc.h"   /* Contains definition of `symrec'.  */
  int yylex (void);
  void yyerror (char const *);
%@}
@end group

@group
%union @{
  double    val;   /* For returning numbers.  */
  symrec  *tptr;   /* For returning symbol-table pointers.  */
@}
@end group
%token <val>  NUM        /* Simple double precision number.  */
%token <tptr> VAR FNCT   /* Variable and function.  */
%type  <val>  exp

@group
%right '='
%left '-' '+'
%left '*' '/'
%precedence NEG /* negation--unary minus */
%right '^'      /* exponentiation */
@end group
@end example

The above grammar introduces only two new features of the Bison language.
These features allow semantic values to have various data types
(@pxref{Multiple Types, ,More Than One Value Type}).

The @code{%union} declaration specifies the entire list of possible types;
this is instead of defining @code{YYSTYPE}.  The allowable types are now
double-floats (for @code{exp} and @code{NUM}) and pointers to entries in
the symbol table.  @xref{Union Decl, ,The Collection of Value Types}.

Since values can now have various types, it is necessary to associate a
type with each grammar symbol whose semantic value is used.  These symbols
are @code{NUM}, @code{VAR}, @code{FNCT}, and @code{exp}.  Their
declarations are augmented with information about their data type (placed
between angle brackets).

The Bison construct @code{%type} is used for declaring nonterminal
symbols, just as @code{%token} is used for declaring token types.  We
have not used @code{%type} before because nonterminal symbols are
normally declared implicitly by the rules that define them.  But
@code{exp} must be declared explicitly so we can specify its value type.
@xref{Type Decl, ,Nonterminal Symbols}.

@node Mfcalc Rules
@subsection Grammar Rules for @code{mfcalc}

Here are the grammar rules for the multi-function calculator.
Most of them are copied directly from @code{calc}; three rules,
those which mention @code{VAR} or @code{FNCT}, are new.

@comment file: mfcalc.y: 3
@example
%% /* The grammar follows.  */
@group
input:
  /* empty */
| input line
;
@end group

@group
line:
  '\n'
| exp '\n'   @{ printf ("%.10g\n", $1); @}
| error '\n' @{ yyerrok;                @}
;
@end group

@group
exp:
  NUM                @{ $$ = $1;                         @}
| VAR                @{ $$ = $1->value.var;              @}
| VAR '=' exp        @{ $$ = $3; $1->value.var = $3;     @}
| FNCT '(' exp ')'   @{ $$ = (*($1->value.fnctptr))($3); @}
| exp '+' exp        @{ $$ = $1 + $3;                    @}
| exp '-' exp        @{ $$ = $1 - $3;                    @}
| exp '*' exp        @{ $$ = $1 * $3;                    @}
| exp '/' exp        @{ $$ = $1 / $3;                    @}
| '-' exp  %prec NEG @{ $$ = -$2;                        @}
| exp '^' exp        @{ $$ = pow ($1, $3);               @}
| '(' exp ')'        @{ $$ = $2;                         @}
;
@end group
/* End of grammar.  */
%%
@end example

@node Mfcalc Symbol Table
@subsection The @code{mfcalc} Symbol Table
@cindex symbol table example

The multi-function calculator requires a symbol table to keep track of the
names and meanings of variables and functions.  This doesn't affect the
grammar rules (except for the actions) or the Bison declarations, but it
requires some additional C functions for support.

The symbol table itself consists of a linked list of records.  Its
definition, which is kept in the header @file{calc.h}, is as follows.  It
provides for either functions or variables to be placed in the table.

@comment file: calc.h
@example
@group
/* Function type.  */
typedef double (*func_t) (double);
@end group

@group
/* Data type for links in the chain of symbols.  */
struct symrec
@{
  char *name;  /* name of symbol */
  int type;    /* type of symbol: either VAR or FNCT */
  union
  @{
    double var;      /* value of a VAR */
    func_t fnctptr;  /* value of a FNCT */
  @} value;
  struct symrec *next;  /* link field */
@};
@end group

@group
typedef struct symrec symrec;

/* The symbol table: a chain of `struct symrec'.  */
extern symrec *sym_table;

symrec *putsym (char const *, int);
symrec *getsym (char const *);
@end group
@end example

The new version of @code{main} will call @code{init_table} to initialize
the symbol table:

@comment file: mfcalc.y: 3
@example
@group
struct init
@{
  char const *fname;
  double (*fnct) (double);
@};
@end group

@group
struct init const arith_fncts[] =
@{
  @{ "atan", atan @},
  @{ "cos",  cos  @},
  @{ "exp",  exp  @},
  @{ "ln",   log  @},
  @{ "sin",  sin  @},
  @{ "sqrt", sqrt @},
  @{ 0, 0 @},
@};
@end group

@group
/* The symbol table: a chain of `struct symrec'.  */
symrec *sym_table;
@end group

@group
/* Put arithmetic functions in table.  */
static
void
init_table (void)
@{
  int i;
  for (i = 0; arith_fncts[i].fname != 0; i++)
    @{
      symrec *ptr = putsym (arith_fncts[i].fname, FNCT);
      ptr->value.fnctptr = arith_fncts[i].fnct;
    @}
@}
@end group
@end example

By simply editing the initialization list and adding the necessary include
files, you can add additional functions to the calculator.

Two important functions allow look-up and installation of symbols in the
symbol table.  The function @code{putsym} is passed a name and the type
(@code{VAR} or @code{FNCT}) of the object to be installed.  The object is
linked to the front of the list, and a pointer to the object is returned.
The function @code{getsym} is passed the name of the symbol to look up.  If
found, a pointer to that symbol is returned; otherwise zero is returned.

@comment file: mfcalc.y: 3
@example
#include <stdlib.h> /* malloc. */
#include <string.h> /* strlen. */

@group
symrec *
putsym (char const *sym_name, int sym_type)
@{
  symrec *ptr = (symrec *) malloc (sizeof (symrec));
  ptr->name = (char *) malloc (strlen (sym_name) + 1);
  strcpy (ptr->name,sym_name);
  ptr->type = sym_type;
  ptr->value.var = 0; /* Set value to 0 even if fctn.  */
  ptr->next = (struct symrec *)sym_table;
  sym_table = ptr;
  return ptr;
@}
@end group

@group
symrec *
getsym (char const *sym_name)
@{
  symrec *ptr;
  for (ptr = sym_table; ptr != (symrec *) 0;
       ptr = (symrec *)ptr->next)
    if (strcmp (ptr->name, sym_name) == 0)
      return ptr;
  return 0;
@}
@end group
@end example

@node Mfcalc Lexer
@subsection The @code{mfcalc} Lexer

The function @code{yylex} must now recognize variables, numeric values, and
the single-character arithmetic operators.  Strings of alphanumeric
characters with a leading letter are recognized as either variables or
functions depending on what the symbol table says about them.

The string is passed to @code{getsym} for look up in the symbol table.  If
the name appears in the table, a pointer to its location and its type
(@code{VAR} or @code{FNCT}) is returned to @code{yyparse}.  If it is not
already in the table, then it is installed as a @code{VAR} using
@code{putsym}.  Again, a pointer and its type (which must be @code{VAR}) is
returned to @code{yyparse}.

No change is needed in the handling of numeric values and arithmetic
operators in @code{yylex}.

@comment file: mfcalc.y: 3
@example
@group
#include <ctype.h>
@end group

@group
int
yylex (void)
@{
  int c;

  /* Ignore white space, get first nonwhite character.  */
  while ((c = getchar ()) == ' ' || c == '\t')
    continue;

  if (c == EOF)
    return 0;
@end group

@group
  /* Char starts a number => parse the number.         */
  if (c == '.' || isdigit (c))
    @{
      ungetc (c, stdin);
      scanf ("%lf", &yylval.val);
      return NUM;
    @}
@end group

@group
  /* Char starts an identifier => read the name.       */
  if (isalpha (c))
    @{
      /* Initially make the buffer long enough
         for a 40-character symbol name.  */
      static size_t length = 40;
      static char *symbuf = 0;
      symrec *s;
      int i;
@end group
      if (!symbuf)
        symbuf = (char *) malloc (length + 1);

      i = 0;
      do
@group
        @{
          /* If buffer is full, make it bigger.        */
          if (i == length)
            @{
              length *= 2;
              symbuf = (char *) realloc (symbuf, length + 1);
            @}
          /* Add this character to the buffer.         */
          symbuf[i++] = c;
          /* Get another character.                    */
          c = getchar ();
        @}
@end group
@group
      while (isalnum (c));

      ungetc (c, stdin);
      symbuf[i] = '\0';
@end group

@group
      s = getsym (symbuf);
      if (s == 0)
        s = putsym (symbuf, VAR);
      yylval.tptr = s;
      return s->type;
    @}

  /* Any other character is a token by itself.        */
  return c;
@}
@end group
@end example

@node Mfcalc Main
@subsection The @code{mfcalc} Main

The error reporting function is unchanged, and the new version of
@code{main} includes a call to @code{init_table} and sets the @code{yydebug}
on user demand (@xref{Tracing, , Tracing Your Parser}, for details):

@comment file: mfcalc.y: 3
@example
@group
/* Called by yyparse on error.  */
void
yyerror (char const *s)
@{
  fprintf (stderr, "%s\n", s);
@}
@end group

@group
int
main (int argc, char const* argv[])
@{
  int i;
  /* Enable parse traces on option -p.  */
  for (i = 1; i < argc; ++i)
    if (!strcmp(argv[i], "-p"))
      yydebug = 1;
  init_table ();
  return yyparse ();
@}
@end group
@end example

This program is both powerful and flexible.  You may easily add new
functions, and it is a simple job to modify this code to install
predefined variables such as @code{pi} or @code{e} as well.

@node Exercises
@section Exercises
@cindex exercises

@enumerate
@item
Add some new functions from @file{math.h} to the initialization list.

@item
Add another array that contains constants and their values.  Then
modify @code{init_table} to add these constants to the symbol table.
It will be easiest to give the constants type @code{VAR}.

@item
Make the program report an error if the user refers to an
uninitialized variable in any way except to store a value in it.
@end enumerate

@node Grammar File
@chapter Bison Grammar Files

Bison takes as input a context-free grammar specification and produces a
C-language function that recognizes correct instances of the grammar.

The Bison grammar file conventionally has a name ending in @samp{.y}.
@xref{Invocation, ,Invoking Bison}.

@menu
* Grammar Outline::    Overall layout of the grammar file.
* Symbols::            Terminal and nonterminal symbols.
* Rules::              How to write grammar rules.
* Recursion::          Writing recursive rules.
* Semantics::          Semantic values and actions.
* Tracking Locations:: Locations and actions.
* Named References::   Using named references in actions.
* Declarations::       All kinds of Bison declarations are described here.
* Multiple Parsers::   Putting more than one Bison parser in one program.
@end menu

@node Grammar Outline
@section Outline of a Bison Grammar

A Bison grammar file has four main sections, shown here with the
appropriate delimiters:

@example
%@{
  @var{Prologue}
%@}

@var{Bison declarations}

%%
@var{Grammar rules}
%%

@var{Epilogue}
@end example

Comments enclosed in @samp{/* @dots{} */} may appear in any of the sections.
As a GNU extension, @samp{//} introduces a comment that
continues until end of line.

@menu
* Prologue::              Syntax and usage of the prologue.
* Prologue Alternatives:: Syntax and usage of alternatives to the prologue.
* Bison Declarations::    Syntax and usage of the Bison declarations section.
* Grammar Rules::         Syntax and usage of the grammar rules section.
* Epilogue::              Syntax and usage of the epilogue.
@end menu

@node Prologue
@subsection The prologue
@cindex declarations section
@cindex Prologue
@cindex declarations

The @var{Prologue} section contains macro definitions and declarations
of functions and variables that are used in the actions in the grammar
rules.  These are copied to the beginning of the parser implementation
file so that they precede the definition of @code{yyparse}.  You can
use @samp{#include} to get the declarations from a header file.  If
you don't need any C declarations, you may omit the @samp{%@{} and
@samp{%@}} delimiters that bracket this section.

The @var{Prologue} section is terminated by the first occurrence
of @samp{%@}} that is outside a comment, a string literal, or a
character constant.

You may have more than one @var{Prologue} section, intermixed with the
@var{Bison declarations}.  This allows you to have C and Bison
declarations that refer to each other.  For example, the @code{%union}
declaration may use types defined in a header file, and you may wish to
prototype functions that take arguments of type @code{YYSTYPE}.  This
can be done with two @var{Prologue} blocks, one before and one after the
@code{%union} declaration.

@example
%@{
  #define _GNU_SOURCE
  #include <stdio.h>
  #include "ptypes.h"
%@}

%union @{
  long int n;
  tree t;  /* @r{@code{tree} is defined in @file{ptypes.h}.} */
@}

%@{
  static void print_token_value (FILE *, int, YYSTYPE);
  #define YYPRINT(F, N, L) print_token_value (F, N, L)
%@}

@dots{}
@end example

When in doubt, it is usually safer to put prologue code before all
Bison declarations, rather than after.  For example, any definitions
of feature test macros like @code{_GNU_SOURCE} or
@code{_POSIX_C_SOURCE} should appear before all Bison declarations, as
feature test macros can affect the behavior of Bison-generated
@code{#include} directives.

@node Prologue Alternatives
@subsection Prologue Alternatives
@cindex Prologue Alternatives

@findex %code
@findex %code requires
@findex %code provides
@findex %code top

The functionality of @var{Prologue} sections can often be subtle and
inflexible.  As an alternative, Bison provides a @code{%code}
directive with an explicit qualifier field, which identifies the
purpose of the code and thus the location(s) where Bison should
generate it.  For C/C++, the qualifier can be omitted for the default
location, or it can be one of @code{requires}, @code{provides},
@code{top}.  @xref{%code Summary}.

Look again at the example of the previous section:

@example
%@{
  #define _GNU_SOURCE
  #include <stdio.h>
  #include "ptypes.h"
%@}

%union @{
  long int n;
  tree t;  /* @r{@code{tree} is defined in @file{ptypes.h}.} */
@}

%@{
  static void print_token_value (FILE *, int, YYSTYPE);
  #define YYPRINT(F, N, L) print_token_value (F, N, L)
%@}

@dots{}
@end example

@noindent
Notice that there are two @var{Prologue} sections here, but there's a
subtle distinction between their functionality.  For example, if you
decide to override Bison's default definition for @code{YYLTYPE}, in
which @var{Prologue} section should you write your new definition?
You should write it in the first since Bison will insert that code
into the parser implementation file @emph{before} the default
@code{YYLTYPE} definition.  In which @var{Prologue} section should you
prototype an internal function, @code{trace_token}, that accepts
@code{YYLTYPE} and @code{yytokentype} as arguments?  You should
prototype it in the second since Bison will insert that code
@emph{after} the @code{YYLTYPE} and @code{yytokentype} definitions.

This distinction in functionality between the two @var{Prologue} sections is
established by the appearance of the @code{%union} between them.
This behavior raises a few questions.
First, why should the position of a @code{%union} affect definitions related to
@code{YYLTYPE} and @code{yytokentype}?
Second, what if there is no @code{%union}?
In that case, the second kind of @var{Prologue} section is not available.
This behavior is not intuitive.

To avoid this subtle @code{%union} dependency, rewrite the example using a
@code{%code top} and an unqualified @code{%code}.
Let's go ahead and add the new @code{YYLTYPE} definition and the
@code{trace_token} prototype at the same time:

@example
%code top @{
  #define _GNU_SOURCE
  #include <stdio.h>

  /* WARNING: The following code really belongs
   * in a `%code requires'; see below.  */

  #include "ptypes.h"
  #define YYLTYPE YYLTYPE
  typedef struct YYLTYPE
  @{
    int first_line;
    int first_column;
    int last_line;
    int last_column;
    char *filename;
  @} YYLTYPE;
@}

%union @{
  long int n;
  tree t;  /* @r{@code{tree} is defined in @file{ptypes.h}.} */
@}

%code @{
  static void print_token_value (FILE *, int, YYSTYPE);
  #define YYPRINT(F, N, L) print_token_value (F, N, L)
  static void trace_token (enum yytokentype token, YYLTYPE loc);
@}

@dots{}
@end example

@noindent
In this way, @code{%code top} and the unqualified @code{%code} achieve the same
functionality as the two kinds of @var{Prologue} sections, but it's always
explicit which kind you intend.
Moreover, both kinds are always available even in the absence of @code{%union}.

The @code{%code top} block above logically contains two parts.  The
first two lines before the warning need to appear near the top of the
parser implementation file.  The first line after the warning is
required by @code{YYSTYPE} and thus also needs to appear in the parser
implementation file.  However, if you've instructed Bison to generate
a parser header file (@pxref{Decl Summary, ,%defines}), you probably
want that line to appear before the @code{YYSTYPE} definition in that
header file as well.  The @code{YYLTYPE} definition should also appear
in the parser header file to override the default @code{YYLTYPE}
definition there.

In other words, in the @code{%code top} block above, all but the first two
lines are dependency code required by the @code{YYSTYPE} and @code{YYLTYPE}
definitions.
Thus, they belong in one or more @code{%code requires}:

@example
@group
%code top @{
  #define _GNU_SOURCE
  #include <stdio.h>
@}
@end group

@group
%code requires @{
  #include "ptypes.h"
@}
@end group
@group
%union @{
  long int n;
  tree t;  /* @r{@code{tree} is defined in @file{ptypes.h}.} */
@}
@end group

@group
%code requires @{
  #define YYLTYPE YYLTYPE
  typedef struct YYLTYPE
  @{
    int first_line;
    int first_column;
    int last_line;
    int last_column;
    char *filename;
  @} YYLTYPE;
@}
@end group

@group
%code @{
  static void print_token_value (FILE *, int, YYSTYPE);
  #define YYPRINT(F, N, L) print_token_value (F, N, L)
  static void trace_token (enum yytokentype token, YYLTYPE loc);
@}
@end group

@dots{}
@end example

@noindent
Now Bison will insert @code{#include "ptypes.h"} and the new
@code{YYLTYPE} definition before the Bison-generated @code{YYSTYPE}
and @code{YYLTYPE} definitions in both the parser implementation file
and the parser header file.  (By the same reasoning, @code{%code
requires} would also be the appropriate place to write your own
definition for @code{YYSTYPE}.)

When you are writing dependency code for @code{YYSTYPE} and
@code{YYLTYPE}, you should prefer @code{%code requires} over
@code{%code top} regardless of whether you instruct Bison to generate
a parser header file.  When you are writing code that you need Bison
to insert only into the parser implementation file and that has no
special need to appear at the top of that file, you should prefer the
unqualified @code{%code} over @code{%code top}.  These practices will
make the purpose of each block of your code explicit to Bison and to
other developers reading your grammar file.  Following these
practices, we expect the unqualified @code{%code} and @code{%code
requires} to be the most important of the four @var{Prologue}
alternatives.

At some point while developing your parser, you might decide to
provide @code{trace_token} to modules that are external to your
parser.  Thus, you might wish for Bison to insert the prototype into
both the parser header file and the parser implementation file.  Since
this function is not a dependency required by @code{YYSTYPE} or
@code{YYLTYPE}, it doesn't make sense to move its prototype to a
@code{%code requires}.  More importantly, since it depends upon
@code{YYLTYPE} and @code{yytokentype}, @code{%code requires} is not
sufficient.  Instead, move its prototype from the unqualified
@code{%code} to a @code{%code provides}:

@example
@group
%code top @{
  #define _GNU_SOURCE
  #include <stdio.h>
@}
@end group

@group
%code requires @{
  #include "ptypes.h"
@}
@end group
@group
%union @{
  long int n;
  tree t;  /* @r{@code{tree} is defined in @file{ptypes.h}.} */
@}
@end group

@group
%code requires @{
  #define YYLTYPE YYLTYPE
  typedef struct YYLTYPE
  @{
    int first_line;
    int first_column;
    int last_line;
    int last_column;
    char *filename;
  @} YYLTYPE;
@}
@end group

@group
%code provides @{
  void trace_token (enum yytokentype token, YYLTYPE loc);
@}
@end group

@group
%code @{
  static void print_token_value (FILE *, int, YYSTYPE);
  #define YYPRINT(F, N, L) print_token_value (F, N, L)
@}
@end group

@dots{}
@end example

@noindent
Bison will insert the @code{trace_token} prototype into both the
parser header file and the parser implementation file after the
definitions for @code{yytokentype}, @code{YYLTYPE}, and
@code{YYSTYPE}.

The above examples are careful to write directives in an order that
reflects the layout of the generated parser implementation and header
files: @code{%code top}, @code{%code requires}, @code{%code provides},
and then @code{%code}.  While your grammar files may generally be
easier to read if you also follow this order, Bison does not require
it.  Instead, Bison lets you choose an organization that makes sense
to you.

You may declare any of these directives multiple times in the grammar file.
In that case, Bison concatenates the contained code in declaration order.
This is the only way in which the position of one of these directives within
the grammar file affects its functionality.

The result of the previous two properties is greater flexibility in how you may
organize your grammar file.
For example, you may organize semantic-type-related directives by semantic
type:

@example
@group
%code requires @{ #include "type1.h" @}
%union @{ type1 field1; @}
%destructor @{ type1_free ($$); @} <field1>
%printer @{ type1_print (yyoutput, $$); @} <field1>
@end group

@group
%code requires @{ #include "type2.h" @}
%union @{ type2 field2; @}
%destructor @{ type2_free ($$); @} <field2>
%printer @{ type2_print (yyoutput, $$); @} <field2>
@end group
@end example

@noindent
You could even place each of the above directive groups in the rules section of
the grammar file next to the set of rules that uses the associated semantic
type.
(In the rules section, you must terminate each of those directives with a
semicolon.)
And you don't have to worry that some directive (like a @code{%union}) in the
definitions section is going to adversely affect their functionality in some
counter-intuitive manner just because it comes first.
Such an organization is not possible using @var{Prologue} sections.

This section has been concerned with explaining the advantages of the four
@var{Prologue} alternatives over the original Yacc @var{Prologue}.
However, in most cases when using these directives, you shouldn't need to
think about all the low-level ordering issues discussed here.
Instead, you should simply use these directives to label each block of your
code according to its purpose and let Bison handle the ordering.
@code{%code} is the most generic label.
Move code to @code{%code requires}, @code{%code provides}, or @code{%code top}
as needed.

@node Bison Declarations
@subsection The Bison Declarations Section
@cindex Bison declarations (introduction)
@cindex declarations, Bison (introduction)

The @var{Bison declarations} section contains declarations that define
terminal and nonterminal symbols, specify precedence, and so on.
In some simple grammars you may not need any declarations.
@xref{Declarations, ,Bison Declarations}.

@node Grammar Rules
@subsection The Grammar Rules Section
@cindex grammar rules section
@cindex rules section for grammar

The @dfn{grammar rules} section contains one or more Bison grammar
rules, and nothing else.  @xref{Rules, ,Syntax of Grammar Rules}.

There must always be at least one grammar rule, and the first
@samp{%%} (which precedes the grammar rules) may never be omitted even
if it is the first thing in the file.

@node Epilogue
@subsection The epilogue
@cindex additional C code section
@cindex epilogue
@cindex C code, section for additional

The @var{Epilogue} is copied verbatim to the end of the parser
implementation file, just as the @var{Prologue} is copied to the
beginning.  This is the most convenient place to put anything that you
want to have in the parser implementation file but which need not come
before the definition of @code{yyparse}.  For example, the definitions
of @code{yylex} and @code{yyerror} often go here.  Because C requires
functions to be declared before being used, you often need to declare
functions like @code{yylex} and @code{yyerror} in the Prologue, even
if you define them in the Epilogue.  @xref{Interface, ,Parser
C-Language Interface}.

If the last section is empty, you may omit the @samp{%%} that separates it
from the grammar rules.

The Bison parser itself contains many macros and identifiers whose names
start with @samp{yy} or @samp{YY}, so it is a good idea to avoid using
any such names (except those documented in this manual) in the epilogue
of the grammar file.

@node Symbols
@section Symbols, Terminal and Nonterminal
@cindex nonterminal symbol
@cindex terminal symbol
@cindex token type
@cindex symbol

@dfn{Symbols} in Bison grammars represent the grammatical classifications
of the language.

A @dfn{terminal symbol} (also known as a @dfn{token type}) represents a
class of syntactically equivalent tokens.  You use the symbol in grammar
rules to mean that a token in that class is allowed.  The symbol is
represented in the Bison parser by a numeric code, and the @code{yylex}
function returns a token type code to indicate what kind of token has
been read.  You don't need to know what the code value is; you can use
the symbol to stand for it.

A @dfn{nonterminal symbol} stands for a class of syntactically
equivalent groupings.  The symbol name is used in writing grammar rules.
By convention, it should be all lower case.

Symbol names can contain letters, underscores, periods, and non-initial
digits and dashes.  Dashes in symbol names are a GNU extension, incompatible
with POSIX Yacc.  Periods and dashes make symbol names less convenient to
use with named references, which require brackets around such names
(@pxref{Named References}).  Terminal symbols that contain periods or dashes
make little sense: since they are not valid symbols (in most programming
languages) they are not exported as token names.

There are three ways of writing terminal symbols in the grammar:

@itemize @bullet
@item
A @dfn{named token type} is written with an identifier, like an
identifier in C@.  By convention, it should be all upper case.  Each
such name must be defined with a Bison declaration such as
@code{%token}.  @xref{Token Decl, ,Token Type Names}.

@item
@cindex character token
@cindex literal token
@cindex single-character literal
A @dfn{character token type} (or @dfn{literal character token}) is
written in the grammar using the same syntax used in C for character
constants; for example, @code{'+'} is a character token type.  A
character token type doesn't need to be declared unless you need to
specify its semantic value data type (@pxref{Value Type, ,Data Types of
Semantic Values}), associativity, or precedence (@pxref{Precedence,
,Operator Precedence}).

By convention, a character token type is used only to represent a
token that consists of that particular character.  Thus, the token
type @code{'+'} is used to represent the character @samp{+} as a
token.  Nothing enforces this convention, but if you depart from it,
your program will confuse other readers.

All the usual escape sequences used in character literals in C can be
used in Bison as well, but you must not use the null character as a
character literal because its numeric code, zero, signifies
end-of-input (@pxref{Calling Convention, ,Calling Convention
for @code{yylex}}).  Also, unlike standard C, trigraphs have no
special meaning in Bison character literals, nor is backslash-newline
allowed.

@item
@cindex string token
@cindex literal string token
@cindex multicharacter literal
A @dfn{literal string token} is written like a C string constant; for
example, @code{"<="} is a literal string token.  A literal string token
doesn't need to be declared unless you need to specify its semantic
value data type (@pxref{Value Type}), associativity, or precedence
(@pxref{Precedence}).

You can associate the literal string token with a symbolic name as an
alias, using the @code{%token} declaration (@pxref{Token Decl, ,Token
Declarations}).  If you don't do that, the lexical analyzer has to
retrieve the token number for the literal string token from the
@code{yytname} table (@pxref{Calling Convention}).

@strong{Warning}: literal string tokens do not work in Yacc.

By convention, a literal string token is used only to represent a token
that consists of that particular string.  Thus, you should use the token
type @code{"<="} to represent the string @samp{<=} as a token.  Bison
does not enforce this convention, but if you depart from it, people who
read your program will be confused.

All the escape sequences used in string literals in C can be used in
Bison as well, except that you must not use a null character within a
string literal.  Also, unlike Standard C, trigraphs have no special
meaning in Bison string literals, nor is backslash-newline allowed.  A
literal string token must contain two or more characters; for a token
containing just one character, use a character token (see above).
@end itemize

How you choose to write a terminal symbol has no effect on its
grammatical meaning.  That depends only on where it appears in rules and
on when the parser function returns that symbol.

The value returned by @code{yylex} is always one of the terminal
symbols, except that a zero or negative value signifies end-of-input.
Whichever way you write the token type in the grammar rules, you write
it the same way in the definition of @code{yylex}.  The numeric code
for a character token type is simply the positive numeric code of the
character, so @code{yylex} can use the identical value to generate the
requisite code, though you may need to convert it to @code{unsigned
char} to avoid sign-extension on hosts where @code{char} is signed.
Each named token type becomes a C macro in the parser implementation
file, so @code{yylex} can use the name to stand for the code.  (This
is why periods don't make sense in terminal symbols.)  @xref{Calling
Convention, ,Calling Convention for @code{yylex}}.

If @code{yylex} is defined in a separate file, you need to arrange for the
token-type macro definitions to be available there.  Use the @samp{-d}
option when you run Bison, so that it will write these macro definitions
into a separate header file @file{@var{name}.tab.h} which you can include
in the other source files that need it.  @xref{Invocation, ,Invoking Bison}.

If you want to write a grammar that is portable to any Standard C
host, you must use only nonnull character tokens taken from the basic
execution character set of Standard C@.  This set consists of the ten
digits, the 52 lower- and upper-case English letters, and the
characters in the following C-language string:

@example
"\a\b\t\n\v\f\r !\"#%&'()*+,-./:;<=>?[\\]^_@{|@}~"
@end example

The @code{yylex} function and Bison must use a consistent character set
and encoding for character tokens.  For example, if you run Bison in an
ASCII environment, but then compile and run the resulting
program in an environment that uses an incompatible character set like
EBCDIC, the resulting program may not work because the tables
generated by Bison will assume ASCII numeric values for
character tokens.  It is standard practice for software distributions to
contain C source files that were generated by Bison in an
ASCII environment, so installers on platforms that are
incompatible with ASCII must rebuild those files before
compiling them.

The symbol @code{error} is a terminal symbol reserved for error recovery
(@pxref{Error Recovery}); you shouldn't use it for any other purpose.
In particular, @code{yylex} should never return this value.  The default
value of the error token is 256, unless you explicitly assigned 256 to
one of your tokens with a @code{%token} declaration.

@node Rules
@section Syntax of Grammar Rules
@cindex rule syntax
@cindex grammar rule syntax
@cindex syntax of grammar rules

A Bison grammar rule has the following general form:

@example
@group
@var{result}: @var{components}@dots{};
@end group
@end example

@noindent
where @var{result} is the nonterminal symbol that this rule describes,
and @var{components} are various terminal and nonterminal symbols that
are put together by this rule (@pxref{Symbols}).

For example,

@example
@group
exp: exp '+' exp;
@end group
@end example

@noindent
says that two groupings of type @code{exp}, with a @samp{+} token in between,
can be combined into a larger grouping of type @code{exp}.

White space in rules is significant only to separate symbols.  You can add
extra white space as you wish.

Scattered among the components can be @var{actions} that determine
the semantics of the rule.  An action looks like this:

@example
@{@var{C statements}@}
@end example

@noindent
@cindex braced code
This is an example of @dfn{braced code}, that is, C code surrounded by
braces, much like a compound statement in C@.  Braced code can contain
any sequence of C tokens, so long as its braces are balanced.  Bison
does not check the braced code for correctness directly; it merely
copies the code to the parser implementation file, where the C
compiler can check it.

Within braced code, the balanced-brace count is not affected by braces
within comments, string literals, or character constants, but it is
affected by the C digraphs @samp{<%} and @samp{%>} that represent
braces.  At the top level braced code must be terminated by @samp{@}}
and not by a digraph.  Bison does not look for trigraphs, so if braced
code uses trigraphs you should ensure that they do not affect the
nesting of braces or the boundaries of comments, string literals, or
character constants.

Usually there is only one action and it follows the components.
@xref{Actions}.

@findex |
Multiple rules for the same @var{result} can be written separately or can
be joined with the vertical-bar character @samp{|} as follows:

@example
@group
@var{result}:
  @var{rule1-components}@dots{}
| @var{rule2-components}@dots{}
@dots{}
;
@end group
@end example

@noindent
They are still considered distinct rules even when joined in this way.

If @var{components} in a rule is empty, it means that @var{result} can
match the empty string.  For example, here is how to define a
comma-separated sequence of zero or more @code{exp} groupings:

@example
@group
expseq:
  /* empty */
| expseq1
;
@end group

@group
expseq1:
  exp
| expseq1 ',' exp
;
@end group
@end example

@noindent
It is customary to write a comment @samp{/* empty */} in each rule
with no components.

@node Recursion
@section Recursive Rules
@cindex recursive rule

A rule is called @dfn{recursive} when its @var{result} nonterminal
appears also on its right hand side.  Nearly all Bison grammars need to
use recursion, because that is the only way to define a sequence of any
number of a particular thing.  Consider this recursive definition of a
comma-separated sequence of one or more expressions:

@example
@group
expseq1:
  exp
| expseq1 ',' exp
;
@end group
@end example

@cindex left recursion
@cindex right recursion
@noindent
Since the recursive use of @code{expseq1} is the leftmost symbol in the
right hand side, we call this @dfn{left recursion}.  By contrast, here
the same construct is defined using @dfn{right recursion}:

@example
@group
expseq1:
  exp
| exp ',' expseq1
;
@end group
@end example

@noindent
Any kind of sequence can be defined using either left recursion or right
recursion, but you should always use left recursion, because it can
parse a sequence of any number of elements with bounded stack space.
Right recursion uses up space on the Bison stack in proportion to the
number of elements in the sequence, because all the elements must be
shifted onto the stack before the rule can be applied even once.
@xref{Algorithm, ,The Bison Parser Algorithm}, for further explanation
of this.

@cindex mutual recursion
@dfn{Indirect} or @dfn{mutual} recursion occurs when the result of the
rule does not appear directly on its right hand side, but does appear
in rules for other nonterminals which do appear on its right hand
side.

For example:

@example
@group
expr:
  primary
| primary '+' primary
;
@end group

@group
primary:
  constant
| '(' expr ')'
;
@end group
@end example

@noindent
defines two mutually-recursive nonterminals, since each refers to the
other.

@node Semantics
@section Defining Language Semantics
@cindex defining language semantics
@cindex language semantics, defining

The grammar rules for a language determine only the syntax.  The semantics
are determined by the semantic values associated with various tokens and
groupings, and by the actions taken when various groupings are recognized.

For example, the calculator calculates properly because the value
associated with each expression is the proper number; it adds properly
because the action for the grouping @w{@samp{@var{x} + @var{y}}} is to add
the numbers associated with @var{x} and @var{y}.

@menu
* Value Type::        Specifying one data type for all semantic values.
* Multiple Types::    Specifying several alternative data types.
* Actions::           An action is the semantic definition of a grammar rule.
* Action Types::      Specifying data types for actions to operate on.
* Mid-Rule Actions::  Most actions go at the end of a rule.
                      This says when, why and how to use the exceptional
                        action in the middle of a rule.
@end menu

@node Value Type
@subsection Data Types of Semantic Values
@cindex semantic value type
@cindex value type, semantic
@cindex data types of semantic values
@cindex default data type

In a simple program it may be sufficient to use the same data type for
the semantic values of all language constructs.  This was true in the
RPN and infix calculator examples (@pxref{RPN Calc, ,Reverse Polish
Notation Calculator}).

Bison normally uses the type @code{int} for semantic values if your
program uses the same data type for all language constructs.  To
specify some other type, define @code{YYSTYPE} as a macro, like this:

@example
#define YYSTYPE double
@end example

@noindent
@code{YYSTYPE}'s replacement list should be a type name
that does not contain parentheses or square brackets.
This macro definition must go in the prologue of the grammar file
(@pxref{Grammar Outline, ,Outline of a Bison Grammar}).

@node Multiple Types
@subsection More Than One Value Type

In most programs, you will need different data types for different kinds
of tokens and groupings.  For example, a numeric constant may need type
@code{int} or @code{long int}, while a string constant needs type
@code{char *}, and an identifier might need a pointer to an entry in the
symbol table.

To use more than one data type for semantic values in one parser, Bison
requires you to do two things:

@itemize @bullet
@item
Specify the entire collection of possible data types, either by using the
@code{%union} Bison declaration (@pxref{Union Decl, ,The Collection of
Value Types}), or by using a @code{typedef} or a @code{#define} to
define @code{YYSTYPE} to be a union type whose member names are
the type tags.

@item
Choose one of those types for each symbol (terminal or nonterminal) for
which semantic values are used.  This is done for tokens with the
@code{%token} Bison declaration (@pxref{Token Decl, ,Token Type Names})
and for groupings with the @code{%type} Bison declaration (@pxref{Type
Decl, ,Nonterminal Symbols}).
@end itemize

@node Actions
@subsection Actions
@cindex action
@vindex $$
@vindex $@var{n}
@vindex $@var{name}
@vindex $[@var{name}]

An action accompanies a syntactic rule and contains C code to be executed
each time an instance of that rule is recognized.  The task of most actions
is to compute a semantic value for the grouping built by the rule from the
semantic values associated with tokens or smaller groupings.

An action consists of braced code containing C statements, and can be
placed at any position in the rule;
it is executed at that position.  Most rules have just one action at the
end of the rule, following all the components.  Actions in the middle of
a rule are tricky and used only for special purposes (@pxref{Mid-Rule
Actions, ,Actions in Mid-Rule}).

The C code in an action can refer to the semantic values of the
components matched by the rule with the construct @code{$@var{n}},
which stands for the value of the @var{n}th component.  The semantic
value for the grouping being constructed is @code{$$}.  In addition,
the semantic values of symbols can be accessed with the named
references construct @code{$@var{name}} or @code{$[@var{name}]}.
Bison translates both of these constructs into expressions of the
appropriate type when it copies the actions into the parser
implementation file.  @code{$$} (or @code{$@var{name}}, when it stands
for the current grouping) is translated to a modifiable lvalue, so it
can be assigned to.

Here is a typical example:

@example
@group
exp:
@dots{}
| exp '+' exp     @{ $$ = $1 + $3; @}
@end group
@end example

Or, in terms of named references:

@example
@group
exp[result]:
@dots{}
| exp[left] '+' exp[right]  @{ $result = $left + $right; @}
@end group
@end example

@noindent
This rule constructs an @code{exp} from two smaller @code{exp} groupings
connected by a plus-sign token.  In the action, @code{$1} and @code{$3}
(@code{$left} and @code{$right})
refer to the semantic values of the two component @code{exp} groupings,
which are the first and third symbols on the right hand side of the rule.
The sum is stored into @code{$$} (@code{$result}) so that it becomes the
semantic value of
the addition-expression just recognized by the rule.  If there were a
useful semantic value associated with the @samp{+} token, it could be
referred to as @code{$2}.

@xref{Named References}, for more information about using the named
references construct.

Note that the vertical-bar character @samp{|} is really a rule
separator, and actions are attached to a single rule.  This is a
difference with tools like Flex, for which @samp{|} stands for either
``or'', or ``the same action as that of the next rule''.  In the
following example, the action is triggered only when @samp{b} is found:

@example
@group
a-or-b: 'a'|'b'   @{ a_or_b_found = 1; @};
@end group
@end example

@cindex default action
If you don't specify an action for a rule, Bison supplies a default:
@w{@code{$$ = $1}.}  Thus, the value of the first symbol in the rule
becomes the value of the whole rule.  Of course, the default action is
valid only if the two data types match.  There is no meaningful default
action for an empty rule; every empty rule must have an explicit action
unless the rule's value does not matter.

@code{$@var{n}} with @var{n} zero or negative is allowed for reference
to tokens and groupings on the stack @emph{before} those that match the
current rule.  This is a very risky practice, and to use it reliably
you must be certain of the context in which the rule is applied.  Here
is a case in which you can use this reliably:

@example
@group
foo:
  expr bar '+' expr  @{ @dots{} @}
| expr bar '-' expr  @{ @dots{} @}
;
@end group

@group
bar:
  /* empty */    @{ previous_expr = $0; @}
;
@end group
@end example

As long as @code{bar} is used only in the fashion shown here, @code{$0}
always refers to the @code{expr} which precedes @code{bar} in the
definition of @code{foo}.

@vindex yylval
It is also possible to access the semantic value of the lookahead token, if
any, from a semantic action.
This semantic value is stored in @code{yylval}.
@xref{Action Features, ,Special Features for Use in Actions}.

@node Action Types
@subsection Data Types of Values in Actions
@cindex action data types
@cindex data types in actions

If you have chosen a single data type for semantic values, the @code{$$}
and @code{$@var{n}} constructs always have that data type.

If you have used @code{%union} to specify a variety of data types, then you
must declare a choice among these types for each terminal or nonterminal
symbol that can have a semantic value.  Then each time you use @code{$$} or
@code{$@var{n}}, its data type is determined by which symbol it refers to
in the rule.  In this example,

@example
@group
exp:
  @dots{}
| exp '+' exp    @{ $$ = $1 + $3; @}
@end group
@end example

@noindent
@code{$1} and @code{$3} refer to instances of @code{exp}, so they all
have the data type declared for the nonterminal symbol @code{exp}.  If
@code{$2} were used, it would have the data type declared for the
terminal symbol @code{'+'}, whatever that might be.

Alternatively, you can specify the data type when you refer to the value,
by inserting @samp{<@var{type}>} after the @samp{$} at the beginning of the
reference.  For example, if you have defined types as shown here:

@example
@group
%union @{
  int itype;
  double dtype;
@}
@end group
@end example

@noindent
then you can write @code{$<itype>1} to refer to the first subunit of the
rule as an integer, or @code{$<dtype>1} to refer to it as a double.

@node Mid-Rule Actions
@subsection Actions in Mid-Rule
@cindex actions in mid-rule
@cindex mid-rule actions

Occasionally it is useful to put an action in the middle of a rule.
These actions are written just like usual end-of-rule actions, but they
are executed before the parser even recognizes the following components.

A mid-rule action may refer to the components preceding it using
@code{$@var{n}}, but it may not refer to subsequent components because
it is run before they are parsed.

The mid-rule action itself counts as one of the components of the rule.
This makes a difference when there is another action later in the same rule
(and usually there is another at the end): you have to count the actions
along with the symbols when working out which number @var{n} to use in
@code{$@var{n}}.

The mid-rule action can also have a semantic value.  The action can set
its value with an assignment to @code{$$}, and actions later in the rule
can refer to the value using @code{$@var{n}}.  Since there is no symbol
to name the action, there is no way to declare a data type for the value
in advance, so you must use the @samp{$<@dots{}>@var{n}} construct to
specify a data type each time you refer to this value.

There is no way to set the value of the entire rule with a mid-rule
action, because assignments to @code{$$} do not have that effect.  The
only way to set the value for the entire rule is with an ordinary action
at the end of the rule.

Here is an example from a hypothetical compiler, handling a @code{let}
statement that looks like @samp{let (@var{variable}) @var{statement}} and
serves to create a variable named @var{variable} temporarily for the
duration of @var{statement}.  To parse this construct, we must put
@var{variable} into the symbol table while @var{statement} is parsed, then
remove it afterward.  Here is how it is done:

@example
@group
stmt:
  LET '(' var ')'
    @{ $<context>$ = push_context (); declare_variable ($3); @}
  stmt
    @{ $$ = $6; pop_context ($<context>5); @}
@end group
@end example

@noindent
As soon as @samp{let (@var{variable})} has been recognized, the first
action is run.  It saves a copy of the current semantic context (the
list of accessible variables) as its semantic value, using alternative
@code{context} in the data-type union.  Then it calls
@code{declare_variable} to add the new variable to that list.  Once the
first action is finished, the embedded statement @code{stmt} can be
parsed.  Note that the mid-rule action is component number 5, so the
@samp{stmt} is component number 6.

After the embedded statement is parsed, its semantic value becomes the
value of the entire @code{let}-statement.  Then the semantic value from the
earlier action is used to restore the prior list of variables.  This
removes the temporary @code{let}-variable from the list so that it won't
appear to exist while the rest of the program is parsed.

@findex %destructor
@cindex discarded symbols, mid-rule actions
@cindex error recovery, mid-rule actions
In the above example, if the parser initiates error recovery (@pxref{Error
Recovery}) while parsing the tokens in the embedded statement @code{stmt},
it might discard the previous semantic context @code{$<context>5} without
restoring it.
Thus, @code{$<context>5} needs a destructor (@pxref{Destructor Decl, , Freeing
Discarded Symbols}).
However, Bison currently provides no means to declare a destructor specific to
a particular mid-rule action's semantic value.

One solution is to bury the mid-rule action inside a nonterminal symbol and to
declare a destructor for that symbol:

@example
@group
%type <context> let
%destructor @{ pop_context ($$); @} let

%%

stmt:
  let stmt
    @{
      $$ = $2;
      pop_context ($1);
    @};

let:
  LET '(' var ')'
    @{
      $$ = push_context ();
      declare_variable ($3);
    @};

@end group
@end example

@noindent
Note that the action is now at the end of its rule.
Any mid-rule action can be converted to an end-of-rule action in this way, and
this is what Bison actually does to implement mid-rule actions.

Taking action before a rule is completely recognized often leads to
conflicts since the parser must commit to a parse in order to execute the
action.  For example, the following two rules, without mid-rule actions,
can coexist in a working parser because the parser can shift the open-brace
token and look at what follows before deciding whether there is a
declaration or not:

@example
@group
compound:
  '@{' declarations statements '@}'
| '@{' statements '@}'
;
@end group
@end example

@noindent
But when we add a mid-rule action as follows, the rules become nonfunctional:

@example
@group
compound:
  @{ prepare_for_local_variables (); @}
     '@{' declarations statements '@}'
@end group
@group
|    '@{' statements '@}'
;
@end group
@end example

@noindent
Now the parser is forced to decide whether to run the mid-rule action
when it has read no farther than the open-brace.  In other words, it
must commit to using one rule or the other, without sufficient
information to do it correctly.  (The open-brace token is what is called
the @dfn{lookahead} token at this time, since the parser is still
deciding what to do about it.  @xref{Lookahead, ,Lookahead Tokens}.)

You might think that you could correct the problem by putting identical
actions into the two rules, like this:

@example
@group
compound:
  @{ prepare_for_local_variables (); @}
    '@{' declarations statements '@}'
| @{ prepare_for_local_variables (); @}
    '@{' statements '@}'
;
@end group
@end example

@noindent
But this does not help, because Bison does not realize that the two actions
are identical.  (Bison never tries to understand the C code in an action.)

If the grammar is such that a declaration can be distinguished from a
statement by the first token (which is true in C), then one solution which
does work is to put the action after the open-brace, like this:

@example
@group
compound:
  '@{' @{ prepare_for_local_variables (); @}
    declarations statements '@}'
| '@{' statements '@}'
;
@end group
@end example

@noindent
Now the first token of the following declaration or statement,
which would in any case tell Bison which rule to use, can still do so.

Another solution is to bury the action inside a nonterminal symbol which
serves as a subroutine:

@example
@group
subroutine:
  /* empty */  @{ prepare_for_local_variables (); @}
;
@end group

@group
compound:
  subroutine '@{' declarations statements '@}'
| subroutine '@{' statements '@}'
;
@end group
@end example

@noindent
Now Bison can execute the action in the rule for @code{subroutine} without
deciding which rule for @code{compound} it will eventually use.

@node Tracking Locations
@section Tracking Locations
@cindex location
@cindex textual location
@cindex location, textual

Though grammar rules and semantic actions are enough to write a fully
functional parser, it can be useful to process some additional information,
especially symbol locations.

The way locations are handled is defined by providing a data type, and
actions to take when rules are matched.

@menu
* Location Type::               Specifying a data type for locations.
* Actions and Locations::       Using locations in actions.
* Location Default Action::     Defining a general way to compute locations.
@end menu

@node Location Type
@subsection Data Type of Locations
@cindex data type of locations
@cindex default location type

Defining a data type for locations is much simpler than for semantic values,
since all tokens and groupings always use the same type.

You can specify the type of locations by defining a macro called
@code{YYLTYPE}, just as you can specify the semantic value type by
defining a @code{YYSTYPE} macro (@pxref{Value Type}).
When @code{YYLTYPE} is not defined, Bison uses a default structure type with
four members:

@example
typedef struct YYLTYPE
@{
  int first_line;
  int first_column;
  int last_line;
  int last_column;
@} YYLTYPE;
@end example

When @code{YYLTYPE} is not defined, at the beginning of the parsing, Bison
initializes all these fields to 1 for @code{yylloc}.  To initialize
@code{yylloc} with a custom location type (or to chose a different
initialization), use the @code{%initial-action} directive.  @xref{Initial
Action Decl, , Performing Actions before Parsing}.

@node Actions and Locations
@subsection Actions and Locations
@cindex location actions
@cindex actions, location
@vindex @@$
@vindex @@@var{n}
@vindex @@@var{name}
@vindex @@[@var{name}]

Actions are not only useful for defining language semantics, but also for
describing the behavior of the output parser with locations.

The most obvious way for building locations of syntactic groupings is very
similar to the way semantic values are computed.  In a given rule, several
constructs can be used to access the locations of the elements being matched.
The location of the @var{n}th component of the right hand side is
@code{@@@var{n}}, while the location of the left hand side grouping is
@code{@@$}.

In addition, the named references construct @code{@@@var{name}} and
@code{@@[@var{name}]} may also be used to address the symbol locations.
@xref{Named References}, for more information about using the named
references construct.

Here is a basic example using the default data type for locations:

@example
@group
exp:
  @dots{}
| exp '/' exp
    @{
      @@$.first_column = @@1.first_column;
      @@$.first_line = @@1.first_line;
      @@$.last_column = @@3.last_column;
      @@$.last_line = @@3.last_line;
      if ($3)
        $$ = $1 / $3;
      else
        @{
          $$ = 1;
          fprintf (stderr,
                   "Division by zero, l%d,c%d-l%d,c%d",
                   @@3.first_line, @@3.first_column,
                   @@3.last_line, @@3.last_column);
        @}
    @}
@end group
@end example

As for semantic values, there is a default action for locations that is
run each time a rule is matched.  It sets the beginning of @code{@@$} to the
beginning of the first symbol, and the end of @code{@@$} to the end of the
last symbol.

With this default action, the location tracking can be fully automatic.  The
example above simply rewrites this way:

@example
@group
exp:
  @dots{}
| exp '/' exp
    @{
      if ($3)
        $$ = $1 / $3;
      else
        @{
          $$ = 1;
          fprintf (stderr,
                   "Division by zero, l%d,c%d-l%d,c%d",
                   @@3.first_line, @@3.first_column,
                   @@3.last_line, @@3.last_column);
        @}
    @}
@end group
@end example

@vindex yylloc
It is also possible to access the location of the lookahead token, if any,
from a semantic action.
This location is stored in @code{yylloc}.
@xref{Action Features, ,Special Features for Use in Actions}.

@node Location Default Action
@subsection Default Action for Locations
@vindex YYLLOC_DEFAULT
@cindex GLR parsers and @code{YYLLOC_DEFAULT}

Actually, actions are not the best place to compute locations.  Since
locations are much more general than semantic values, there is room in
the output parser to redefine the default action to take for each
rule.  The @code{YYLLOC_DEFAULT} macro is invoked each time a rule is
matched, before the associated action is run.  It is also invoked
while processing a syntax error, to compute the error's location.
Before reporting an unresolvable syntactic ambiguity, a GLR
parser invokes @code{YYLLOC_DEFAULT} recursively to compute the location
of that ambiguity.

Most of the time, this macro is general enough to suppress location
dedicated code from semantic actions.

The @code{YYLLOC_DEFAULT} macro takes three parameters.  The first one is
the location of the grouping (the result of the computation).  When a
rule is matched, the second parameter identifies locations of
all right hand side elements of the rule being matched, and the third
parameter is the size of the rule's right hand side.
When a GLR parser reports an ambiguity, which of multiple candidate
right hand sides it passes to @code{YYLLOC_DEFAULT} is undefined.
When processing a syntax error, the second parameter identifies locations
of the symbols that were discarded during error processing, and the third
parameter is the number of discarded symbols.

By default, @code{YYLLOC_DEFAULT} is defined this way:

@example
@group
# define YYLLOC_DEFAULT(Cur, Rhs, N)                      \
do                                                        \
  if (N)                                                  \
    @{                                                     \
      (Cur).first_line   = YYRHSLOC(Rhs, 1).first_line;   \
      (Cur).first_column = YYRHSLOC(Rhs, 1).first_column; \
      (Cur).last_line    = YYRHSLOC(Rhs, N).last_line;    \
      (Cur).last_column  = YYRHSLOC(Rhs, N).last_column;  \
    @}                                                     \
  else                                                    \
    @{                                                     \
      (Cur).first_line   = (Cur).last_line   =            \
        YYRHSLOC(Rhs, 0).last_line;                       \
      (Cur).first_column = (Cur).last_column =            \
        YYRHSLOC(Rhs, 0).last_column;                     \
    @}                                                     \
while (0)
@end group
@end example

@noindent
where @code{YYRHSLOC (rhs, k)} is the location of the @var{k}th symbol
in @var{rhs} when @var{k} is positive, and the location of the symbol
just before the reduction when @var{k} and @var{n} are both zero.

When defining @code{YYLLOC_DEFAULT}, you should consider that:

@itemize @bullet
@item
All arguments are free of side-effects.  However, only the first one (the
result) should be modified by @code{YYLLOC_DEFAULT}.

@item
For consistency with semantic actions, valid indexes within the
right hand side range from 1 to @var{n}.  When @var{n} is zero, only 0 is a
valid index, and it refers to the symbol just before the reduction.
During error processing @var{n} is always positive.

@item
Your macro should parenthesize its arguments, if need be, since the
actual arguments may not be surrounded by parentheses.  Also, your
macro should expand to something that can be used as a single
statement when it is followed by a semicolon.
@end itemize

@node Named References
@section Named References
@cindex named references

As described in the preceding sections, the traditional way to refer to any
semantic value or location is a @dfn{positional reference}, which takes the
form @code{$@var{n}}, @code{$$}, @code{@@@var{n}}, and @code{@@$}.  However,
such a reference is not very descriptive.  Moreover, if you later decide to
insert or remove symbols in the right-hand side of a grammar rule, the need
to renumber such references can be tedious and error-prone.

To avoid these issues, you can also refer to a semantic value or location
using a @dfn{named reference}.  First of all, original symbol names may be
used as named references.  For example:

@example
@group
invocation: op '(' args ')'
  @{ $invocation = new_invocation ($op, $args, @@invocation); @}
@end group
@end example

@noindent
Positional and named references can be mixed arbitrarily.  For example:

@example
@group
invocation: op '(' args ')'
  @{ $$ = new_invocation ($op, $args, @@$); @}
@end group
@end example

@noindent
However, sometimes regular symbol names are not sufficient due to
ambiguities:

@example
@group
exp: exp '/' exp
  @{ $exp = $exp / $exp; @} // $exp is ambiguous.

exp: exp '/' exp
  @{ $$ = $1 / $exp; @} // One usage is ambiguous.

exp: exp '/' exp
  @{ $$ = $1 / $3; @} // No error.
@end group
@end example

@noindent
When ambiguity occurs, explicitly declared names may be used for values and
locations.  Explicit names are declared as a bracketed name after a symbol
appearance in rule definitions.  For example:
@example
@group
exp[result]: exp[left] '/' exp[right]
  @{ $result = $left / $right; @}
@end group
@end example

@noindent
In order to access a semantic value generated by a mid-rule action, an
explicit name may also be declared by putting a bracketed name after the
closing brace of the mid-rule action code:
@example
@group
exp[res]: exp[x] '+' @{$left = $x;@}[left] exp[right]
  @{ $res = $left + $right; @}
@end group
@end example

@noindent

In references, in order to specify names containing dots and dashes, an explicit
bracketed syntax @code{$[name]} and @code{@@[name]} must be used:
@example
@group
if-stmt: "if" '(' expr ')' "then" then.stmt ';'
  @{ $[if-stmt] = new_if_stmt ($expr, $[then.stmt]); @}
@end group
@end example

It often happens that named references are followed by a dot, dash or other
C punctuation marks and operators.  By default, Bison will read
@samp{$name.suffix} as a reference to symbol value @code{$name} followed by
@samp{.suffix}, i.e., an access to the @code{suffix} field of the semantic
value.  In order to force Bison to recognize @samp{name.suffix} in its
entirety as the name of a semantic value, the bracketed syntax
@samp{$[name.suffix]} must be used.

The named references feature is experimental.  More user feedback will help
to stabilize it.

@node Declarations
@section Bison Declarations
@cindex declarations, Bison
@cindex Bison declarations

The @dfn{Bison declarations} section of a Bison grammar defines the symbols
used in formulating the grammar and the data types of semantic values.
@xref{Symbols}.

All token type names (but not single-character literal tokens such as
@code{'+'} and @code{'*'}) must be declared.  Nonterminal symbols must be
declared if you need to specify which data type to use for the semantic
value (@pxref{Multiple Types, ,More Than One Value Type}).

The first rule in the grammar file also specifies the start symbol, by
default.  If you want some other symbol to be the start symbol, you
must declare it explicitly (@pxref{Language and Grammar, ,Languages
and Context-Free Grammars}).

@menu
* Require Decl::      Requiring a Bison version.
* Token Decl::        Declaring terminal symbols.
* Precedence Decl::   Declaring terminals with precedence and associativity.
* Union Decl::        Declaring the set of all semantic value types.
* Type Decl::         Declaring the choice of type for a nonterminal symbol.
* Initial Action Decl::  Code run before parsing starts.
* Destructor Decl::   Declaring how symbols are freed.
* Printer Decl::      Declaring how symbol values are displayed.
* Expect Decl::       Suppressing warnings about parsing conflicts.
* Start Decl::        Specifying the start symbol.
* Pure Decl::         Requesting a reentrant parser.
* Push Decl::         Requesting a push parser.
* Decl Summary::      Table of all Bison declarations.
* %define Summary::   Defining variables to adjust Bison's behavior.
* %code Summary::     Inserting code into the parser source.
@end menu

@node Require Decl
@subsection Require a Version of Bison
@cindex version requirement
@cindex requiring a version of Bison
@findex %require

You may require the minimum version of Bison to process the grammar.  If
the requirement is not met, @command{bison} exits with an error (exit
status 63).

@example
%require "@var{version}"
@end example

@node Token Decl
@subsection Token Type Names
@cindex declaring token type names
@cindex token type names, declaring
@cindex declaring literal string tokens
@findex %token

The basic way to declare a token type name (terminal symbol) is as follows:

@example
%token @var{name}
@end example

Bison will convert this into a @code{#define} directive in
the parser, so that the function @code{yylex} (if it is in this file)
can use the name @var{name} to stand for this token type's code.

Alternatively, you can use @code{%left}, @code{%right},
@code{%precedence}, or
@code{%nonassoc} instead of @code{%token}, if you wish to specify
associativity and precedence.  @xref{Precedence Decl, ,Operator
Precedence}.

You can explicitly specify the numeric code for a token type by appending
a nonnegative decimal or hexadecimal integer value in the field immediately
following the token name:

@example
%token NUM 300
%token XNUM 0x12d // a GNU extension
@end example

@noindent
It is generally best, however, to let Bison choose the numeric codes for
all token types.  Bison will automatically select codes that don't conflict
with each other or with normal characters.

In the event that the stack type is a union, you must augment the
@code{%token} or other token declaration to include the data type
alternative delimited by angle-brackets (@pxref{Multiple Types, ,More
Than One Value Type}).

For example:

@example
@group
%union @{              /* define stack type */
  double val;
  symrec *tptr;
@}
%token <val> NUM      /* define token NUM and its type */
@end group
@end example

You can associate a literal string token with a token type name by
writing the literal string at the end of a @code{%token}
declaration which declares the name.  For example:

@example
%token arrow "=>"
@end example

@noindent
For example, a grammar for the C language might specify these names with
equivalent literal string tokens:

@example
%token  <operator>  OR      "||"
%token  <operator>  LE 134  "<="
%left  OR  "<="
@end example

@noindent
Once you equate the literal string and the token name, you can use them
interchangeably in further declarations or the grammar rules.  The
@code{yylex} function can use the token name or the literal string to
obtain the token type code number (@pxref{Calling Convention}).
Syntax error messages passed to @code{yyerror} from the parser will reference
the literal string instead of the token name.

The token numbered as 0 corresponds to end of file; the following line
allows for nicer error messages referring to ``end of file'' instead
of ``$end'':

@example
%token END 0 "end of file"
@end example

@node Precedence Decl
@subsection Operator Precedence
@cindex precedence declarations
@cindex declaring operator precedence
@cindex operator precedence, declaring

Use the @code{%left}, @code{%right}, @code{%nonassoc}, or
@code{%precedence} declaration to
declare a token and specify its precedence and associativity, all at
once.  These are called @dfn{precedence declarations}.
@xref{Precedence, ,Operator Precedence}, for general information on
operator precedence.

The syntax of a precedence declaration is nearly the same as that of
@code{%token}: either

@example
%left @var{symbols}@dots{}
@end example

@noindent
or

@example
%left <@var{type}> @var{symbols}@dots{}
@end example

And indeed any of these declarations serves the purposes of @code{%token}.
But in addition, they specify the associativity and relative precedence for
all the @var{symbols}:

@itemize @bullet
@item
The associativity of an operator @var{op} determines how repeated uses
of the operator nest: whether @samp{@var{x} @var{op} @var{y} @var{op}
@var{z}} is parsed by grouping @var{x} with @var{y} first or by
grouping @var{y} with @var{z} first.  @code{%left} specifies
left-associativity (grouping @var{x} with @var{y} first) and
@code{%right} specifies right-associativity (grouping @var{y} with
@var{z} first).  @code{%nonassoc} specifies no associativity, which
means that @samp{@var{x} @var{op} @var{y} @var{op} @var{z}} is
considered a syntax error.

@code{%precedence} gives only precedence to the @var{symbols}, and
defines no associativity at all.  Use this to define precedence only,
and leave any potential conflict due to associativity enabled.

@item
The precedence of an operator determines how it nests with other operators.
All the tokens declared in a single precedence declaration have equal
precedence and nest together according to their associativity.
When two tokens declared in different precedence declarations associate,
the one declared later has the higher precedence and is grouped first.
@end itemize

For backward compatibility, there is a confusing difference between the
argument lists of @code{%token} and precedence declarations.
Only a @code{%token} can associate a literal string with a token type name.
A precedence declaration always interprets a literal string as a reference to a
separate token.
For example:

@example
%left  OR "<="         // Does not declare an alias.
%left  OR 134 "<=" 135 // Declares 134 for OR and 135 for "<=".
@end example

@node Union Decl
@subsection The Collection of Value Types
@cindex declaring value types
@cindex value types, declaring
@findex %union

The @code{%union} declaration specifies the entire collection of
possible data types for semantic values.  The keyword @code{%union} is
followed by braced code containing the same thing that goes inside a
@code{union} in C@.

For example:

@example
@group
%union @{
  double val;
  symrec *tptr;
@}
@end group
@end example

@noindent
This says that the two alternative types are @code{double} and @code{symrec
*}.  They are given names @code{val} and @code{tptr}; these names are used
in the @code{%token} and @code{%type} declarations to pick one of the types
for a terminal or nonterminal symbol (@pxref{Type Decl, ,Nonterminal Symbols}).

As an extension to POSIX, a tag is allowed after the
@code{union}.  For example:

@example
@group
%union value @{
  double val;
  symrec *tptr;
@}
@end group
@end example

@noindent
specifies the union tag @code{value}, so the corresponding C type is
@code{union value}.  If you do not specify a tag, it defaults to
@code{YYSTYPE}.

As another extension to POSIX, you may specify multiple
@code{%union} declarations; their contents are concatenated.  However,
only the first @code{%union} declaration can specify a tag.

Note that, unlike making a @code{union} declaration in C, you need not write
a semicolon after the closing brace.

Instead of @code{%union}, you can define and use your own union type
@code{YYSTYPE} if your grammar contains at least one
@samp{<@var{type}>} tag.  For example, you can put the following into
a header file @file{parser.h}:

@example
@group
union YYSTYPE @{
  double val;
  symrec *tptr;
@};
typedef union YYSTYPE YYSTYPE;
@end group
@end example

@noindent
and then your grammar can use the following
instead of @code{%union}:

@example
@group
%@{
#include "parser.h"
%@}
%type <val> expr
%token <tptr> ID
@end group
@end example

@node Type Decl
@subsection Nonterminal Symbols
@cindex declaring value types, nonterminals
@cindex value types, nonterminals, declaring
@findex %type

@noindent
When you use @code{%union} to specify multiple value types, you must
declare the value type of each nonterminal symbol for which values are
used.  This is done with a @code{%type} declaration, like this:

@example
%type <@var{type}> @var{nonterminal}@dots{}
@end example

@noindent
Here @var{nonterminal} is the name of a nonterminal symbol, and
@var{type} is the name given in the @code{%union} to the alternative
that you want (@pxref{Union Decl, ,The Collection of Value Types}).  You
can give any number of nonterminal symbols in the same @code{%type}
declaration, if they have the same value type.  Use spaces to separate
the symbol names.

You can also declare the value type of a terminal symbol.  To do this,
use the same @code{<@var{type}>} construction in a declaration for the
terminal symbol.  All kinds of token declarations allow
@code{<@var{type}>}.

@node Initial Action Decl
@subsection Performing Actions before Parsing
@findex %initial-action

Sometimes your parser needs to perform some initializations before
parsing.  The @code{%initial-action} directive allows for such arbitrary
code.

@deffn {Directive} %initial-action @{ @var{code} @}
@findex %initial-action
Declare that the braced @var{code} must be invoked before parsing each time
@code{yyparse} is called.  The @var{code} may use @code{$$} (or
@code{$<@var{tag}>$}) and @code{@@$} --- initial value and location of the
lookahead --- and the @code{%parse-param}.
@end deffn

For instance, if your locations use a file name, you may use

@example
%parse-param @{ char const *file_name @};
%initial-action
@{
  @@$.initialize (file_name);
@};
@end example


@node Destructor Decl
@subsection Freeing Discarded Symbols
@cindex freeing discarded symbols
@findex %destructor
@findex <*>
@findex <>
During error recovery (@pxref{Error Recovery}), symbols already pushed
on the stack and tokens coming from the rest of the file are discarded
until the parser falls on its feet.  If the parser runs out of memory,
or if it returns via @code{YYABORT} or @code{YYACCEPT}, all the
symbols on the stack must be discarded.  Even if the parser succeeds, it
must discard the start symbol.

When discarded symbols convey heap based information, this memory is
lost.  While this behavior can be tolerable for batch parsers, such as
in traditional compilers, it is unacceptable for programs like shells or
protocol implementations that may parse and execute indefinitely.

The @code{%destructor} directive defines code that is called when a
symbol is automatically discarded.

@deffn {Directive} %destructor @{ @var{code} @} @var{symbols}
@findex %destructor
Invoke the braced @var{code} whenever the parser discards one of the
@var{symbols}.  Within @var{code}, @code{$$} (or @code{$<@var{tag}>$})
designates the semantic value associated with the discarded symbol, and
@code{@@$} designates its location.  The additional parser parameters are
also available (@pxref{Parser Function, , The Parser Function
@code{yyparse}}).

When a symbol is listed among @var{symbols}, its @code{%destructor} is called a
per-symbol @code{%destructor}.
You may also define a per-type @code{%destructor} by listing a semantic type
tag among @var{symbols}.
In that case, the parser will invoke this @var{code} whenever it discards any
grammar symbol that has that semantic type tag unless that symbol has its own
per-symbol @code{%destructor}.

Finally, you can define two different kinds of default @code{%destructor}s.
(These default forms are experimental.
More user feedback will help to determine whether they should become permanent
features.)
You can place each of @code{<*>} and @code{<>} in the @var{symbols} list of
exactly one @code{%destructor} declaration in your grammar file.
The parser will invoke the @var{code} associated with one of these whenever it
discards any user-defined grammar symbol that has no per-symbol and no per-type
@code{%destructor}.
The parser uses the @var{code} for @code{<*>} in the case of such a grammar
symbol for which you have formally declared a semantic type tag (@code{%type}
counts as such a declaration, but @code{$<tag>$} does not).
The parser uses the @var{code} for @code{<>} in the case of such a grammar
symbol that has no declared semantic type tag.
@end deffn

@noindent
For example:

@example
%union @{ char *string; @}
%token <string> STRING1
%token <string> STRING2
%type  <string> string1
%type  <string> string2
%union @{ char character; @}
%token <character> CHR
%type  <character> chr
%token TAGLESS

%destructor @{ @} <character>
%destructor @{ free ($$); @} <*>
%destructor @{ free ($$); printf ("%d", @@$.first_line); @} STRING1 string1
%destructor @{ printf ("Discarding tagless symbol.\n"); @} <>
@end example

@noindent
guarantees that, when the parser discards any user-defined symbol that has a
semantic type tag other than @code{<character>}, it passes its semantic value
to @code{free} by default.
However, when the parser discards a @code{STRING1} or a @code{string1}, it also
prints its line number to @code{stdout}.
It performs only the second @code{%destructor} in this case, so it invokes
@code{free} only once.
Finally, the parser merely prints a message whenever it discards any symbol,
such as @code{TAGLESS}, that has no semantic type tag.

A Bison-generated parser invokes the default @code{%destructor}s only for
user-defined as opposed to Bison-defined symbols.
For example, the parser will not invoke either kind of default
@code{%destructor} for the special Bison-defined symbols @code{$accept},
@code{$undefined}, or @code{$end} (@pxref{Table of Symbols, ,Bison Symbols}),
none of which you can reference in your grammar.
It also will not invoke either for the @code{error} token (@pxref{Table of
Symbols, ,error}), which is always defined by Bison regardless of whether you
reference it in your grammar.
However, it may invoke one of them for the end token (token 0) if you
redefine it from @code{$end} to, for example, @code{END}:

@example
%token END 0
@end example

@cindex actions in mid-rule
@cindex mid-rule actions
Finally, Bison will never invoke a @code{%destructor} for an unreferenced
mid-rule semantic value (@pxref{Mid-Rule Actions,,Actions in Mid-Rule}).
That is, Bison does not consider a mid-rule to have a semantic value if you
do not reference @code{$$} in the mid-rule's action or @code{$@var{n}}
(where @var{n} is the right-hand side symbol position of the mid-rule) in
any later action in that rule.  However, if you do reference either, the
Bison-generated parser will invoke the @code{<>} @code{%destructor} whenever
it discards the mid-rule symbol.

@ignore
@noindent
In the future, it may be possible to redefine the @code{error} token as a
nonterminal that captures the discarded symbols.
In that case, the parser will invoke the default destructor for it as well.
@end ignore

@sp 1

@cindex discarded symbols
@dfn{Discarded symbols} are the following:

@itemize
@item
stacked symbols popped during the first phase of error recovery,
@item
incoming terminals during the second phase of error recovery,
@item
the current lookahead and the entire stack (except the current
right-hand side symbols) when the parser returns immediately, and
@item
the current lookahead and the entire stack (including the current right-hand
side symbols) when the C++ parser (@file{lalr1.cc}) catches an exception in
@code{parse},
@item
the start symbol, when the parser succeeds.
@end itemize

The parser can @dfn{return immediately} because of an explicit call to
@code{YYABORT} or @code{YYACCEPT}, or failed error recovery, or memory
exhaustion.

Right-hand side symbols of a rule that explicitly triggers a syntax
error via @code{YYERROR} are not discarded automatically.  As a rule
of thumb, destructors are invoked only when user actions cannot manage
the memory.

@node Printer Decl
@subsection Printing Semantic Values
@cindex printing semantic values
@findex %printer
@findex <*>
@findex <>
When run-time traces are enabled (@pxref{Tracing, ,Tracing Your Parser}),
the parser reports its actions, such as reductions.  When a symbol involved
in an action is reported, only its kind is displayed, as the parser cannot
know how semantic values should be formatted.

The @code{%printer} directive defines code that is called when a symbol is
reported.  Its syntax is the same as @code{%destructor} (@pxref{Destructor
Decl, , Freeing Discarded Symbols}).

@deffn {Directive} %printer @{ @var{code} @} @var{symbols}
@findex %printer
@vindex yyoutput
@c This is the same text as for %destructor.
Invoke the braced @var{code} whenever the parser displays one of the
@var{symbols}.  Within @var{code}, @code{yyoutput} denotes the output stream
(a @code{FILE*} in C, and an @code{std::ostream&} in C++), @code{$$} (or
@code{$<@var{tag}>$}) designates the semantic value associated with the
symbol, and @code{@@$} its location.  The additional parser parameters are
also available (@pxref{Parser Function, , The Parser Function
@code{yyparse}}).

The @var{symbols} are defined as for @code{%destructor} (@pxref{Destructor
Decl, , Freeing Discarded Symbols}.): they can be per-type (e.g.,
@samp{<ival>}), per-symbol (e.g., @samp{exp}, @samp{NUM}, @samp{"float"}),
typed per-default (i.e., @samp{<*>}, or untyped per-default (i.e.,
@samp{<>}).
@end deffn

@noindent
For example:

@example
%union @{ char *string; @}
%token <string> STRING1
%token <string> STRING2
%type  <string> string1
%type  <string> string2
%union @{ char character; @}
%token <character> CHR
%type  <character> chr
%token TAGLESS

%printer @{ fprintf (yyoutput, "'%c'", $$); @} <character>
%printer @{ fprintf (yyoutput, "&%p", $$); @} <*>
%printer @{ fprintf (yyoutput, "\"%s\"", $$); @} STRING1 string1
%printer @{ fprintf (yyoutput, "<>"); @} <>
@end example

@noindent
guarantees that, when the parser print any symbol that has a semantic type
tag other than @code{<character>}, it display the address of the semantic
value by default.  However, when the parser displays a @code{STRING1} or a
@code{string1}, it formats it as a string in double quotes.  It performs
only the second @code{%printer} in this case, so it prints only once.
Finally, the parser print @samp{<>} for any symbol, such as @code{TAGLESS},
that has no semantic type tag.  See also


@node Expect Decl
@subsection Suppressing Conflict Warnings
@cindex suppressing conflict warnings
@cindex preventing warnings about conflicts
@cindex warnings, preventing
@cindex conflicts, suppressing warnings of
@findex %expect
@findex %expect-rr

Bison normally warns if there are any conflicts in the grammar
(@pxref{Shift/Reduce, ,Shift/Reduce Conflicts}), but most real grammars
have harmless shift/reduce conflicts which are resolved in a predictable
way and would be difficult to eliminate.  It is desirable to suppress
the warning about these conflicts unless the number of conflicts
changes.  You can do this with the @code{%expect} declaration.

The declaration looks like this:

@example
%expect @var{n}
@end example

Here @var{n} is a decimal integer.  The declaration says there should
be @var{n} shift/reduce conflicts and no reduce/reduce conflicts.
Bison reports an error if the number of shift/reduce conflicts differs
from @var{n}, or if there are any reduce/reduce conflicts.

For deterministic parsers, reduce/reduce conflicts are more
serious, and should be eliminated entirely.  Bison will always report
reduce/reduce conflicts for these parsers.  With GLR
parsers, however, both kinds of conflicts are routine; otherwise,
there would be no need to use GLR parsing.  Therefore, it is
also possible to specify an expected number of reduce/reduce conflicts
in GLR parsers, using the declaration:

@example
%expect-rr @var{n}
@end example

In general, using @code{%expect} involves these steps:

@itemize @bullet
@item
Compile your grammar without @code{%expect}.  Use the @samp{-v} option
to get a verbose list of where the conflicts occur.  Bison will also
print the number of conflicts.

@item
Check each of the conflicts to make sure that Bison's default
resolution is what you really want.  If not, rewrite the grammar and
go back to the beginning.

@item
Add an @code{%expect} declaration, copying the number @var{n} from the
number which Bison printed.  With GLR parsers, add an
@code{%expect-rr} declaration as well.
@end itemize

Now Bison will report an error if you introduce an unexpected conflict,
but will keep silent otherwise.

@node Start Decl
@subsection The Start-Symbol
@cindex declaring the start symbol
@cindex start symbol, declaring
@cindex default start symbol
@findex %start

Bison assumes by default that the start symbol for the grammar is the first
nonterminal specified in the grammar specification section.  The programmer
may override this restriction with the @code{%start} declaration as follows:

@example
%start @var{symbol}
@end example

@node Pure Decl
@subsection A Pure (Reentrant) Parser
@cindex reentrant parser
@cindex pure parser
@findex %define api.pure

A @dfn{reentrant} program is one which does not alter in the course of
execution; in other words, it consists entirely of @dfn{pure} (read-only)
code.  Reentrancy is important whenever asynchronous execution is possible;
for example, a nonreentrant program may not be safe to call from a signal
handler.  In systems with multiple threads of control, a nonreentrant
program must be called only within interlocks.

Normally, Bison generates a parser which is not reentrant.  This is
suitable for most uses, and it permits compatibility with Yacc.  (The
standard Yacc interfaces are inherently nonreentrant, because they use
statically allocated variables for communication with @code{yylex},
including @code{yylval} and @code{yylloc}.)

Alternatively, you can generate a pure, reentrant parser.  The Bison
declaration @samp{%define api.pure} says that you want the parser to be
reentrant.  It looks like this:

@example
%define api.pure
@end example

The result is that the communication variables @code{yylval} and
@code{yylloc} become local variables in @code{yyparse}, and a different
calling convention is used for the lexical analyzer function
@code{yylex}.  @xref{Pure Calling, ,Calling Conventions for Pure
Parsers}, for the details of this.  The variable @code{yynerrs}
becomes local in @code{yyparse} in pull mode but it becomes a member
of yypstate in push mode.  (@pxref{Error Reporting, ,The Error
Reporting Function @code{yyerror}}).  The convention for calling
@code{yyparse} itself is unchanged.

Whether the parser is pure has nothing to do with the grammar rules.
You can generate either a pure parser or a nonreentrant parser from any
valid grammar.

@node Push Decl
@subsection A Push Parser
@cindex push parser
@cindex push parser
@findex %define api.push-pull

(The current push parsing interface is experimental and may evolve.
More user feedback will help to stabilize it.)

A pull parser is called once and it takes control until all its input
is completely parsed.  A push parser, on the other hand, is called
each time a new token is made available.

A push parser is typically useful when the parser is part of a
main event loop in the client's application.  This is typically
a requirement of a GUI, when the main event loop needs to be triggered
within a certain time period.

Normally, Bison generates a pull parser.
The following Bison declaration says that you want the parser to be a push
parser (@pxref{%define Summary,,api.push-pull}):

@example
%define api.push-pull push
@end example

In almost all cases, you want to ensure that your push parser is also
a pure parser (@pxref{Pure Decl, ,A Pure (Reentrant) Parser}).  The only
time you should create an impure push parser is to have backwards
compatibility with the impure Yacc pull mode interface.  Unless you know
what you are doing, your declarations should look like this:

@example
%define api.pure
%define api.push-pull push
@end example

There is a major notable functional difference between the pure push parser
and the impure push parser.  It is acceptable for a pure push parser to have
many parser instances, of the same type of parser, in memory at the same time.
An impure push parser should only use one parser at a time.

When a push parser is selected, Bison will generate some new symbols in
the generated parser.  @code{yypstate} is a structure that the generated
parser uses to store the parser's state.  @code{yypstate_new} is the
function that will create a new parser instance.  @code{yypstate_delete}
will free the resources associated with the corresponding parser instance.
Finally, @code{yypush_parse} is the function that should be called whenever a
token is available to provide the parser.  A trivial example
of using a pure push parser would look like this:

@example
int status;
yypstate *ps = yypstate_new ();
do @{
  status = yypush_parse (ps, yylex (), NULL);
@} while (status == YYPUSH_MORE);
yypstate_delete (ps);
@end example

If the user decided to use an impure push parser, a few things about
the generated parser will change.  The @code{yychar} variable becomes
a global variable instead of a variable in the @code{yypush_parse} function.
For this reason, the signature of the @code{yypush_parse} function is
changed to remove the token as a parameter.  A nonreentrant push parser
example would thus look like this:

@example
extern int yychar;
int status;
yypstate *ps = yypstate_new ();
do @{
  yychar = yylex ();
  status = yypush_parse (ps);
@} while (status == YYPUSH_MORE);
yypstate_delete (ps);
@end example

That's it. Notice the next token is put into the global variable @code{yychar}
for use by the next invocation of the @code{yypush_parse} function.

Bison also supports both the push parser interface along with the pull parser
interface in the same generated parser.  In order to get this functionality,
you should replace the @samp{%define api.push-pull push} declaration with the
@samp{%define api.push-pull both} declaration.  Doing this will create all of
the symbols mentioned earlier along with the two extra symbols, @code{yyparse}
and @code{yypull_parse}.  @code{yyparse} can be used exactly as it normally
would be used.  However, the user should note that it is implemented in the
generated parser by calling @code{yypull_parse}.
This makes the @code{yyparse} function that is generated with the
@samp{%define api.push-pull both} declaration slower than the normal
@code{yyparse} function.  If the user
calls the @code{yypull_parse} function it will parse the rest of the input
stream.  It is possible to @code{yypush_parse} tokens to select a subgrammar
and then @code{yypull_parse} the rest of the input stream.  If you would like
to switch back and forth between between parsing styles, you would have to
write your own @code{yypull_parse} function that knows when to quit looking
for input.  An example of using the @code{yypull_parse} function would look
like this:

@example
yypstate *ps = yypstate_new ();
yypull_parse (ps); /* Will call the lexer */
yypstate_delete (ps);
@end example

Adding the @samp{%define api.pure} declaration does exactly the same thing to
the generated parser with @samp{%define api.push-pull both} as it did for
@samp{%define api.push-pull push}.

@node Decl Summary
@subsection Bison Declaration Summary
@cindex Bison declaration summary
@cindex declaration summary
@cindex summary, Bison declaration

Here is a summary of the declarations used to define a grammar:

@deffn {Directive} %union
Declare the collection of data types that semantic values may have
(@pxref{Union Decl, ,The Collection of Value Types}).
@end deffn

@deffn {Directive} %token
Declare a terminal symbol (token type name) with no precedence
or associativity specified (@pxref{Token Decl, ,Token Type Names}).
@end deffn

@deffn {Directive} %right
Declare a terminal symbol (token type name) that is right-associative
(@pxref{Precedence Decl, ,Operator Precedence}).
@end deffn

@deffn {Directive} %left
Declare a terminal symbol (token type name) that is left-associative
(@pxref{Precedence Decl, ,Operator Precedence}).
@end deffn

@deffn {Directive} %nonassoc
Declare a terminal symbol (token type name) that is nonassociative
(@pxref{Precedence Decl, ,Operator Precedence}).
Using it in a way that would be associative is a syntax error.
@end deffn

@ifset defaultprec
@deffn {Directive} %default-prec
Assign a precedence to rules lacking an explicit @code{%prec} modifier
(@pxref{Contextual Precedence, ,Context-Dependent Precedence}).
@end deffn
@end ifset

@deffn {Directive} %type
Declare the type of semantic values for a nonterminal symbol
(@pxref{Type Decl, ,Nonterminal Symbols}).
@end deffn

@deffn {Directive} %start
Specify the grammar's start symbol (@pxref{Start Decl, ,The
Start-Symbol}).
@end deffn

@deffn {Directive} %expect
Declare the expected number of shift-reduce conflicts
(@pxref{Expect Decl, ,Suppressing Conflict Warnings}).
@end deffn


@sp 1
@noindent
In order to change the behavior of @command{bison}, use the following
directives:

@deffn {Directive} %code @{@var{code}@}
@deffnx {Directive} %code @var{qualifier} @{@var{code}@}
@findex %code
Insert @var{code} verbatim into the output parser source at the
default location or at the location specified by @var{qualifier}.
@xref{%code Summary}.
@end deffn

@deffn {Directive} %debug
Instrument the parser for traces.  Obsoleted by @samp{%define
parse.trace}.
@xref{Tracing, ,Tracing Your Parser}.
@end deffn

@deffn {Directive} %define @var{variable}
@deffnx {Directive} %define @var{variable} @var{value}
@deffnx {Directive} %define @var{variable} "@var{value}"
Define a variable to adjust Bison's behavior.  @xref{%define Summary}.
@end deffn

@deffn {Directive} %defines
Write a parser header file containing macro definitions for the token
type names defined in the grammar as well as a few other declarations.
If the parser implementation file is named @file{@var{name}.c} then
the parser header file is named @file{@var{name}.h}.

For C parsers, the parser header file declares @code{YYSTYPE} unless
@code{YYSTYPE} is already defined as a macro or you have used a
@code{<@var{type}>} tag without using @code{%union}.  Therefore, if
you are using a @code{%union} (@pxref{Multiple Types, ,More Than One
Value Type}) with components that require other definitions, or if you
have defined a @code{YYSTYPE} macro or type definition (@pxref{Value
Type, ,Data Types of Semantic Values}), you need to arrange for these
definitions to be propagated to all modules, e.g., by putting them in
a prerequisite header that is included both by your parser and by any
other module that needs @code{YYSTYPE}.

Unless your parser is pure, the parser header file declares
@code{yylval} as an external variable.  @xref{Pure Decl, ,A Pure
(Reentrant) Parser}.

If you have also used locations, the parser header file declares
@code{YYLTYPE} and @code{yylloc} using a protocol similar to that of the
@code{YYSTYPE} macro and @code{yylval}.  @xref{Tracking Locations}.

This parser header file is normally essential if you wish to put the
definition of @code{yylex} in a separate source file, because
@code{yylex} typically needs to be able to refer to the
above-mentioned declarations and to the token type codes.  @xref{Token
Values, ,Semantic Values of Tokens}.

@findex %code requires
@findex %code provides
If you have declared @code{%code requires} or @code{%code provides}, the output
header also contains their code.
@xref{%code Summary}.

@cindex Header guard
The generated header is protected against multiple inclusions with a C
preprocessor guard: @samp{YY_@var{PREFIX}_@var{FILE}_INCLUDED}, where
@var{PREFIX} and @var{FILE} are the prefix (@pxref{Multiple Parsers,
,Multiple Parsers in the Same Program}) and generated file name turned
uppercase, with each series of non alphanumerical characters converted to a
single underscore.

For instance with @samp{%define api.prefix "calc"} and @samp{%defines
"lib/parse.h"}, the header will be guarded as follows.
@example
#ifndef YY_CALC_LIB_PARSE_H_INCLUDED
# define YY_CALC_LIB_PARSE_H_INCLUDED
...
#endif /* ! YY_CALC_LIB_PARSE_H_INCLUDED */
@end example
@end deffn

@deffn {Directive} %defines @var{defines-file}
Same as above, but save in the file @var{defines-file}.
@end deffn

@deffn {Directive} %destructor
Specify how the parser should reclaim the memory associated to
discarded symbols.  @xref{Destructor Decl, , Freeing Discarded Symbols}.
@end deffn

@deffn {Directive} %file-prefix "@var{prefix}"
Specify a prefix to use for all Bison output file names.  The names
are chosen as if the grammar file were named @file{@var{prefix}.y}.
@end deffn

@deffn {Directive} %language "@var{language}"
Specify the programming language for the generated parser.  Currently
supported languages include C, C++, and Java.
@var{language} is case-insensitive.

This directive is experimental and its effect may be modified in future
releases.
@end deffn

@deffn {Directive} %locations
Generate the code processing the locations (@pxref{Action Features,
,Special Features for Use in Actions}).  This mode is enabled as soon as
the grammar uses the special @samp{@@@var{n}} tokens, but if your
grammar does not use it, using @samp{%locations} allows for more
accurate syntax error messages.
@end deffn

@deffn {Directive} %name-prefix "@var{prefix}"
Rename the external symbols used in the parser so that they start with
@var{prefix} instead of @samp{yy}.  The precise list of symbols renamed
in C parsers
is @code{yyparse}, @code{yylex}, @code{yyerror}, @code{yynerrs},
@code{yylval}, @code{yychar}, @code{yydebug}, and
(if locations are used) @code{yylloc}.  If you use a push parser,
@code{yypush_parse}, @code{yypull_parse}, @code{yypstate},
@code{yypstate_new} and @code{yypstate_delete} will
also be renamed.  For example, if you use @samp{%name-prefix "c_"}, the
names become @code{c_parse}, @code{c_lex}, and so on.
For C++ parsers, see the @samp{%define api.namespace} documentation in this
section.
@xref{Multiple Parsers, ,Multiple Parsers in the Same Program}.
@end deffn

@ifset defaultprec
@deffn {Directive} %no-default-prec
Do not assign a precedence to rules lacking an explicit @code{%prec}
modifier (@pxref{Contextual Precedence, ,Context-Dependent
Precedence}).
@end deffn
@end ifset

@deffn {Directive} %no-lines
Don't generate any @code{#line} preprocessor commands in the parser
implementation file.  Ordinarily Bison writes these commands in the
parser implementation file so that the C compiler and debuggers will
associate errors and object code with your source file (the grammar
file).  This directive causes them to associate errors with the parser
implementation file, treating it as an independent source file in its
own right.
@end deffn

@deffn {Directive} %output "@var{file}"
Specify @var{file} for the parser implementation file.
@end deffn

@deffn {Directive} %pure-parser
Deprecated version of @samp{%define api.pure} (@pxref{%define
Summary,,api.pure}), for which Bison is more careful to warn about
unreasonable usage.
@end deffn

@deffn {Directive} %require "@var{version}"
Require version @var{version} or higher of Bison.  @xref{Require Decl, ,
Require a Version of Bison}.
@end deffn

@deffn {Directive} %skeleton "@var{file}"
Specify the skeleton to use.

@c You probably don't need this option unless you are developing Bison.
@c You should use @code{%language} if you want to specify the skeleton for a
@c different language, because it is clearer and because it will always choose the
@c correct skeleton for non-deterministic or push parsers.

If @var{file} does not contain a @code{/}, @var{file} is the name of a skeleton
file in the Bison installation directory.
If it does, @var{file} is an absolute file name or a file name relative to the
directory of the grammar file.
This is similar to how most shells resolve commands.
@end deffn

@deffn {Directive} %token-table
Generate an array of token names in the parser implementation file.
The name of the array is @code{yytname}; @code{yytname[@var{i}]} is
the name of the token whose internal Bison token code number is
@var{i}.  The first three elements of @code{yytname} correspond to the
predefined tokens @code{"$end"}, @code{"error"}, and
@code{"$undefined"}; after these come the symbols defined in the
grammar file.

The name in the table includes all the characters needed to represent
the token in Bison.  For single-character literals and literal
strings, this includes the surrounding quoting characters and any
escape sequences.  For example, the Bison single-character literal
@code{'+'} corresponds to a three-character name, represented in C as
@code{"'+'"}; and the Bison two-character literal string @code{"\\/"}
corresponds to a five-character name, represented in C as
@code{"\"\\\\/\""}.

When you specify @code{%token-table}, Bison also generates macro
definitions for macros @code{YYNTOKENS}, @code{YYNNTS}, and
@code{YYNRULES}, and @code{YYNSTATES}:

@table @code
@item YYNTOKENS
The highest token number, plus one.
@item YYNNTS
The number of nonterminal symbols.
@item YYNRULES
The number of grammar rules,
@item YYNSTATES
The number of parser states (@pxref{Parser States}).
@end table
@end deffn

@deffn {Directive} %verbose
Write an extra output file containing verbose descriptions of the
parser states and what is done for each type of lookahead token in
that state.  @xref{Understanding, , Understanding Your Parser}, for more
information.
@end deffn

@deffn {Directive} %yacc
Pretend the option @option{--yacc} was given, i.e., imitate Yacc,
including its naming conventions.  @xref{Bison Options}, for more.
@end deffn


@node %define Summary
@subsection %define Summary

There are many features of Bison's behavior that can be controlled by
assigning the feature a single value.  For historical reasons, some
such features are assigned values by dedicated directives, such as
@code{%start}, which assigns the start symbol.  However, newer such
features are associated with variables, which are assigned by the
@code{%define} directive:

@deffn {Directive} %define @var{variable}
@deffnx {Directive} %define @var{variable} @var{value}
@deffnx {Directive} %define @var{variable} "@var{value}"
Define @var{variable} to @var{value}.

@var{value} must be placed in quotation marks if it contains any
character other than a letter, underscore, period, or non-initial dash
or digit.  Omitting @code{"@var{value}"} entirely is always equivalent
to specifying @code{""}.

It is an error if a @var{variable} is defined by @code{%define}
multiple times, but see @ref{Bison Options,,-D
@var{name}[=@var{value}]}.
@end deffn

The rest of this section summarizes variables and values that
@code{%define} accepts.

Some @var{variable}s take Boolean values.  In this case, Bison will
complain if the variable definition does not meet one of the following
four conditions:

@enumerate
@item @code{@var{value}} is @code{true}

@item @code{@var{value}} is omitted (or @code{""} is specified).
This is equivalent to @code{true}.

@item @code{@var{value}} is @code{false}.

@item @var{variable} is never defined.
In this case, Bison selects a default value.
@end enumerate

What @var{variable}s are accepted, as well as their meanings and default
values, depend on the selected target language and/or the parser
skeleton (@pxref{Decl Summary,,%language}, @pxref{Decl
Summary,,%skeleton}).
Unaccepted @var{variable}s produce an error.
Some of the accepted @var{variable}s are:

@table @code
@c ================================================== api.namespace
@item api.namespace
@findex %define api.namespace
@itemize
@item Languages(s): C++

@item Purpose: Specify the namespace for the parser class.
For example, if you specify:

@example
%define api.namespace "foo::bar"
@end example

Bison uses @code{foo::bar} verbatim in references such as:

@example
foo::bar::parser::semantic_type
@end example

However, to open a namespace, Bison removes any leading @code{::} and then
splits on any remaining occurrences:

@example
namespace foo @{ namespace bar @{
  class position;
  class location;
@} @}
@end example

@item Accepted Values:
Any absolute or relative C++ namespace reference without a trailing
@code{"::"}.  For example, @code{"foo"} or @code{"::foo::bar"}.

@item Default Value:
The value specified by @code{%name-prefix}, which defaults to @code{yy}.
This usage of @code{%name-prefix} is for backward compatibility and can
be confusing since @code{%name-prefix} also specifies the textual prefix
for the lexical analyzer function.  Thus, if you specify
@code{%name-prefix}, it is best to also specify @samp{%define
api.namespace} so that @code{%name-prefix} @emph{only} affects the
lexical analyzer function.  For example, if you specify:

@example
%define api.namespace "foo"
%name-prefix "bar::"
@end example

The parser namespace is @code{foo} and @code{yylex} is referenced as
@code{bar::lex}.
@end itemize
@c namespace

@c ================================================== api.location.type
@item @code{api.location.type}
@findex %define api.location.type

@itemize @bullet
@item Language(s): C++, Java

@item Purpose: Define the location type.
@xref{User Defined Location Type}.

@item Accepted Values: String

@item Default Value: none

@item History: introduced in Bison 2.7
@end itemize

@c ================================================== api.prefix
@item api.prefix
@findex %define api.prefix

@itemize @bullet
@item Language(s): All

@item Purpose: Rename exported symbols.
@xref{Multiple Parsers, ,Multiple Parsers in the Same Program}.

@item Accepted Values: String

@item Default Value: @code{yy}

@item History: introduced in Bison 2.6
@end itemize

@c ================================================== api.pure
@item api.pure
@findex %define api.pure

@itemize @bullet
@item Language(s): C

@item Purpose: Request a pure (reentrant) parser program.
@xref{Pure Decl, ,A Pure (Reentrant) Parser}.

@item Accepted Values: Boolean

@item Default Value: @code{false}
@end itemize
@c api.pure



@c ================================================== api.push-pull
@item api.push-pull
@findex %define api.push-pull

@itemize @bullet
@item Language(s): C (deterministic parsers only)

@item Purpose: Request a pull parser, a push parser, or both.
@xref{Push Decl, ,A Push Parser}.
(The current push parsing interface is experimental and may evolve.
More user feedback will help to stabilize it.)

@item Accepted Values: @code{pull}, @code{push}, @code{both}

@item Default Value: @code{pull}
@end itemize
@c api.push-pull



@c ================================================== api.token.prefix
@item api.token.prefix
@findex %define api.token.prefix

@itemize
@item Languages(s): all

@item Purpose:
Add a prefix to the token names when generating their definition in the
target language.  For instance

@example
%token FILE for ERROR
%define api.token.prefix "TOK_"
%%
start: FILE for ERROR;
@end example

@noindent
generates the definition of the symbols @code{TOK_FILE}, @code{TOK_for},
and @code{TOK_ERROR} in the generated source files.  In particular, the
scanner must use these prefixed token names, while the grammar itself
may still use the short names (as in the sample rule given above).  The
generated informational files (@file{*.output}, @file{*.xml},
@file{*.dot}) are not modified by this prefix.  See @ref{Calc++ Parser}
and @ref{Calc++ Scanner}, for a complete example.

@item Accepted Values:
Any string.  Should be a valid identifier prefix in the target language,
in other words, it should typically be an identifier itself (sequence of
letters, underscores, and ---not at the beginning--- digits).

@item Default Value:
empty
@item History:
introduced in Bison 2.8
@end itemize
@c api.token.prefix


@c ================================================== lex_symbol
@item lex_symbol
@findex %define lex_symbol

@itemize @bullet
@item Language(s):
C++

@item Purpose:
When variant-based semantic values are enabled (@pxref{C++ Variants}),
request that symbols be handled as a whole (type, value, and possibly
location) in the scanner.  @xref{Complete Symbols}, for details.

@item Accepted Values:
Boolean.

@item Default Value:
@code{false}
@end itemize
@c lex_symbol


@c ================================================== lr.default-reduction

@item lr.default-reduction
@findex %define lr.default-reduction

@itemize @bullet
@item Language(s): all

@item Purpose: Specify the kind of states that are permitted to
contain default reductions.  @xref{Default Reductions}.  (The ability to
specify where default reductions should be used is experimental.  More user
feedback will help to stabilize it.)

@item Accepted Values: @code{most}, @code{consistent}, @code{accepting}
@item Default Value:
@itemize
@item @code{accepting} if @code{lr.type} is @code{canonical-lr}.
@item @code{most} otherwise.
@end itemize
@item History:
introduced as @code{lr.default-reduction} in 2.5, renamed as
@code{lr.default-reduction} in 2.8.
@end itemize

@c ============================================ lr.keep-unreachable-state

@item lr.keep-unreachable-state
@findex %define lr.keep-unreachable-state

@itemize @bullet
@item Language(s): all
@item Purpose: Request that Bison allow unreachable parser states to
remain in the parser tables.  @xref{Unreachable States}.
@item Accepted Values: Boolean
@item Default Value: @code{false}
@end itemize
introduced as @code{lr.keep_unreachable_states} in 2.3b, renamed as
@code{lr.keep-unreachable-state} in 2.5, and as
@code{lr.keep-unreachable-state} in 2.8.
@c lr.keep-unreachable-state

@c ================================================== lr.type

@item lr.type
@findex %define lr.type

@itemize @bullet
@item Language(s): all

@item Purpose: Specify the type of parser tables within the
LR(1) family.  @xref{LR Table Construction}.  (This feature is experimental.
More user feedback will help to stabilize it.)

@item Accepted Values: @code{lalr}, @code{ielr}, @code{canonical-lr}

@item Default Value: @code{lalr}
@end itemize


@c ================================================== namespace
@item namespace
@findex %define namespace
Obsoleted by @code{api.namespace}
@c namespace


@c ================================================== parse.assert
@item parse.assert
@findex %define parse.assert

@itemize
@item Languages(s): C++

@item Purpose: Issue runtime assertions to catch invalid uses.
In C++, when variants are used (@pxref{C++ Variants}), symbols must be
constructed and
destroyed properly.  This option checks these constraints.

@item Accepted Values: Boolean

@item Default Value: @code{false}
@end itemize
@c parse.assert


@c ================================================== parse.error
@item parse.error
@findex %define parse.error
@itemize
@item Languages(s):
all
@item Purpose:
Control the kind of error messages passed to the error reporting
function.  @xref{Error Reporting, ,The Error Reporting Function
@code{yyerror}}.
@item Accepted Values:
@itemize
@item @code{simple}
Error messages passed to @code{yyerror} are simply @w{@code{"syntax
error"}}.
@item @code{verbose}
Error messages report the unexpected token, and possibly the expected ones.
However, this report can often be incorrect when LAC is not enabled
(@pxref{LAC}).
@end itemize

@item Default Value:
@code{simple}
@end itemize
@c parse.error


@c ================================================== parse.lac
@item parse.lac
@findex %define parse.lac

@itemize
@item Languages(s): C (deterministic parsers only)

@item Purpose: Enable LAC (lookahead correction) to improve
syntax error handling.  @xref{LAC}.
@item Accepted Values: @code{none}, @code{full}
@item Default Value: @code{none}
@end itemize
@c parse.lac

@c ================================================== parse.trace
@item parse.trace
@findex %define parse.trace

@itemize
@item Languages(s): C, C++, Java

@item Purpose: Require parser instrumentation for tracing.
@xref{Tracing, ,Tracing Your Parser}.

In C/C++, define the macro @code{YYDEBUG} (or @code{@var{prefix}DEBUG} with
@samp{%define api.prefix @var{prefix}}), see @ref{Multiple Parsers,
,Multiple Parsers in the Same Program}) to 1 in the parser implementation
file if it is not already defined, so that the debugging facilities are
compiled.

@item Accepted Values: Boolean

@item Default Value: @code{false}
@end itemize
@c parse.trace

@c ================================================== variant
@item variant
@findex %define variant

@itemize @bullet
@item Language(s):
C++

@item Purpose:
Request variant-based semantic values.
@xref{C++ Variants}.

@item Accepted Values:
Boolean.

@item Default Value:
@code{false}
@end itemize
@c variant
@end table


@node %code Summary
@subsection %code Summary
@findex %code
@cindex Prologue

The @code{%code} directive inserts code verbatim into the output
parser source at any of a predefined set of locations.  It thus serves
as a flexible and user-friendly alternative to the traditional Yacc
prologue, @code{%@{@var{code}%@}}.  This section summarizes the
functionality of @code{%code} for the various target languages
supported by Bison.  For a detailed discussion of how to use
@code{%code} in place of @code{%@{@var{code}%@}} for C/C++ and why it
is advantageous to do so, @pxref{Prologue Alternatives}.

@deffn {Directive} %code @{@var{code}@}
This is the unqualified form of the @code{%code} directive.  It
inserts @var{code} verbatim at a language-dependent default location
in the parser implementation.

For C/C++, the default location is the parser implementation file
after the usual contents of the parser header file.  Thus, the
unqualified form replaces @code{%@{@var{code}%@}} for most purposes.

For Java, the default location is inside the parser class.
@end deffn

@deffn {Directive} %code @var{qualifier} @{@var{code}@}
This is the qualified form of the @code{%code} directive.
@var{qualifier} identifies the purpose of @var{code} and thus the
location(s) where Bison should insert it.  That is, if you need to
specify location-sensitive @var{code} that does not belong at the
default location selected by the unqualified @code{%code} form, use
this form instead.
@end deffn

For any particular qualifier or for the unqualified form, if there are
multiple occurrences of the @code{%code} directive, Bison concatenates
the specified code in the order in which it appears in the grammar
file.

Not all qualifiers are accepted for all target languages.  Unaccepted
qualifiers produce an error.  Some of the accepted qualifiers are:

@table @code
@item requires
@findex %code requires

@itemize @bullet
@item Language(s): C, C++

@item Purpose: This is the best place to write dependency code required for
@code{YYSTYPE} and @code{YYLTYPE}.
In other words, it's the best place to define types referenced in @code{%union}
directives, and it's the best place to override Bison's default @code{YYSTYPE}
and @code{YYLTYPE} definitions.

@item Location(s): The parser header file and the parser implementation file
before the Bison-generated @code{YYSTYPE} and @code{YYLTYPE}
definitions.
@end itemize

@item provides
@findex %code provides

@itemize @bullet
@item Language(s): C, C++

@item Purpose: This is the best place to write additional definitions and
declarations that should be provided to other modules.

@item Location(s): The parser header file and the parser implementation
file after the Bison-generated @code{YYSTYPE}, @code{YYLTYPE}, and
token definitions.
@end itemize

@item top
@findex %code top

@itemize @bullet
@item Language(s): C, C++

@item Purpose: The unqualified @code{%code} or @code{%code requires}
should usually be more appropriate than @code{%code top}.  However,
occasionally it is necessary to insert code much nearer the top of the
parser implementation file.  For example:

@example
%code top @{
  #define _GNU_SOURCE
  #include <stdio.h>
@}
@end example

@item Location(s): Near the top of the parser implementation file.
@end itemize

@item imports
@findex %code imports

@itemize @bullet
@item Language(s): Java

@item Purpose: This is the best place to write Java import directives.

@item Location(s): The parser Java file after any Java package directive and
before any class definitions.
@end itemize
@end table

Though we say the insertion locations are language-dependent, they are
technically skeleton-dependent.  Writers of non-standard skeletons
however should choose their locations consistently with the behavior
of the standard Bison skeletons.


@node Multiple Parsers
@section Multiple Parsers in the Same Program

Most programs that use Bison parse only one language and therefore contain
only one Bison parser.  But what if you want to parse more than one language
with the same program?  Then you need to avoid name conflicts between
different definitions of functions and variables such as @code{yyparse},
@code{yylval}.  To use different parsers from the same compilation unit, you
also need to avoid conflicts on types and macros (e.g., @code{YYSTYPE})
exported in the generated header.

The easy way to do this is to define the @code{%define} variable
@code{api.prefix}.  With different @code{api.prefix}s it is guaranteed that
headers do not conflict when included together, and that compiled objects
can be linked together too.  Specifying @samp{%define api.prefix
@var{prefix}} (or passing the option @samp{-Dapi.prefix=@var{prefix}}, see
@ref{Invocation, ,Invoking Bison}) renames the interface functions and
variables of the Bison parser to start with @var{prefix} instead of
@samp{yy}, and all the macros to start by @var{PREFIX} (i.e., @var{prefix}
upper-cased) instead of @samp{YY}.

The renamed symbols include @code{yyparse}, @code{yylex}, @code{yyerror},
@code{yynerrs}, @code{yylval}, @code{yylloc}, @code{yychar} and
@code{yydebug}.  If you use a push parser, @code{yypush_parse},
@code{yypull_parse}, @code{yypstate}, @code{yypstate_new} and
@code{yypstate_delete} will also be renamed.  The renamed macros include
@code{YYSTYPE}, @code{YYLTYPE}, and @code{YYDEBUG}, which is treated
specifically --- more about this below.

For example, if you use @samp{%define api.prefix c}, the names become
@code{cparse}, @code{clex}, @dots{}, @code{CSTYPE}, @code{CLTYPE}, and so
on.

The @code{%define} variable @code{api.prefix} works in two different ways.
In the implementation file, it works by adding macro definitions to the
beginning of the parser implementation file, defining @code{yyparse} as
@code{@var{prefix}parse}, and so on:

@example
#define YYSTYPE CTYPE
#define yyparse cparse
#define yylval  clval
...
YYSTYPE yylval;
int yyparse (void);
@end example

This effectively substitutes one name for the other in the entire parser
implementation file, thus the ``original'' names (@code{yylex},
@code{YYSTYPE}, @dots{}) are also usable in the parser implementation file.

However, in the parser header file, the symbols are defined renamed, for
instance:

@example
extern CSTYPE clval;
int cparse (void);
@end example

The macro @code{YYDEBUG} is commonly used to enable the tracing support in
parsers.  To comply with this tradition, when @code{api.prefix} is used,
@code{YYDEBUG} (not renamed) is used as a default value:

@example
/* Enabling traces.  */
#ifndef CDEBUG
# if defined YYDEBUG
#  if YYDEBUG
#   define CDEBUG 1
#  else
#   define CDEBUG 0
#  endif
# else
#  define CDEBUG 0
# endif
#endif
#if CDEBUG
extern int cdebug;
#endif
@end example

@sp 2

Prior to Bison 2.6, a feature similar to @code{api.prefix} was provided by
the obsolete directive @code{%name-prefix} (@pxref{Table of Symbols, ,Bison
Symbols}) and the option @code{--name-prefix} (@pxref{Bison Options}).

@node Interface
@chapter Parser C-Language Interface
@cindex C-language interface
@cindex interface

The Bison parser is actually a C function named @code{yyparse}.  Here we
describe the interface conventions of @code{yyparse} and the other
functions that it needs to use.

Keep in mind that the parser uses many C identifiers starting with
@samp{yy} and @samp{YY} for internal purposes.  If you use such an
identifier (aside from those in this manual) in an action or in epilogue
in the grammar file, you are likely to run into trouble.

@menu
* Parser Function::         How to call @code{yyparse} and what it returns.
* Push Parser Function::    How to call @code{yypush_parse} and what it returns.
* Pull Parser Function::    How to call @code{yypull_parse} and what it returns.
* Parser Create Function::  How to call @code{yypstate_new} and what it returns.
* Parser Delete Function::  How to call @code{yypstate_delete} and what it returns.
* Lexical::                 You must supply a function @code{yylex}
                              which reads tokens.
* Error Reporting::         You must supply a function @code{yyerror}.
* Action Features::         Special features for use in actions.
* Internationalization::    How to let the parser speak in the user's
                              native language.
@end menu

@node Parser Function
@section The Parser Function @code{yyparse}
@findex yyparse

You call the function @code{yyparse} to cause parsing to occur.  This
function reads tokens, executes actions, and ultimately returns when it
encounters end-of-input or an unrecoverable syntax error.  You can also
write an action which directs @code{yyparse} to return immediately
without reading further.


@deftypefun int yyparse (void)
The value returned by @code{yyparse} is 0 if parsing was successful (return
is due to end-of-input).

The value is 1 if parsing failed because of invalid input, i.e., input
that contains a syntax error or that causes @code{YYABORT} to be
invoked.

The value is 2 if parsing failed due to memory exhaustion.
@end deftypefun

In an action, you can cause immediate return from @code{yyparse} by using
these macros:

@defmac YYACCEPT
@findex YYACCEPT
Return immediately with value 0 (to report success).
@end defmac

@defmac YYABORT
@findex YYABORT
Return immediately with value 1 (to report failure).
@end defmac

If you use a reentrant parser, you can optionally pass additional
parameter information to it in a reentrant way.  To do so, use the
declaration @code{%parse-param}:

@deffn {Directive} %parse-param @{@var{argument-declaration}@} @dots{}
@findex %parse-param
Declare that one or more
@var{argument-declaration} are additional @code{yyparse} arguments.
The @var{argument-declaration} is used when declaring
functions or prototypes.  The last identifier in
@var{argument-declaration} must be the argument name.
@end deffn

Here's an example.  Write this in the parser:

@example
%parse-param @{int *nastiness@} @{int *randomness@}
@end example

@noindent
Then call the parser like this:

@example
@{
  int nastiness, randomness;
  @dots{}  /* @r{Store proper data in @code{nastiness} and @code{randomness}.}  */
  value = yyparse (&nastiness, &randomness);
  @dots{}
@}
@end example

@noindent
In the grammar actions, use expressions like this to refer to the data:

@example
exp: @dots{}    @{ @dots{}; *randomness += 1; @dots{} @}
@end example

@node Push Parser Function
@section The Push Parser Function @code{yypush_parse}
@findex yypush_parse

(The current push parsing interface is experimental and may evolve.
More user feedback will help to stabilize it.)

You call the function @code{yypush_parse} to parse a single token.  This
function is available if either the @samp{%define api.push-pull push} or
@samp{%define api.push-pull both} declaration is used.
@xref{Push Decl, ,A Push Parser}.

@deftypefun int yypush_parse (yypstate *yyps)
The value returned by @code{yypush_parse} is the same as for yyparse with
the following exception: it returns @code{YYPUSH_MORE} if more input is
required to finish parsing the grammar.
@end deftypefun

@node Pull Parser Function
@section The Pull Parser Function @code{yypull_parse}
@findex yypull_parse

(The current push parsing interface is experimental and may evolve.
More user feedback will help to stabilize it.)

You call the function @code{yypull_parse} to parse the rest of the input
stream.  This function is available if the @samp{%define api.push-pull both}
declaration is used.
@xref{Push Decl, ,A Push Parser}.

@deftypefun int yypull_parse (yypstate *yyps)
The value returned by @code{yypull_parse} is the same as for @code{yyparse}.
@end deftypefun

@node Parser Create Function
@section The Parser Create Function @code{yystate_new}
@findex yypstate_new

(The current push parsing interface is experimental and may evolve.
More user feedback will help to stabilize it.)

You call the function @code{yypstate_new} to create a new parser instance.
This function is available if either the @samp{%define api.push-pull push} or
@samp{%define api.push-pull both} declaration is used.
@xref{Push Decl, ,A Push Parser}.

@deftypefun {yypstate*} yypstate_new (void)
The function will return a valid parser instance if there was memory available
or 0 if no memory was available.
In impure mode, it will also return 0 if a parser instance is currently
allocated.
@end deftypefun

@node Parser Delete Function
@section The Parser Delete Function @code{yystate_delete}
@findex yypstate_delete

(The current push parsing interface is experimental and may evolve.
More user feedback will help to stabilize it.)

You call the function @code{yypstate_delete} to delete a parser instance.
function is available if either the @samp{%define api.push-pull push} or
@samp{%define api.push-pull both} declaration is used.
@xref{Push Decl, ,A Push Parser}.

@deftypefun void yypstate_delete (yypstate *yyps)
This function will reclaim the memory associated with a parser instance.
After this call, you should no longer attempt to use the parser instance.
@end deftypefun

@node Lexical
@section The Lexical Analyzer Function @code{yylex}
@findex yylex
@cindex lexical analyzer

The @dfn{lexical analyzer} function, @code{yylex}, recognizes tokens from
the input stream and returns them to the parser.  Bison does not create
this function automatically; you must write it so that @code{yyparse} can
call it.  The function is sometimes referred to as a lexical scanner.

In simple programs, @code{yylex} is often defined at the end of the
Bison grammar file.  If @code{yylex} is defined in a separate source
file, you need to arrange for the token-type macro definitions to be
available there.  To do this, use the @samp{-d} option when you run
Bison, so that it will write these macro definitions into the separate
parser header file, @file{@var{name}.tab.h}, which you can include in
the other source files that need it.  @xref{Invocation, ,Invoking
Bison}.

@menu
* Calling Convention::  How @code{yyparse} calls @code{yylex}.
* Token Values::        How @code{yylex} must return the semantic value
                          of the token it has read.
* Token Locations::     How @code{yylex} must return the text location
                          (line number, etc.) of the token, if the
                          actions want that.
* Pure Calling::        How the calling convention differs in a pure parser
                          (@pxref{Pure Decl, ,A Pure (Reentrant) Parser}).
@end menu

@node Calling Convention
@subsection Calling Convention for @code{yylex}

The value that @code{yylex} returns must be the positive numeric code
for the type of token it has just found; a zero or negative value
signifies end-of-input.

When a token is referred to in the grammar rules by a name, that name
in the parser implementation file becomes a C macro whose definition
is the proper numeric code for that token type.  So @code{yylex} can
use the name to indicate that type.  @xref{Symbols}.

When a token is referred to in the grammar rules by a character literal,
the numeric code for that character is also the code for the token type.
So @code{yylex} can simply return that character code, possibly converted
to @code{unsigned char} to avoid sign-extension.  The null character
must not be used this way, because its code is zero and that
signifies end-of-input.

Here is an example showing these things:

@example
int
yylex (void)
@{
  @dots{}
  if (c == EOF)    /* Detect end-of-input.  */
    return 0;
  @dots{}
  if (c == '+' || c == '-')
    return c;      /* Assume token type for `+' is '+'.  */
  @dots{}
  return INT;      /* Return the type of the token.  */
  @dots{}
@}
@end example

@noindent
This interface has been designed so that the output from the @code{lex}
utility can be used without change as the definition of @code{yylex}.

If the grammar uses literal string tokens, there are two ways that
@code{yylex} can determine the token type codes for them:

@itemize @bullet
@item
If the grammar defines symbolic token names as aliases for the
literal string tokens, @code{yylex} can use these symbolic names like
all others.  In this case, the use of the literal string tokens in
the grammar file has no effect on @code{yylex}.

@item
@code{yylex} can find the multicharacter token in the @code{yytname}
table.  The index of the token in the table is the token type's code.
The name of a multicharacter token is recorded in @code{yytname} with a
double-quote, the token's characters, and another double-quote.  The
token's characters are escaped as necessary to be suitable as input
to Bison.

Here's code for looking up a multicharacter token in @code{yytname},
assuming that the characters of the token are stored in
@code{token_buffer}, and assuming that the token does not contain any
characters like @samp{"} that require escaping.

@example
for (i = 0; i < YYNTOKENS; i++)
  @{
    if (yytname[i] != 0
        && yytname[i][0] == '"'
        && ! strncmp (yytname[i] + 1, token_buffer,
                      strlen (token_buffer))
        && yytname[i][strlen (token_buffer) + 1] == '"'
        && yytname[i][strlen (token_buffer) + 2] == 0)
      break;
  @}
@end example

The @code{yytname} table is generated only if you use the
@code{%token-table} declaration.  @xref{Decl Summary}.
@end itemize

@node Token Values
@subsection Semantic Values of Tokens

@vindex yylval
In an ordinary (nonreentrant) parser, the semantic value of the token must
be stored into the global variable @code{yylval}.  When you are using
just one data type for semantic values, @code{yylval} has that type.
Thus, if the type is @code{int} (the default), you might write this in
@code{yylex}:

@example
@group
  @dots{}
  yylval = value;  /* Put value onto Bison stack.  */
  return INT;      /* Return the type of the token.  */
  @dots{}
@end group
@end example

When you are using multiple data types, @code{yylval}'s type is a union
made from the @code{%union} declaration (@pxref{Union Decl, ,The
Collection of Value Types}).  So when you store a token's value, you
must use the proper member of the union.  If the @code{%union}
declaration looks like this:

@example
@group
%union @{
  int intval;
  double val;
  symrec *tptr;
@}
@end group
@end example

@noindent
then the code in @code{yylex} might look like this:

@example
@group
  @dots{}
  yylval.intval = value; /* Put value onto Bison stack.  */
  return INT;            /* Return the type of the token.  */
  @dots{}
@end group
@end example

@node Token Locations
@subsection Textual Locations of Tokens

@vindex yylloc
If you are using the @samp{@@@var{n}}-feature (@pxref{Tracking Locations})
in actions to keep track of the textual locations of tokens and groupings,
then you must provide this information in @code{yylex}.  The function
@code{yyparse} expects to find the textual location of a token just parsed
in the global variable @code{yylloc}.  So @code{yylex} must store the proper
data in that variable.

By default, the value of @code{yylloc} is a structure and you need only
initialize the members that are going to be used by the actions.  The
four members are called @code{first_line}, @code{first_column},
@code{last_line} and @code{last_column}.  Note that the use of this
feature makes the parser noticeably slower.

@tindex YYLTYPE
The data type of @code{yylloc} has the name @code{YYLTYPE}.

@node Pure Calling
@subsection Calling Conventions for Pure Parsers

When you use the Bison declaration @samp{%define api.pure} to request a
pure, reentrant parser, the global communication variables @code{yylval}
and @code{yylloc} cannot be used.  (@xref{Pure Decl, ,A Pure (Reentrant)
Parser}.)  In such parsers the two global variables are replaced by
pointers passed as arguments to @code{yylex}.  You must declare them as
shown here, and pass the information back by storing it through those
pointers.

@example
int
yylex (YYSTYPE *lvalp, YYLTYPE *llocp)
@{
  @dots{}
  *lvalp = value;  /* Put value onto Bison stack.  */
  return INT;      /* Return the type of the token.  */
  @dots{}
@}
@end example

If the grammar file does not use the @samp{@@} constructs to refer to
textual locations, then the type @code{YYLTYPE} will not be defined.  In
this case, omit the second argument; @code{yylex} will be called with
only one argument.

If you wish to pass additional arguments to @code{yylex}, use
@code{%lex-param} just like @code{%parse-param} (@pxref{Parser
Function}).  To pass additional arguments to both @code{yylex} and
@code{yyparse}, use @code{%param}.

@deffn {Directive} %lex-param @{@var{argument-declaration}@} @dots{}
@findex %lex-param
Specify that @var{argument-declaration} are additional @code{yylex} argument
declarations.  You may pass one or more such declarations, which is
equivalent to repeating @code{%lex-param}.
@end deffn

@deffn {Directive} %param @{@var{argument-declaration}@} @dots{}
@findex %param
Specify that @var{argument-declaration} are additional
@code{yylex}/@code{yyparse} argument declaration.  This is equivalent to
@samp{%lex-param @{@var{argument-declaration}@} @dots{} %parse-param
@{@var{argument-declaration}@} @dots{}}.  You may pass one or more
declarations, which is equivalent to repeating @code{%param}.
@end deffn

For instance:

@example
%lex-param   @{scanner_mode *mode@}
%parse-param @{parser_mode *mode@}
%param       @{environment_type *env@}
@end example

@noindent
results in the following signatures:

@example
int yylex   (scanner_mode *mode, environment_type *env);
int yyparse (parser_mode *mode, environment_type *env);
@end example

If @samp{%define api.pure} is added:

@example
int yylex   (YYSTYPE *lvalp, scanner_mode *mode, environment_type *env);
int yyparse (parser_mode *mode, environment_type *env);
@end example

@noindent
and finally, if both @samp{%define api.pure} and @code{%locations} are used:

@example
int yylex   (YYSTYPE *lvalp, YYLTYPE *llocp,
             scanner_mode *mode, environment_type *env);
int yyparse (parser_mode *mode, environment_type *env);
@end example

@node Error Reporting
@section The Error Reporting Function @code{yyerror}
@cindex error reporting function
@findex yyerror
@cindex parse error
@cindex syntax error

The Bison parser detects a @dfn{syntax error} (or @dfn{parse error})
whenever it reads a token which cannot satisfy any syntax rule.  An
action in the grammar can also explicitly proclaim an error, using the
macro @code{YYERROR} (@pxref{Action Features, ,Special Features for Use
in Actions}).

The Bison parser expects to report the error by calling an error
reporting function named @code{yyerror}, which you must supply.  It is
called by @code{yyparse} whenever a syntax error is found, and it
receives one argument.  For a syntax error, the string is normally
@w{@code{"syntax error"}}.

@findex %define parse.error
If you invoke @samp{%define parse.error verbose} in the Bison declarations
section (@pxref{Bison Declarations, ,The Bison Declarations Section}), then
Bison provides a more verbose and specific error message string instead of
just plain @w{@code{"syntax error"}}.  However, that message sometimes
contains incorrect information if LAC is not enabled (@pxref{LAC}).

The parser can detect one other kind of error: memory exhaustion.  This
can happen when the input contains constructions that are very deeply
nested.  It isn't likely you will encounter this, since the Bison
parser normally extends its stack automatically up to a very large limit.  But
if memory is exhausted, @code{yyparse} calls @code{yyerror} in the usual
fashion, except that the argument string is @w{@code{"memory exhausted"}}.

In some cases diagnostics like @w{@code{"syntax error"}} are
translated automatically from English to some other language before
they are passed to @code{yyerror}.  @xref{Internationalization}.

The following definition suffices in simple programs:

@example
@group
void
yyerror (char const *s)
@{
@end group
@group
  fprintf (stderr, "%s\n", s);
@}
@end group
@end example

After @code{yyerror} returns to @code{yyparse}, the latter will attempt
error recovery if you have written suitable error recovery grammar rules
(@pxref{Error Recovery}).  If recovery is impossible, @code{yyparse} will
immediately return 1.

Obviously, in location tracking pure parsers, @code{yyerror} should have
an access to the current location.
This is indeed the case for the GLR
parsers, but not for the Yacc parser, for historical reasons.  I.e., if
@samp{%locations %define api.pure} is passed then the prototypes for
@code{yyerror} are:

@example
void yyerror (char const *msg);                 /* Yacc parsers.  */
void yyerror (YYLTYPE *locp, char const *msg);  /* GLR parsers.   */
@end example

If @samp{%parse-param @{int *nastiness@}} is used, then:

@example
void yyerror (int *nastiness, char const *msg);  /* Yacc parsers.  */
void yyerror (int *nastiness, char const *msg);  /* GLR parsers.   */
@end example

Finally, GLR and Yacc parsers share the same @code{yyerror} calling
convention for absolutely pure parsers, i.e., when the calling
convention of @code{yylex} @emph{and} the calling convention of
@samp{%define api.pure} are pure.
I.e.:

@example
/* Location tracking.  */
%locations
/* Pure yylex.  */
%define api.pure
%lex-param   @{int *nastiness@}
/* Pure yyparse.  */
%parse-param @{int *nastiness@}
%parse-param @{int *randomness@}
@end example

@noindent
results in the following signatures for all the parser kinds:

@example
int yylex (YYSTYPE *lvalp, YYLTYPE *llocp, int *nastiness);
int yyparse (int *nastiness, int *randomness);
void yyerror (YYLTYPE *locp,
              int *nastiness, int *randomness,
              char const *msg);
@end example

@noindent
The prototypes are only indications of how the code produced by Bison
uses @code{yyerror}.  Bison-generated code always ignores the returned
value, so @code{yyerror} can return any type, including @code{void}.
Also, @code{yyerror} can be a variadic function; that is why the
message is always passed last.

Traditionally @code{yyerror} returns an @code{int} that is always
ignored, but this is purely for historical reasons, and @code{void} is
preferable since it more accurately describes the return type for
@code{yyerror}.

@vindex yynerrs
The variable @code{yynerrs} contains the number of syntax errors
reported so far.  Normally this variable is global; but if you
request a pure parser (@pxref{Pure Decl, ,A Pure (Reentrant) Parser})
then it is a local variable which only the actions can access.

@node Action Features
@section Special Features for Use in Actions
@cindex summary, action features
@cindex action features summary

Here is a table of Bison constructs, variables and macros that
are useful in actions.

@deffn {Variable} $$
Acts like a variable that contains the semantic value for the
grouping made by the current rule.  @xref{Actions}.
@end deffn

@deffn {Variable} $@var{n}
Acts like a variable that contains the semantic value for the
@var{n}th component of the current rule.  @xref{Actions}.
@end deffn

@deffn {Variable} $<@var{typealt}>$
Like @code{$$} but specifies alternative @var{typealt} in the union
specified by the @code{%union} declaration.  @xref{Action Types, ,Data
Types of Values in Actions}.
@end deffn

@deffn {Variable} $<@var{typealt}>@var{n}
Like @code{$@var{n}} but specifies alternative @var{typealt} in the
union specified by the @code{%union} declaration.
@xref{Action Types, ,Data Types of Values in Actions}.
@end deffn

@deffn {Macro} YYABORT @code{;}
Return immediately from @code{yyparse}, indicating failure.
@xref{Parser Function, ,The Parser Function @code{yyparse}}.
@end deffn

@deffn {Macro} YYACCEPT @code{;}
Return immediately from @code{yyparse}, indicating success.
@xref{Parser Function, ,The Parser Function @code{yyparse}}.
@end deffn

@deffn {Macro} YYBACKUP (@var{token}, @var{value})@code{;}
@findex YYBACKUP
Unshift a token.  This macro is allowed only for rules that reduce
a single value, and only when there is no lookahead token.
It is also disallowed in GLR parsers.
It installs a lookahead token with token type @var{token} and
semantic value @var{value}; then it discards the value that was
going to be reduced by this rule.

If the macro is used when it is not valid, such as when there is
a lookahead token already, then it reports a syntax error with
a message @samp{cannot back up} and performs ordinary error
recovery.

In either case, the rest of the action is not executed.
@end deffn

@deffn {Macro} YYEMPTY
Value stored in @code{yychar} when there is no lookahead token.
@end deffn

@deffn {Macro} YYEOF
Value stored in @code{yychar} when the lookahead is the end of the input
stream.
@end deffn

@deffn {Macro} YYERROR @code{;}
Cause an immediate syntax error.  This statement initiates error
recovery just as if the parser itself had detected an error; however, it
does not call @code{yyerror}, and does not print any message.  If you
want to print an error message, call @code{yyerror} explicitly before
the @samp{YYERROR;} statement.  @xref{Error Recovery}.
@end deffn

@deffn {Macro} YYRECOVERING
@findex YYRECOVERING
The expression @code{YYRECOVERING ()} yields 1 when the parser
is recovering from a syntax error, and 0 otherwise.
@xref{Error Recovery}.
@end deffn

@deffn {Variable} yychar
Variable containing either the lookahead token, or @code{YYEOF} when the
lookahead is the end of the input stream, or @code{YYEMPTY} when no lookahead
has been performed so the next token is not yet known.
Do not modify @code{yychar} in a deferred semantic action (@pxref{GLR Semantic
Actions}).
@xref{Lookahead, ,Lookahead Tokens}.
@end deffn

@deffn {Macro} yyclearin @code{;}
Discard the current lookahead token.  This is useful primarily in
error rules.
Do not invoke @code{yyclearin} in a deferred semantic action (@pxref{GLR
Semantic Actions}).
@xref{Error Recovery}.
@end deffn

@deffn {Macro} yyerrok @code{;}
Resume generating error messages immediately for subsequent syntax
errors.  This is useful primarily in error rules.
@xref{Error Recovery}.
@end deffn

@deffn {Variable} yylloc
Variable containing the lookahead token location when @code{yychar} is not set
to @code{YYEMPTY} or @code{YYEOF}.
Do not modify @code{yylloc} in a deferred semantic action (@pxref{GLR Semantic
Actions}).
@xref{Actions and Locations, ,Actions and Locations}.
@end deffn

@deffn {Variable} yylval
Variable containing the lookahead token semantic value when @code{yychar} is
not set to @code{YYEMPTY} or @code{YYEOF}.
Do not modify @code{yylval} in a deferred semantic action (@pxref{GLR Semantic
Actions}).
@xref{Actions, ,Actions}.
@end deffn

@deffn {Value} @@$
@findex @@$
Acts like a structure variable containing information on the textual
location of the grouping made by the current rule.  @xref{Tracking
Locations}.

@c Check if those paragraphs are still useful or not.

@c @example
@c struct @{
@c   int first_line, last_line;
@c   int first_column, last_column;
@c @};
@c @end example

@c Thus, to get the starting line number of the third component, you would
@c use @samp{@@3.first_line}.

@c In order for the members of this structure to contain valid information,
@c you must make @code{yylex} supply this information about each token.
@c If you need only certain members, then @code{yylex} need only fill in
@c those members.

@c The use of this feature makes the parser noticeably slower.
@end deffn

@deffn {Value} @@@var{n}
@findex @@@var{n}
Acts like a structure variable containing information on the textual
location of the @var{n}th component of the current rule.  @xref{Tracking
Locations}.
@end deffn

@node Internationalization
@section Parser Internationalization
@cindex internationalization
@cindex i18n
@cindex NLS
@cindex gettext
@cindex bison-po

A Bison-generated parser can print diagnostics, including error and
tracing messages.  By default, they appear in English.  However, Bison
also supports outputting diagnostics in the user's native language.  To
make this work, the user should set the usual environment variables.
@xref{Users, , The User's View, gettext, GNU @code{gettext} utilities}.
For example, the shell command @samp{export LC_ALL=fr_CA.UTF-8} might
set the user's locale to French Canadian using the UTF-8
encoding.  The exact set of available locales depends on the user's
installation.

The maintainer of a package that uses a Bison-generated parser enables
the internationalization of the parser's output through the following
steps.  Here we assume a package that uses GNU Autoconf and
GNU Automake.

@enumerate
@item
@cindex bison-i18n.m4
Into the directory containing the GNU Autoconf macros used
by the package---often called @file{m4}---copy the
@file{bison-i18n.m4} file installed by Bison under
@samp{share/aclocal/bison-i18n.m4} in Bison's installation directory.
For example:

@example
cp /usr/local/share/aclocal/bison-i18n.m4 m4/bison-i18n.m4
@end example

@item
@findex BISON_I18N
@vindex BISON_LOCALEDIR
@vindex YYENABLE_NLS
In the top-level @file{configure.ac}, after the @code{AM_GNU_GETTEXT}
invocation, add an invocation of @code{BISON_I18N}.  This macro is
defined in the file @file{bison-i18n.m4} that you copied earlier.  It
causes @samp{configure} to find the value of the
@code{BISON_LOCALEDIR} variable, and it defines the source-language
symbol @code{YYENABLE_NLS} to enable translations in the
Bison-generated parser.

@item
In the @code{main} function of your program, designate the directory
containing Bison's runtime message catalog, through a call to
@samp{bindtextdomain} with domain name @samp{bison-runtime}.
For example:

@example
bindtextdomain ("bison-runtime", BISON_LOCALEDIR);
@end example

Typically this appears after any other call @code{bindtextdomain
(PACKAGE, LOCALEDIR)} that your package already has.  Here we rely on
@samp{BISON_LOCALEDIR} to be defined as a string through the
@file{Makefile}.

@item
In the @file{Makefile.am} that controls the compilation of the @code{main}
function, make @samp{BISON_LOCALEDIR} available as a C preprocessor macro,
either in @samp{DEFS} or in @samp{AM_CPPFLAGS}.  For example:

@example
DEFS = @@DEFS@@ -DBISON_LOCALEDIR='"$(BISON_LOCALEDIR)"'
@end example

or:

@example
AM_CPPFLAGS = -DBISON_LOCALEDIR='"$(BISON_LOCALEDIR)"'
@end example

@item
Finally, invoke the command @command{autoreconf} to generate the build
infrastructure.
@end enumerate


@node Algorithm
@chapter The Bison Parser Algorithm
@cindex Bison parser algorithm
@cindex algorithm of parser
@cindex shifting
@cindex reduction
@cindex parser stack
@cindex stack, parser

As Bison reads tokens, it pushes them onto a stack along with their
semantic values.  The stack is called the @dfn{parser stack}.  Pushing a
token is traditionally called @dfn{shifting}.

For example, suppose the infix calculator has read @samp{1 + 5 *}, with a
@samp{3} to come.  The stack will have four elements, one for each token
that was shifted.

But the stack does not always have an element for each token read.  When
the last @var{n} tokens and groupings shifted match the components of a
grammar rule, they can be combined according to that rule.  This is called
@dfn{reduction}.  Those tokens and groupings are replaced on the stack by a
single grouping whose symbol is the result (left hand side) of that rule.
Running the rule's action is part of the process of reduction, because this
is what computes the semantic value of the resulting grouping.

For example, if the infix calculator's parser stack contains this:

@example
1 + 5 * 3
@end example

@noindent
and the next input token is a newline character, then the last three
elements can be reduced to 15 via the rule:

@example
expr: expr '*' expr;
@end example

@noindent
Then the stack contains just these three elements:

@example
1 + 15
@end example

@noindent
At this point, another reduction can be made, resulting in the single value
16.  Then the newline token can be shifted.

The parser tries, by shifts and reductions, to reduce the entire input down
to a single grouping whose symbol is the grammar's start-symbol
(@pxref{Language and Grammar, ,Languages and Context-Free Grammars}).

This kind of parser is known in the literature as a bottom-up parser.

@menu
* Lookahead::         Parser looks one token ahead when deciding what to do.
* Shift/Reduce::      Conflicts: when either shifting or reduction is valid.
* Precedence::        Operator precedence works by resolving conflicts.
* Contextual Precedence::  When an operator's precedence depends on context.
* Parser States::     The parser is a finite-state-machine with stack.
* Reduce/Reduce::     When two rules are applicable in the same situation.
* Mysterious Conflicts:: Conflicts that look unjustified.
* Tuning LR::         How to tune fundamental aspects of LR-based parsing.
* Generalized LR Parsing::  Parsing arbitrary context-free grammars.
* Memory Management:: What happens when memory is exhausted.  How to avoid it.
@end menu

@node Lookahead
@section Lookahead Tokens
@cindex lookahead token

The Bison parser does @emph{not} always reduce immediately as soon as the
last @var{n} tokens and groupings match a rule.  This is because such a
simple strategy is inadequate to handle most languages.  Instead, when a
reduction is possible, the parser sometimes ``looks ahead'' at the next
token in order to decide what to do.

When a token is read, it is not immediately shifted; first it becomes the
@dfn{lookahead token}, which is not on the stack.  Now the parser can
perform one or more reductions of tokens and groupings on the stack, while
the lookahead token remains off to the side.  When no more reductions
should take place, the lookahead token is shifted onto the stack.  This
does not mean that all possible reductions have been done; depending on the
token type of the lookahead token, some rules may choose to delay their
application.

Here is a simple case where lookahead is needed.  These three rules define
expressions which contain binary addition operators and postfix unary
factorial operators (@samp{!}), and allow parentheses for grouping.

@example
@group
expr:
  term '+' expr
| term
;
@end group

@group
term:
  '(' expr ')'
| term '!'
| NUMBER
;
@end group
@end example

Suppose that the tokens @w{@samp{1 + 2}} have been read and shifted; what
should be done?  If the following token is @samp{)}, then the first three
tokens must be reduced to form an @code{expr}.  This is the only valid
course, because shifting the @samp{)} would produce a sequence of symbols
@w{@code{term ')'}}, and no rule allows this.

If the following token is @samp{!}, then it must be shifted immediately so
that @w{@samp{2 !}} can be reduced to make a @code{term}.  If instead the
parser were to reduce before shifting, @w{@samp{1 + 2}} would become an
@code{expr}.  It would then be impossible to shift the @samp{!} because
doing so would produce on the stack the sequence of symbols @code{expr
'!'}.  No rule allows that sequence.

@vindex yychar
@vindex yylval
@vindex yylloc
The lookahead token is stored in the variable @code{yychar}.
Its semantic value and location, if any, are stored in the variables
@code{yylval} and @code{yylloc}.
@xref{Action Features, ,Special Features for Use in Actions}.

@node Shift/Reduce
@section Shift/Reduce Conflicts
@cindex conflicts
@cindex shift/reduce conflicts
@cindex dangling @code{else}
@cindex @code{else}, dangling

Suppose we are parsing a language which has if-then and if-then-else
statements, with a pair of rules like this:

@example
@group
if_stmt:
  IF expr THEN stmt
| IF expr THEN stmt ELSE stmt
;
@end group
@end example

@noindent
Here we assume that @code{IF}, @code{THEN} and @code{ELSE} are
terminal symbols for specific keyword tokens.

When the @code{ELSE} token is read and becomes the lookahead token, the
contents of the stack (assuming the input is valid) are just right for
reduction by the first rule.  But it is also legitimate to shift the
@code{ELSE}, because that would lead to eventual reduction by the second
rule.

This situation, where either a shift or a reduction would be valid, is
called a @dfn{shift/reduce conflict}.  Bison is designed to resolve
these conflicts by choosing to shift, unless otherwise directed by
operator precedence declarations.  To see the reason for this, let's
contrast it with the other alternative.

Since the parser prefers to shift the @code{ELSE}, the result is to attach
the else-clause to the innermost if-statement, making these two inputs
equivalent:

@example
if x then if y then win (); else lose;

if x then do; if y then win (); else lose; end;
@end example

But if the parser chose to reduce when possible rather than shift, the
result would be to attach the else-clause to the outermost if-statement,
making these two inputs equivalent:

@example
if x then if y then win (); else lose;

if x then do; if y then win (); end; else lose;
@end example

The conflict exists because the grammar as written is ambiguous: either
parsing of the simple nested if-statement is legitimate.  The established
convention is that these ambiguities are resolved by attaching the
else-clause to the innermost if-statement; this is what Bison accomplishes
by choosing to shift rather than reduce.  (It would ideally be cleaner to
write an unambiguous grammar, but that is very hard to do in this case.)
This particular ambiguity was first encountered in the specifications of
Algol 60 and is called the ``dangling @code{else}'' ambiguity.

To avoid warnings from Bison about predictable, legitimate shift/reduce
conflicts, use the @code{%expect @var{n}} declaration.
There will be no warning as long as the number of shift/reduce conflicts
is exactly @var{n}, and Bison will report an error if there is a
different number.
@xref{Expect Decl, ,Suppressing Conflict Warnings}.

The definition of @code{if_stmt} above is solely to blame for the
conflict, but the conflict does not actually appear without additional
rules.  Here is a complete Bison grammar file that actually manifests
the conflict:

@example
@group
%token IF THEN ELSE variable
%%
@end group
@group
stmt:
  expr
| if_stmt
;
@end group

@group
if_stmt:
  IF expr THEN stmt
| IF expr THEN stmt ELSE stmt
;
@end group

expr:
  variable
;
@end example

@node Precedence
@section Operator Precedence
@cindex operator precedence
@cindex precedence of operators

Another situation where shift/reduce conflicts appear is in arithmetic
expressions.  Here shifting is not always the preferred resolution; the
Bison declarations for operator precedence allow you to specify when to
shift and when to reduce.

@menu
* Why Precedence::    An example showing why precedence is needed.
* Using Precedence::  How to specify precedence and associativity.
* Precedence Only::   How to specify precedence only.
* Precedence Examples::  How these features are used in the previous example.
* How Precedence::    How they work.
@end menu

@node Why Precedence
@subsection When Precedence is Needed

Consider the following ambiguous grammar fragment (ambiguous because the
input @w{@samp{1 - 2 * 3}} can be parsed in two different ways):

@example
@group
expr:
  expr '-' expr
| expr '*' expr
| expr '<' expr
| '(' expr ')'
@dots{}
;
@end group
@end example

@noindent
Suppose the parser has seen the tokens @samp{1}, @samp{-} and @samp{2};
should it reduce them via the rule for the subtraction operator?  It
depends on the next token.  Of course, if the next token is @samp{)}, we
must reduce; shifting is invalid because no single rule can reduce the
token sequence @w{@samp{- 2 )}} or anything starting with that.  But if
the next token is @samp{*} or @samp{<}, we have a choice: either
shifting or reduction would allow the parse to complete, but with
different results.

To decide which one Bison should do, we must consider the results.  If
the next operator token @var{op} is shifted, then it must be reduced
first in order to permit another opportunity to reduce the difference.
The result is (in effect) @w{@samp{1 - (2 @var{op} 3)}}.  On the other
hand, if the subtraction is reduced before shifting @var{op}, the result
is @w{@samp{(1 - 2) @var{op} 3}}.  Clearly, then, the choice of shift or
reduce should depend on the relative precedence of the operators
@samp{-} and @var{op}: @samp{*} should be shifted first, but not
@samp{<}.

@cindex associativity
What about input such as @w{@samp{1 - 2 - 5}}; should this be
@w{@samp{(1 - 2) - 5}} or should it be @w{@samp{1 - (2 - 5)}}?  For most
operators we prefer the former, which is called @dfn{left association}.
The latter alternative, @dfn{right association}, is desirable for
assignment operators.  The choice of left or right association is a
matter of whether the parser chooses to shift or reduce when the stack
contains @w{@samp{1 - 2}} and the lookahead token is @samp{-}: shifting
makes right-associativity.

@node Using Precedence
@subsection Specifying Operator Precedence
@findex %left
@findex %nonassoc
@findex %precedence
@findex %right

Bison allows you to specify these choices with the operator precedence
declarations @code{%left} and @code{%right}.  Each such declaration
contains a list of tokens, which are operators whose precedence and
associativity is being declared.  The @code{%left} declaration makes all
those operators left-associative and the @code{%right} declaration makes
them right-associative.  A third alternative is @code{%nonassoc}, which
declares that it is a syntax error to find the same operator twice ``in a
row''.
The last alternative, @code{%precedence}, allows to define only
precedence and no associativity at all.  As a result, any
associativity-related conflict that remains will be reported as an
compile-time error.  The directive @code{%nonassoc} creates run-time
error: using the operator in a associative way is a syntax error.  The
directive @code{%precedence} creates compile-time errors: an operator
@emph{can} be involved in an associativity-related conflict, contrary to
what expected the grammar author.

The relative precedence of different operators is controlled by the
order in which they are declared.  The first precedence/associativity
declaration in the file declares the operators whose
precedence is lowest, the next such declaration declares the operators
whose precedence is a little higher, and so on.

@node Precedence Only
@subsection Specifying Precedence Only
@findex %precedence

Since POSIX Yacc defines only @code{%left}, @code{%right}, and
@code{%nonassoc}, which all defines precedence and associativity, little
attention is paid to the fact that precedence cannot be defined without
defining associativity.  Yet, sometimes, when trying to solve a
conflict, precedence suffices.  In such a case, using @code{%left},
@code{%right}, or @code{%nonassoc} might hide future (associativity
related) conflicts that would remain hidden.

The dangling @code{else} ambiguity (@pxref{Shift/Reduce, , Shift/Reduce
Conflicts}) can be solved explicitly.  This shift/reduce conflicts occurs
in the following situation, where the period denotes the current parsing
state:

@example
if @var{e1} then if  @var{e2} then @var{s1} . else @var{s2}
@end example

The conflict involves the reduction of the rule @samp{IF expr THEN
stmt}, which precedence is by default that of its last token
(@code{THEN}), and the shifting of the token @code{ELSE}.  The usual
disambiguation (attach the @code{else} to the closest @code{if}),
shifting must be preferred, i.e., the precedence of @code{ELSE} must be
higher than that of @code{THEN}.  But neither is expected to be involved
in an associativity related conflict, which can be specified as follows.

@example
%precedence THEN
%precedence ELSE
@end example

The unary-minus is another typical example where associativity is
usually over-specified, see @ref{Infix Calc, , Infix Notation
Calculator: @code{calc}}.  The @code{%left} directive is traditionally
used to declare the precedence of @code{NEG}, which is more than needed
since it also defines its associativity.  While this is harmless in the
traditional example, who knows how @code{NEG} might be used in future
evolutions of the grammar@dots{}

@node Precedence Examples
@subsection Precedence Examples

In our example, we would want the following declarations:

@example
%left '<'
%left '-'
%left '*'
@end example

In a more complete example, which supports other operators as well, we
would declare them in groups of equal precedence.  For example, @code{'+'} is
declared with @code{'-'}:

@example
%left '<' '>' '=' NE LE GE
%left '+' '-'
%left '*' '/'
@end example

@noindent
(Here @code{NE} and so on stand for the operators for ``not equal''
and so on.  We assume that these tokens are more than one character long
and therefore are represented by names, not character literals.)

@node How Precedence
@subsection How Precedence Works

The first effect of the precedence declarations is to assign precedence
levels to the terminal symbols declared.  The second effect is to assign
precedence levels to certain rules: each rule gets its precedence from
the last terminal symbol mentioned in the components.  (You can also
specify explicitly the precedence of a rule.  @xref{Contextual
Precedence, ,Context-Dependent Precedence}.)

Finally, the resolution of conflicts works by comparing the precedence
of the rule being considered with that of the lookahead token.  If the
token's precedence is higher, the choice is to shift.  If the rule's
precedence is higher, the choice is to reduce.  If they have equal
precedence, the choice is made based on the associativity of that
precedence level.  The verbose output file made by @samp{-v}
(@pxref{Invocation, ,Invoking Bison}) says how each conflict was
resolved.

Not all rules and not all tokens have precedence.  If either the rule or
the lookahead token has no precedence, then the default is to shift.

@node Contextual Precedence
@section Context-Dependent Precedence
@cindex context-dependent precedence
@cindex unary operator precedence
@cindex precedence, context-dependent
@cindex precedence, unary operator
@findex %prec

Often the precedence of an operator depends on the context.  This sounds
outlandish at first, but it is really very common.  For example, a minus
sign typically has a very high precedence as a unary operator, and a
somewhat lower precedence (lower than multiplication) as a binary operator.

The Bison precedence declarations
can only be used once for a given token; so a token has
only one precedence declared in this way.  For context-dependent
precedence, you need to use an additional mechanism: the @code{%prec}
modifier for rules.

The @code{%prec} modifier declares the precedence of a particular rule by
specifying a terminal symbol whose precedence should be used for that rule.
It's not necessary for that symbol to appear otherwise in the rule.  The
modifier's syntax is:

@example
%prec @var{terminal-symbol}
@end example

@noindent
and it is written after the components of the rule.  Its effect is to
assign the rule the precedence of @var{terminal-symbol}, overriding
the precedence that would be deduced for it in the ordinary way.  The
altered rule precedence then affects how conflicts involving that rule
are resolved (@pxref{Precedence, ,Operator Precedence}).

Here is how @code{%prec} solves the problem of unary minus.  First, declare
a precedence for a fictitious terminal symbol named @code{UMINUS}.  There
are no tokens of this type, but the symbol serves to stand for its
precedence:

@example
@dots{}
%left '+' '-'
%left '*'
%left UMINUS
@end example

Now the precedence of @code{UMINUS} can be used in specific rules:

@example
@group
exp:
  @dots{}
| exp '-' exp
  @dots{}
| '-' exp %prec UMINUS
@end group
@end example

@ifset defaultprec
If you forget to append @code{%prec UMINUS} to the rule for unary
minus, Bison silently assumes that minus has its usual precedence.
This kind of problem can be tricky to debug, since one typically
discovers the mistake only by testing the code.

The @code{%no-default-prec;} declaration makes it easier to discover
this kind of problem systematically.  It causes rules that lack a
@code{%prec} modifier to have no precedence, even if the last terminal
symbol mentioned in their components has a declared precedence.

If @code{%no-default-prec;} is in effect, you must specify @code{%prec}
for all rules that participate in precedence conflict resolution.
Then you will see any shift/reduce conflict until you tell Bison how
to resolve it, either by changing your grammar or by adding an
explicit precedence.  This will probably add declarations to the
grammar, but it helps to protect against incorrect rule precedences.

The effect of @code{%no-default-prec;} can be reversed by giving
@code{%default-prec;}, which is the default.
@end ifset

@node Parser States
@section Parser States
@cindex finite-state machine
@cindex parser state
@cindex state (of parser)

The function @code{yyparse} is implemented using a finite-state machine.
The values pushed on the parser stack are not simply token type codes; they
represent the entire sequence of terminal and nonterminal symbols at or
near the top of the stack.  The current state collects all the information
about previous input which is relevant to deciding what to do next.

Each time a lookahead token is read, the current parser state together
with the type of lookahead token are looked up in a table.  This table
entry can say, ``Shift the lookahead token.''  In this case, it also
specifies the new parser state, which is pushed onto the top of the
parser stack.  Or it can say, ``Reduce using rule number @var{n}.''
This means that a certain number of tokens or groupings are taken off
the top of the stack, and replaced by one grouping.  In other words,
that number of states are popped from the stack, and one new state is
pushed.

There is one other alternative: the table can say that the lookahead token
is erroneous in the current state.  This causes error processing to begin
(@pxref{Error Recovery}).

@node Reduce/Reduce
@section Reduce/Reduce Conflicts
@cindex reduce/reduce conflict
@cindex conflicts, reduce/reduce

A reduce/reduce conflict occurs if there are two or more rules that apply
to the same sequence of input.  This usually indicates a serious error
in the grammar.

For example, here is an erroneous attempt to define a sequence
of zero or more @code{word} groupings.

@example
@group
sequence:
  /* empty */    @{ printf ("empty sequence\n"); @}
| maybeword
| sequence word  @{ printf ("added word %s\n", $2); @}
;
@end group

@group
maybeword:
  /* empty */   @{ printf ("empty maybeword\n"); @}
| word          @{ printf ("single word %s\n", $1); @}
;
@end group
@end example

@noindent
The error is an ambiguity: there is more than one way to parse a single
@code{word} into a @code{sequence}.  It could be reduced to a
@code{maybeword} and then into a @code{sequence} via the second rule.
Alternatively, nothing-at-all could be reduced into a @code{sequence}
via the first rule, and this could be combined with the @code{word}
using the third rule for @code{sequence}.

There is also more than one way to reduce nothing-at-all into a
@code{sequence}.  This can be done directly via the first rule,
or indirectly via @code{maybeword} and then the second rule.

You might think that this is a distinction without a difference, because it
does not change whether any particular input is valid or not.  But it does
affect which actions are run.  One parsing order runs the second rule's
action; the other runs the first rule's action and the third rule's action.
In this example, the output of the program changes.

Bison resolves a reduce/reduce conflict by choosing to use the rule that
appears first in the grammar, but it is very risky to rely on this.  Every
reduce/reduce conflict must be studied and usually eliminated.  Here is the
proper way to define @code{sequence}:

@example
sequence:
  /* empty */    @{ printf ("empty sequence\n"); @}
| sequence word  @{ printf ("added word %s\n", $2); @}
;
@end example

Here is another common error that yields a reduce/reduce conflict:

@example
sequence:
  /* empty */
| sequence words
| sequence redirects
;

words:
  /* empty */
| words word
;

redirects:
  /* empty */
| redirects redirect
;
@end example

@noindent
The intention here is to define a sequence which can contain either
@code{word} or @code{redirect} groupings.  The individual definitions of
@code{sequence}, @code{words} and @code{redirects} are error-free, but the
three together make a subtle ambiguity: even an empty input can be parsed
in infinitely many ways!

Consider: nothing-at-all could be a @code{words}.  Or it could be two
@code{words} in a row, or three, or any number.  It could equally well be a
@code{redirects}, or two, or any number.  Or it could be a @code{words}
followed by three @code{redirects} and another @code{words}.  And so on.

Here are two ways to correct these rules.  First, to make it a single level
of sequence:

@example
sequence:
  /* empty */
| sequence word
| sequence redirect
;
@end example

Second, to prevent either a @code{words} or a @code{redirects}
from being empty:

@example
@group
sequence:
  /* empty */
| sequence words
| sequence redirects
;
@end group

@group
words:
  word
| words word
;
@end group

@group
redirects:
  redirect
| redirects redirect
;
@end group
@end example

@node Mysterious Conflicts
@section Mysterious Conflicts
@cindex Mysterious Conflicts

Sometimes reduce/reduce conflicts can occur that don't look warranted.
Here is an example:

@example
@group
%token ID

%%
def: param_spec return_spec ',';
param_spec:
  type
| name_list ':' type
;
@end group
@group
return_spec:
  type
| name ':' type
;
@end group
@group
type: ID;
@end group
@group
name: ID;
name_list:
  name
| name ',' name_list
;
@end group
@end example

It would seem that this grammar can be parsed with only a single token
of lookahead: when a @code{param_spec} is being read, an @code{ID} is
a @code{name} if a comma or colon follows, or a @code{type} if another
@code{ID} follows.  In other words, this grammar is LR(1).

@cindex LR
@cindex LALR
However, for historical reasons, Bison cannot by default handle all
LR(1) grammars.
In this grammar, two contexts, that after an @code{ID} at the beginning
of a @code{param_spec} and likewise at the beginning of a
@code{return_spec}, are similar enough that Bison assumes they are the
same.
They appear similar because the same set of rules would be
active---the rule for reducing to a @code{name} and that for reducing to
a @code{type}.  Bison is unable to determine at that stage of processing
that the rules would require different lookahead tokens in the two
contexts, so it makes a single parser state for them both.  Combining
the two contexts causes a conflict later.  In parser terminology, this
occurrence means that the grammar is not LALR(1).

@cindex IELR
@cindex canonical LR
For many practical grammars (specifically those that fall into the non-LR(1)
class), the limitations of LALR(1) result in difficulties beyond just
mysterious reduce/reduce conflicts.  The best way to fix all these problems
is to select a different parser table construction algorithm.  Either
IELR(1) or canonical LR(1) would suffice, but the former is more efficient
and easier to debug during development.  @xref{LR Table Construction}, for
details.  (Bison's IELR(1) and canonical LR(1) implementations are
experimental.  More user feedback will help to stabilize them.)

If you instead wish to work around LALR(1)'s limitations, you
can often fix a mysterious conflict by identifying the two parser states
that are being confused, and adding something to make them look
distinct.  In the above example, adding one rule to
@code{return_spec} as follows makes the problem go away:

@example
@group
%token BOGUS
@dots{}
%%
@dots{}
return_spec:
  type
| name ':' type
| ID BOGUS       /* This rule is never used.  */
;
@end group
@end example

This corrects the problem because it introduces the possibility of an
additional active rule in the context after the @code{ID} at the beginning of
@code{return_spec}.  This rule is not active in the corresponding context
in a @code{param_spec}, so the two contexts receive distinct parser states.
As long as the token @code{BOGUS} is never generated by @code{yylex},
the added rule cannot alter the way actual input is parsed.

In this particular example, there is another way to solve the problem:
rewrite the rule for @code{return_spec} to use @code{ID} directly
instead of via @code{name}.  This also causes the two confusing
contexts to have different sets of active rules, because the one for
@code{return_spec} activates the altered rule for @code{return_spec}
rather than the one for @code{name}.

@example
param_spec:
  type
| name_list ':' type
;
return_spec:
  type
| ID ':' type
;
@end example

For a more detailed exposition of LALR(1) parsers and parser
generators, @pxref{Bibliography,,DeRemer 1982}.

@node Tuning LR
@section Tuning LR

The default behavior of Bison's LR-based parsers is chosen mostly for
historical reasons, but that behavior is often not robust.  For example, in
the previous section, we discussed the mysterious conflicts that can be
produced by LALR(1), Bison's default parser table construction algorithm.
Another example is Bison's @code{%define parse.error verbose} directive,
which instructs the generated parser to produce verbose syntax error
messages, which can sometimes contain incorrect information.

In this section, we explore several modern features of Bison that allow you
to tune fundamental aspects of the generated LR-based parsers.  Some of
these features easily eliminate shortcomings like those mentioned above.
Others can be helpful purely for understanding your parser.

Most of the features discussed in this section are still experimental.  More
user feedback will help to stabilize them.

@menu
* LR Table Construction:: Choose a different construction algorithm.
* Default Reductions::    Disable default reductions.
* LAC::                   Correct lookahead sets in the parser states.
* Unreachable States::    Keep unreachable parser states for debugging.
@end menu

@node LR Table Construction
@subsection LR Table Construction
@cindex Mysterious Conflict
@cindex LALR
@cindex IELR
@cindex canonical LR
@findex %define lr.type

For historical reasons, Bison constructs LALR(1) parser tables by default.
However, LALR does not possess the full language-recognition power of LR.
As a result, the behavior of parsers employing LALR parser tables is often
mysterious.  We presented a simple example of this effect in @ref{Mysterious
Conflicts}.

As we also demonstrated in that example, the traditional approach to
eliminating such mysterious behavior is to restructure the grammar.
Unfortunately, doing so correctly is often difficult.  Moreover, merely
discovering that LALR causes mysterious behavior in your parser can be
difficult as well.

Fortunately, Bison provides an easy way to eliminate the possibility of such
mysterious behavior altogether.  You simply need to activate a more powerful
parser table construction algorithm by using the @code{%define lr.type}
directive.

@deffn {Directive} {%define lr.type @var{TYPE}}
Specify the type of parser tables within the LR(1) family.  The accepted
values for @var{TYPE} are:

@itemize
@item @code{lalr} (default)
@item @code{ielr}
@item @code{canonical-lr}
@end itemize

(This feature is experimental. More user feedback will help to stabilize
it.)
@end deffn

For example, to activate IELR, you might add the following directive to you
grammar file:

@example
%define lr.type ielr
@end example

@noindent For the example in @ref{Mysterious Conflicts}, the mysterious
conflict is then eliminated, so there is no need to invest time in
comprehending the conflict or restructuring the grammar to fix it.  If,
during future development, the grammar evolves such that all mysterious
behavior would have disappeared using just LALR, you need not fear that
continuing to use IELR will result in unnecessarily large parser tables.
That is, IELR generates LALR tables when LALR (using a deterministic parsing
algorithm) is sufficient to support the full language-recognition power of
LR.  Thus, by enabling IELR at the start of grammar development, you can
safely and completely eliminate the need to consider LALR's shortcomings.

While IELR is almost always preferable, there are circumstances where LALR
or the canonical LR parser tables described by Knuth
(@pxref{Bibliography,,Knuth 1965}) can be useful.  Here we summarize the
relative advantages of each parser table construction algorithm within
Bison:

@itemize
@item LALR

There are at least two scenarios where LALR can be worthwhile:

@itemize
@item GLR without static conflict resolution.

@cindex GLR with LALR
When employing GLR parsers (@pxref{GLR Parsers}), if you do not resolve any
conflicts statically (for example, with @code{%left} or @code{%prec}), then
the parser explores all potential parses of any given input.  In this case,
the choice of parser table construction algorithm is guaranteed not to alter
the language accepted by the parser.  LALR parser tables are the smallest
parser tables Bison can currently construct, so they may then be preferable.
Nevertheless, once you begin to resolve conflicts statically, GLR behaves
more like a deterministic parser in the syntactic contexts where those
conflicts appear, and so either IELR or canonical LR can then be helpful to
avoid LALR's mysterious behavior.

@item Malformed grammars.

Occasionally during development, an especially malformed grammar with a
major recurring flaw may severely impede the IELR or canonical LR parser
table construction algorithm.  LALR can be a quick way to construct parser
tables in order to investigate such problems while ignoring the more subtle
differences from IELR and canonical LR.
@end itemize

@item IELR

IELR (Inadequacy Elimination LR) is a minimal LR algorithm.  That is, given
any grammar (LR or non-LR), parsers using IELR or canonical LR parser tables
always accept exactly the same set of sentences.  However, like LALR, IELR
merges parser states during parser table construction so that the number of
parser states is often an order of magnitude less than for canonical LR.
More importantly, because canonical LR's extra parser states may contain
duplicate conflicts in the case of non-LR grammars, the number of conflicts
for IELR is often an order of magnitude less as well.  This effect can
significantly reduce the complexity of developing a grammar.

@item Canonical LR

@cindex delayed syntax error detection
@cindex LAC
@findex %nonassoc
While inefficient, canonical LR parser tables can be an interesting means to
explore a grammar because they possess a property that IELR and LALR tables
do not.  That is, if @code{%nonassoc} is not used and default reductions are
left disabled (@pxref{Default Reductions}), then, for every left context of
every canonical LR state, the set of tokens accepted by that state is
guaranteed to be the exact set of tokens that is syntactically acceptable in
that left context.  It might then seem that an advantage of canonical LR
parsers in production is that, under the above constraints, they are
guaranteed to detect a syntax error as soon as possible without performing
any unnecessary reductions.  However, IELR parsers that use LAC are also
able to achieve this behavior without sacrificing @code{%nonassoc} or
default reductions.  For details and a few caveats of LAC, @pxref{LAC}.
@end itemize

For a more detailed exposition of the mysterious behavior in LALR parsers
and the benefits of IELR, @pxref{Bibliography,,Denny 2008 March}, and
@ref{Bibliography,,Denny 2010 November}.

@node Default Reductions
@subsection Default Reductions
@cindex default reductions
@findex %define lr.default-reduction
@findex %nonassoc

After parser table construction, Bison identifies the reduction with the
largest lookahead set in each parser state.  To reduce the size of the
parser state, traditional Bison behavior is to remove that lookahead set and
to assign that reduction to be the default parser action.  Such a reduction
is known as a @dfn{default reduction}.

Default reductions affect more than the size of the parser tables.  They
also affect the behavior of the parser:

@itemize
@item Delayed @code{yylex} invocations.

@cindex delayed yylex invocations
@cindex consistent states
@cindex defaulted states
A @dfn{consistent state} is a state that has only one possible parser
action.  If that action is a reduction and is encoded as a default
reduction, then that consistent state is called a @dfn{defaulted state}.
Upon reaching a defaulted state, a Bison-generated parser does not bother to
invoke @code{yylex} to fetch the next token before performing the reduction.
In other words, whether default reductions are enabled in consistent states
determines how soon a Bison-generated parser invokes @code{yylex} for a
token: immediately when it @emph{reaches} that token in the input or when it
eventually @emph{needs} that token as a lookahead to determine the next
parser action.  Traditionally, default reductions are enabled, and so the
parser exhibits the latter behavior.

The presence of defaulted states is an important consideration when
designing @code{yylex} and the grammar file.  That is, if the behavior of
@code{yylex} can influence or be influenced by the semantic actions
associated with the reductions in defaulted states, then the delay of the
next @code{yylex} invocation until after those reductions is significant.
For example, the semantic actions might pop a scope stack that @code{yylex}
uses to determine what token to return.  Thus, the delay might be necessary
to ensure that @code{yylex} does not look up the next token in a scope that
should already be considered closed.

@item Delayed syntax error detection.

@cindex delayed syntax error detection
When the parser fetches a new token by invoking @code{yylex}, it checks
whether there is an action for that token in the current parser state.  The
parser detects a syntax error if and only if either (1) there is no action
for that token or (2) the action for that token is the error action (due to
the use of @code{%nonassoc}).  However, if there is a default reduction in
that state (which might or might not be a defaulted state), then it is
impossible for condition 1 to exist.  That is, all tokens have an action.
Thus, the parser sometimes fails to detect the syntax error until it reaches
a later state.

@cindex LAC
@c If there's an infinite loop, default reductions can prevent an incorrect
@c sentence from being rejected.
While default reductions never cause the parser to accept syntactically
incorrect sentences, the delay of syntax error detection can have unexpected
effects on the behavior of the parser.  However, the delay can be caused
anyway by parser state merging and the use of @code{%nonassoc}, and it can
be fixed by another Bison feature, LAC.  We discuss the effects of delayed
syntax error detection and LAC more in the next section (@pxref{LAC}).
@end itemize

For canonical LR, the only default reduction that Bison enables by default
is the accept action, which appears only in the accepting state, which has
no other action and is thus a defaulted state.  However, the default accept
action does not delay any @code{yylex} invocation or syntax error detection
because the accept action ends the parse.

For LALR and IELR, Bison enables default reductions in nearly all states by
default.  There are only two exceptions.  First, states that have a shift
action on the @code{error} token do not have default reductions because
delayed syntax error detection could then prevent the @code{error} token
from ever being shifted in that state.  However, parser state merging can
cause the same effect anyway, and LAC fixes it in both cases, so future
versions of Bison might drop this exception when LAC is activated.  Second,
GLR parsers do not record the default reduction as the action on a lookahead
token for which there is a conflict.  The correct action in this case is to
split the parse instead.

To adjust which states have default reductions enabled, use the
@code{%define lr.default-reduction} directive.

@deffn {Directive} {%define lr.default-reduction @var{WHERE}}
Specify the kind of states that are permitted to contain default reductions.
The accepted values of @var{WHERE} are:
@itemize
@item @code{most} (default for LALR and IELR)
@item @code{consistent}
@item @code{accepting} (default for canonical LR)
@end itemize

(The ability to specify where default reductions are permitted is
experimental.  More user feedback will help to stabilize it.)
@end deffn

@node LAC
@subsection LAC
@findex %define parse.lac
@cindex LAC
@cindex lookahead correction

Canonical LR, IELR, and LALR can suffer from a couple of problems upon
encountering a syntax error.  First, the parser might perform additional
parser stack reductions before discovering the syntax error.  Such
reductions can perform user semantic actions that are unexpected because
they are based on an invalid token, and they cause error recovery to begin
in a different syntactic context than the one in which the invalid token was
encountered.  Second, when verbose error messages are enabled (@pxref{Error
Reporting}), the expected token list in the syntax error message can both
contain invalid tokens and omit valid tokens.

The culprits for the above problems are @code{%nonassoc}, default reductions
in inconsistent states (@pxref{Default Reductions}), and parser state
merging.  Because IELR and LALR merge parser states, they suffer the most.
Canonical LR can suffer only if @code{%nonassoc} is used or if default
reductions are enabled for inconsistent states.

LAC (Lookahead Correction) is a new mechanism within the parsing algorithm
that solves these problems for canonical LR, IELR, and LALR without
sacrificing @code{%nonassoc}, default reductions, or state merging.  You can
enable LAC with the @code{%define parse.lac} directive.

@deffn {Directive} {%define parse.lac @var{VALUE}}
Enable LAC to improve syntax error handling.
@itemize
@item @code{none} (default)
@item @code{full}
@end itemize
(This feature is experimental.  More user feedback will help to stabilize
it.  Moreover, it is currently only available for deterministic parsers in
C.)
@end deffn

Conceptually, the LAC mechanism is straight-forward.  Whenever the parser
fetches a new token from the scanner so that it can determine the next
parser action, it immediately suspends normal parsing and performs an
exploratory parse using a temporary copy of the normal parser state stack.
During this exploratory parse, the parser does not perform user semantic
actions.  If the exploratory parse reaches a shift action, normal parsing
then resumes on the normal parser stacks.  If the exploratory parse reaches
an error instead, the parser reports a syntax error.  If verbose syntax
error messages are enabled, the parser must then discover the list of
expected tokens, so it performs a separate exploratory parse for each token
in the grammar.

There is one subtlety about the use of LAC.  That is, when in a consistent
parser state with a default reduction, the parser will not attempt to fetch
a token from the scanner because no lookahead is needed to determine the
next parser action.  Thus, whether default reductions are enabled in
consistent states (@pxref{Default Reductions}) affects how soon the parser
detects a syntax error: immediately when it @emph{reaches} an erroneous
token or when it eventually @emph{needs} that token as a lookahead to
determine the next parser action.  The latter behavior is probably more
intuitive, so Bison currently provides no way to achieve the former behavior
while default reductions are enabled in consistent states.

Thus, when LAC is in use, for some fixed decision of whether to enable
default reductions in consistent states, canonical LR and IELR behave almost
exactly the same for both syntactically acceptable and syntactically
unacceptable input.  While LALR still does not support the full
language-recognition power of canonical LR and IELR, LAC at least enables
LALR's syntax error handling to correctly reflect LALR's
language-recognition power.

There are a few caveats to consider when using LAC:

@itemize
@item Infinite parsing loops.

IELR plus LAC does have one shortcoming relative to canonical LR.  Some
parsers generated by Bison can loop infinitely.  LAC does not fix infinite
parsing loops that occur between encountering a syntax error and detecting
it, but enabling canonical LR or disabling default reductions sometimes
does.

@item Verbose error message limitations.

Because of internationalization considerations, Bison-generated parsers
limit the size of the expected token list they are willing to report in a
verbose syntax error message.  If the number of expected tokens exceeds that
limit, the list is simply dropped from the message.  Enabling LAC can
increase the size of the list and thus cause the parser to drop it.  Of
course, dropping the list is better than reporting an incorrect list.

@item Performance.

Because LAC requires many parse actions to be performed twice, it can have a
performance penalty.  However, not all parse actions must be performed
twice.  Specifically, during a series of default reductions in consistent
states and shift actions, the parser never has to initiate an exploratory
parse.  Moreover, the most time-consuming tasks in a parse are often the
file I/O, the lexical analysis performed by the scanner, and the user's
semantic actions, but none of these are performed during the exploratory
parse.  Finally, the base of the temporary stack used during an exploratory
parse is a pointer into the normal parser state stack so that the stack is
never physically copied.  In our experience, the performance penalty of LAC
has proved insignificant for practical grammars.
@end itemize

While the LAC algorithm shares techniques that have been recognized in the
parser community for years, for the publication that introduces LAC,
@pxref{Bibliography,,Denny 2010 May}.

@node Unreachable States
@subsection Unreachable States
@findex %define lr.keep-unreachable-state
@cindex unreachable states

If there exists no sequence of transitions from the parser's start state to
some state @var{s}, then Bison considers @var{s} to be an @dfn{unreachable
state}.  A state can become unreachable during conflict resolution if Bison
disables a shift action leading to it from a predecessor state.

By default, Bison removes unreachable states from the parser after conflict
resolution because they are useless in the generated parser.  However,
keeping unreachable states is sometimes useful when trying to understand the
relationship between the parser and the grammar.

@deffn {Directive} {%define lr.keep-unreachable-state @var{VALUE}}
Request that Bison allow unreachable states to remain in the parser tables.
@var{VALUE} must be a Boolean.  The default is @code{false}.
@end deffn

There are a few caveats to consider:

@itemize @bullet
@item Missing or extraneous warnings.

Unreachable states may contain conflicts and may use rules not used in any
other state.  Thus, keeping unreachable states may induce warnings that are
irrelevant to your parser's behavior, and it may eliminate warnings that are
relevant.  Of course, the change in warnings may actually be relevant to a
parser table analysis that wants to keep unreachable states, so this
behavior will likely remain in future Bison releases.

@item Other useless states.

While Bison is able to remove unreachable states, it is not guaranteed to
remove other kinds of useless states.  Specifically, when Bison disables
reduce actions during conflict resolution, some goto actions may become
useless, and thus some additional states may become useless.  If Bison were
to compute which goto actions were useless and then disable those actions,
it could identify such states as unreachable and then remove those states.
However, Bison does not compute which goto actions are useless.
@end itemize

@node Generalized LR Parsing
@section Generalized LR (GLR) Parsing
@cindex GLR parsing
@cindex generalized LR (GLR) parsing
@cindex ambiguous grammars
@cindex nondeterministic parsing

Bison produces @emph{deterministic} parsers that choose uniquely
when to reduce and which reduction to apply
based on a summary of the preceding input and on one extra token of lookahead.
As a result, normal Bison handles a proper subset of the family of
context-free languages.
Ambiguous grammars, since they have strings with more than one possible
sequence of reductions cannot have deterministic parsers in this sense.
The same is true of languages that require more than one symbol of
lookahead, since the parser lacks the information necessary to make a
decision at the point it must be made in a shift-reduce parser.
Finally, as previously mentioned (@pxref{Mysterious Conflicts}),
there are languages where Bison's default choice of how to
summarize the input seen so far loses necessary information.

When you use the @samp{%glr-parser} declaration in your grammar file,
Bison generates a parser that uses a different algorithm, called
Generalized LR (or GLR).  A Bison GLR
parser uses the same basic
algorithm for parsing as an ordinary Bison parser, but behaves
differently in cases where there is a shift-reduce conflict that has not
been resolved by precedence rules (@pxref{Precedence}) or a
reduce-reduce conflict.  When a GLR parser encounters such a
situation, it
effectively @emph{splits} into a several parsers, one for each possible
shift or reduction.  These parsers then proceed as usual, consuming
tokens in lock-step.  Some of the stacks may encounter other conflicts
and split further, with the result that instead of a sequence of states,
a Bison GLR parsing stack is what is in effect a tree of states.

In effect, each stack represents a guess as to what the proper parse
is.  Additional input may indicate that a guess was wrong, in which case
the appropriate stack silently disappears.  Otherwise, the semantics
actions generated in each stack are saved, rather than being executed
immediately.  When a stack disappears, its saved semantic actions never
get executed.  When a reduction causes two stacks to become equivalent,
their sets of semantic actions are both saved with the state that
results from the reduction.  We say that two stacks are equivalent
when they both represent the same sequence of states,
and each pair of corresponding states represents a
grammar symbol that produces the same segment of the input token
stream.

Whenever the parser makes a transition from having multiple
states to having one, it reverts to the normal deterministic parsing
algorithm, after resolving and executing the saved-up actions.
At this transition, some of the states on the stack will have semantic
values that are sets (actually multisets) of possible actions.  The
parser tries to pick one of the actions by first finding one whose rule
has the highest dynamic precedence, as set by the @samp{%dprec}
declaration.  Otherwise, if the alternative actions are not ordered by
precedence, but there the same merging function is declared for both
rules by the @samp{%merge} declaration,
Bison resolves and evaluates both and then calls the merge function on
the result.  Otherwise, it reports an ambiguity.

It is possible to use a data structure for the GLR parsing tree that
permits the processing of any LR(1) grammar in linear time (in the
size of the input), any unambiguous (not necessarily
LR(1)) grammar in
quadratic worst-case time, and any general (possibly ambiguous)
context-free grammar in cubic worst-case time.  However, Bison currently
uses a simpler data structure that requires time proportional to the
length of the input times the maximum number of stacks required for any
prefix of the input.  Thus, really ambiguous or nondeterministic
grammars can require exponential time and space to process.  Such badly
behaving examples, however, are not generally of practical interest.
Usually, nondeterminism in a grammar is local---the parser is ``in
doubt'' only for a few tokens at a time.  Therefore, the current data
structure should generally be adequate.  On LR(1) portions of a
grammar, in particular, it is only slightly slower than with the
deterministic LR(1) Bison parser.

For a more detailed exposition of GLR parsers, @pxref{Bibliography,,Scott
2000}.

@node Memory Management
@section Memory Management, and How to Avoid Memory Exhaustion
@cindex memory exhaustion
@cindex memory management
@cindex stack overflow
@cindex parser stack overflow
@cindex overflow of parser stack

The Bison parser stack can run out of memory if too many tokens are shifted and
not reduced.  When this happens, the parser function @code{yyparse}
calls @code{yyerror} and then returns 2.

Because Bison parsers have growing stacks, hitting the upper limit
usually results from using a right recursion instead of a left
recursion, see @ref{Recursion, ,Recursive Rules}.

@vindex YYMAXDEPTH
By defining the macro @code{YYMAXDEPTH}, you can control how deep the
parser stack can become before memory is exhausted.  Define the
macro with a value that is an integer.  This value is the maximum number
of tokens that can be shifted (and not reduced) before overflow.

The stack space allowed is not necessarily allocated.  If you specify a
large value for @code{YYMAXDEPTH}, the parser normally allocates a small
stack at first, and then makes it bigger by stages as needed.  This
increasing allocation happens automatically and silently.  Therefore,
you do not need to make @code{YYMAXDEPTH} painfully small merely to save
space for ordinary inputs that do not need much stack.

However, do not allow @code{YYMAXDEPTH} to be a value so large that
arithmetic overflow could occur when calculating the size of the stack
space.  Also, do not allow @code{YYMAXDEPTH} to be less than
@code{YYINITDEPTH}.

@cindex default stack limit
The default value of @code{YYMAXDEPTH}, if you do not define it, is
10000.

@vindex YYINITDEPTH
You can control how much stack is allocated initially by defining the
macro @code{YYINITDEPTH} to a positive integer.  For the deterministic
parser in C, this value must be a compile-time constant
unless you are assuming C99 or some other target language or compiler
that allows variable-length arrays.  The default is 200.

Do not allow @code{YYINITDEPTH} to be greater than @code{YYMAXDEPTH}.

You can generate a deterministic parser containing C++ user code from
the default (C) skeleton, as well as from the C++ skeleton
(@pxref{C++ Parsers}).  However, if you do use the default skeleton
and want to allow the parsing stack to grow,
be careful not to use semantic types or location types that require
non-trivial copy constructors.
The C skeleton bypasses these constructors when copying data to
new, larger stacks.

@node Error Recovery
@chapter Error Recovery
@cindex error recovery
@cindex recovery from errors

It is not usually acceptable to have a program terminate on a syntax
error.  For example, a compiler should recover sufficiently to parse the
rest of the input file and check it for errors; a calculator should accept
another expression.

In a simple interactive command parser where each input is one line, it may
be sufficient to allow @code{yyparse} to return 1 on error and have the
caller ignore the rest of the input line when that happens (and then call
@code{yyparse} again).  But this is inadequate for a compiler, because it
forgets all the syntactic context leading up to the error.  A syntax error
deep within a function in the compiler input should not cause the compiler
to treat the following line like the beginning of a source file.

@findex error
You can define how to recover from a syntax error by writing rules to
recognize the special token @code{error}.  This is a terminal symbol that
is always defined (you need not declare it) and reserved for error
handling.  The Bison parser generates an @code{error} token whenever a
syntax error happens; if you have provided a rule to recognize this token
in the current context, the parse can continue.

For example:

@example
stmts:
  /* empty string */
| stmts '\n'
| stmts exp '\n'
| stmts error '\n'
@end example

The fourth rule in this example says that an error followed by a newline
makes a valid addition to any @code{stmts}.

What happens if a syntax error occurs in the middle of an @code{exp}?  The
error recovery rule, interpreted strictly, applies to the precise sequence
of a @code{stmts}, an @code{error} and a newline.  If an error occurs in
the middle of an @code{exp}, there will probably be some additional tokens
and subexpressions on the stack after the last @code{stmts}, and there
will be tokens to read before the next newline.  So the rule is not
applicable in the ordinary way.

But Bison can force the situation to fit the rule, by discarding part of
the semantic context and part of the input.  First it discards states
and objects from the stack until it gets back to a state in which the
@code{error} token is acceptable.  (This means that the subexpressions
already parsed are discarded, back to the last complete @code{stmts}.)
At this point the @code{error} token can be shifted.  Then, if the old
lookahead token is not acceptable to be shifted next, the parser reads
tokens and discards them until it finds a token which is acceptable.  In
this example, Bison reads and discards input until the next newline so
that the fourth rule can apply.  Note that discarded symbols are
possible sources of memory leaks, see @ref{Destructor Decl, , Freeing
Discarded Symbols}, for a means to reclaim this memory.

The choice of error rules in the grammar is a choice of strategies for
error recovery.  A simple and useful strategy is simply to skip the rest of
the current input line or current statement if an error is detected:

@example
stmt: error ';'  /* On error, skip until ';' is read.  */
@end example

It is also useful to recover to the matching close-delimiter of an
opening-delimiter that has already been parsed.  Otherwise the
close-delimiter will probably appear to be unmatched, and generate another,
spurious error message:

@example
primary:
  '(' expr ')'
| '(' error ')'
@dots{}
;
@end example

Error recovery strategies are necessarily guesses.  When they guess wrong,
one syntax error often leads to another.  In the above example, the error
recovery rule guesses that an error is due to bad input within one
@code{stmt}.  Suppose that instead a spurious semicolon is inserted in the
middle of a valid @code{stmt}.  After the error recovery rule recovers
from the first error, another syntax error will be found straightaway,
since the text following the spurious semicolon is also an invalid
@code{stmt}.

To prevent an outpouring of error messages, the parser will output no error
message for another syntax error that happens shortly after the first; only
after three consecutive input tokens have been successfully shifted will
error messages resume.

Note that rules which accept the @code{error} token may have actions, just
as any other rules can.

@findex yyerrok
You can make error messages resume immediately by using the macro
@code{yyerrok} in an action.  If you do this in the error rule's action, no
error messages will be suppressed.  This macro requires no arguments;
@samp{yyerrok;} is a valid C statement.

@findex yyclearin
The previous lookahead token is reanalyzed immediately after an error.  If
this is unacceptable, then the macro @code{yyclearin} may be used to clear
this token.  Write the statement @samp{yyclearin;} in the error rule's
action.
@xref{Action Features, ,Special Features for Use in Actions}.

For example, suppose that on a syntax error, an error handling routine is
called that advances the input stream to some point where parsing should
once again commence.  The next symbol returned by the lexical scanner is
probably correct.  The previous lookahead token ought to be discarded
with @samp{yyclearin;}.

@vindex YYRECOVERING
The expression @code{YYRECOVERING ()} yields 1 when the parser
is recovering from a syntax error, and 0 otherwise.
Syntax error diagnostics are suppressed while recovering from a syntax
error.

@node Context Dependency
@chapter Handling Context Dependencies

The Bison paradigm is to parse tokens first, then group them into larger
syntactic units.  In many languages, the meaning of a token is affected by
its context.  Although this violates the Bison paradigm, certain techniques
(known as @dfn{kludges}) may enable you to write Bison parsers for such
languages.

@menu
* Semantic Tokens::   Token parsing can depend on the semantic context.
* Lexical Tie-ins::   Token parsing can depend on the syntactic context.
* Tie-in Recovery::   Lexical tie-ins have implications for how
                        error recovery rules must be written.
@end menu

(Actually, ``kludge'' means any technique that gets its job done but is
neither clean nor robust.)

@node Semantic Tokens
@section Semantic Info in Token Types

The C language has a context dependency: the way an identifier is used
depends on what its current meaning is.  For example, consider this:

@example
foo (x);
@end example

This looks like a function call statement, but if @code{foo} is a typedef
name, then this is actually a declaration of @code{x}.  How can a Bison
parser for C decide how to parse this input?

The method used in GNU C is to have two different token types,
@code{IDENTIFIER} and @code{TYPENAME}.  When @code{yylex} finds an
identifier, it looks up the current declaration of the identifier in order
to decide which token type to return: @code{TYPENAME} if the identifier is
declared as a typedef, @code{IDENTIFIER} otherwise.

The grammar rules can then express the context dependency by the choice of
token type to recognize.  @code{IDENTIFIER} is accepted as an expression,
but @code{TYPENAME} is not.  @code{TYPENAME} can start a declaration, but
@code{IDENTIFIER} cannot.  In contexts where the meaning of the identifier
is @emph{not} significant, such as in declarations that can shadow a
typedef name, either @code{TYPENAME} or @code{IDENTIFIER} is
accepted---there is one rule for each of the two token types.

This technique is simple to use if the decision of which kinds of
identifiers to allow is made at a place close to where the identifier is
parsed.  But in C this is not always so: C allows a declaration to
redeclare a typedef name provided an explicit type has been specified
earlier:

@example
typedef int foo, bar;
int baz (void)
@group
@{
  static bar (bar);      /* @r{redeclare @code{bar} as static variable} */
  extern foo foo (foo);  /* @r{redeclare @code{foo} as function} */
  return foo (bar);
@}
@end group
@end example

Unfortunately, the name being declared is separated from the declaration
construct itself by a complicated syntactic structure---the ``declarator''.

As a result, part of the Bison parser for C needs to be duplicated, with
all the nonterminal names changed: once for parsing a declaration in
which a typedef name can be redefined, and once for parsing a
declaration in which that can't be done.  Here is a part of the
duplication, with actions omitted for brevity:

@example
@group
initdcl:
  declarator maybeasm '=' init
| declarator maybeasm
;
@end group

@group
notype_initdcl:
  notype_declarator maybeasm '=' init
| notype_declarator maybeasm
;
@end group
@end example

@noindent
Here @code{initdcl} can redeclare a typedef name, but @code{notype_initdcl}
cannot.  The distinction between @code{declarator} and
@code{notype_declarator} is the same sort of thing.

There is some similarity between this technique and a lexical tie-in
(described next), in that information which alters the lexical analysis is
changed during parsing by other parts of the program.  The difference is
here the information is global, and is used for other purposes in the
program.  A true lexical tie-in has a special-purpose flag controlled by
the syntactic context.

@node Lexical Tie-ins
@section Lexical Tie-ins
@cindex lexical tie-in

One way to handle context-dependency is the @dfn{lexical tie-in}: a flag
which is set by Bison actions, whose purpose is to alter the way tokens are
parsed.

For example, suppose we have a language vaguely like C, but with a special
construct @samp{hex (@var{hex-expr})}.  After the keyword @code{hex} comes
an expression in parentheses in which all integers are hexadecimal.  In
particular, the token @samp{a1b} must be treated as an integer rather than
as an identifier if it appears in that context.  Here is how you can do it:

@example
@group
%@{
  int hexflag;
  int yylex (void);
  void yyerror (char const *);
%@}
%%
@dots{}
@end group
@group
expr:
  IDENTIFIER
| constant
| HEX '('        @{ hexflag = 1; @}
    expr ')'     @{ hexflag = 0; $$ = $4; @}
| expr '+' expr  @{ $$ = make_sum ($1, $3); @}
@dots{}
;
@end group

@group
constant:
  INTEGER
| STRING
;
@end group
@end example

@noindent
Here we assume that @code{yylex} looks at the value of @code{hexflag}; when
it is nonzero, all integers are parsed in hexadecimal, and tokens starting
with letters are parsed as integers if possible.

The declaration of @code{hexflag} shown in the prologue of the grammar
file is needed to make it accessible to the actions (@pxref{Prologue,
,The Prologue}).  You must also write the code in @code{yylex} to obey
the flag.

@node Tie-in Recovery
@section Lexical Tie-ins and Error Recovery

Lexical tie-ins make strict demands on any error recovery rules you have.
@xref{Error Recovery}.

The reason for this is that the purpose of an error recovery rule is to
abort the parsing of one construct and resume in some larger construct.
For example, in C-like languages, a typical error recovery rule is to skip
tokens until the next semicolon, and then start a new statement, like this:

@example
stmt:
  expr ';'
| IF '(' expr ')' stmt @{ @dots{} @}
@dots{}
| error ';'  @{ hexflag = 0; @}
;
@end example

If there is a syntax error in the middle of a @samp{hex (@var{expr})}
construct, this error rule will apply, and then the action for the
completed @samp{hex (@var{expr})} will never run.  So @code{hexflag} would
remain set for the entire rest of the input, or until the next @code{hex}
keyword, causing identifiers to be misinterpreted as integers.

To avoid this problem the error recovery rule itself clears @code{hexflag}.

There may also be an error recovery rule that works within expressions.
For example, there could be a rule which applies within parentheses
and skips to the close-parenthesis:

@example
@group
expr:
  @dots{}
| '(' expr ')'   @{ $$ = $2; @}
| '(' error ')'
@dots{}
@end group
@end example

If this rule acts within the @code{hex} construct, it is not going to abort
that construct (since it applies to an inner level of parentheses within
the construct).  Therefore, it should not clear the flag: the rest of
the @code{hex} construct should be parsed with the flag still in effect.

What if there is an error recovery rule which might abort out of the
@code{hex} construct or might not, depending on circumstances?  There is no
way you can write the action to determine whether a @code{hex} construct is
being aborted or not.  So if you are using a lexical tie-in, you had better
make sure your error recovery rules are not of this kind.  Each rule must
be such that you can be sure that it always will, or always won't, have to
clear the flag.

@c ================================================== Debugging Your Parser

@node Debugging
@chapter Debugging Your Parser

Developing a parser can be a challenge, especially if you don't understand
the algorithm (@pxref{Algorithm, ,The Bison Parser Algorithm}).  This
chapter explains how to generate and read the detailed description of the
automaton, and how to enable and understand the parser run-time traces.

@menu
* Understanding::     Understanding the structure of your parser.
* Tracing::           Tracing the execution of your parser.
@end menu

@node Understanding
@section Understanding Your Parser

As documented elsewhere (@pxref{Algorithm, ,The Bison Parser Algorithm})
Bison parsers are @dfn{shift/reduce automata}.  In some cases (much more
frequent than one would hope), looking at this automaton is required to
tune or simply fix a parser.  Bison provides two different
representation of it, either textually or graphically (as a DOT file).

The textual file is generated when the options @option{--report} or
@option{--verbose} are specified, see @ref{Invocation, , Invoking
Bison}.  Its name is made by removing @samp{.tab.c} or @samp{.c} from
the parser implementation file name, and adding @samp{.output}
instead.  Therefore, if the grammar file is @file{foo.y}, then the
parser implementation file is called @file{foo.tab.c} by default.  As
a consequence, the verbose output file is called @file{foo.output}.

The following grammar file, @file{calc.y}, will be used in the sequel:

@example
%token NUM STR
%left '+' '-'
%left '*'
%%
exp:
  exp '+' exp
| exp '-' exp
| exp '*' exp
| exp '/' exp
| NUM
;
useless: STR;
%%
@end example

@command{bison} reports:

@example
calc.y: warning: 1 nonterminal useless in grammar
calc.y: warning: 1 rule useless in grammar
calc.y:11.1-7: warning: nonterminal useless in grammar: useless
calc.y:11.10-12: warning: rule useless in grammar: useless: STR
calc.y: conflicts: 7 shift/reduce
@end example

When given @option{--report=state}, in addition to @file{calc.tab.c}, it
creates a file @file{calc.output} with contents detailed below.  The
order of the output and the exact presentation might vary, but the
interpretation is the same.

@noindent
@cindex token, useless
@cindex useless token
@cindex nonterminal, useless
@cindex useless nonterminal
@cindex rule, useless
@cindex useless rule
The first section reports useless tokens, nonterminals and rules.  Useless
nonterminals and rules are removed in order to produce a smaller parser, but
useless tokens are preserved, since they might be used by the scanner (note
the difference between ``useless'' and ``unused'' below):

@example
Nonterminals useless in grammar
   useless

Terminals unused in grammar
   STR

Rules useless in grammar
    6 useless: STR
@end example

@noindent
The next section lists states that still have conflicts.

@example
State 8 conflicts: 1 shift/reduce
State 9 conflicts: 1 shift/reduce
State 10 conflicts: 1 shift/reduce
State 11 conflicts: 4 shift/reduce
@end example

@noindent
Then Bison reproduces the exact grammar it used:

@example
Grammar

    0 $accept: exp $end

    1 exp: exp '+' exp
    2    | exp '-' exp
    3    | exp '*' exp
    4    | exp '/' exp
    5    | NUM
@end example

@noindent
and reports the uses of the symbols:

@example
@group
Terminals, with rules where they appear

$end (0) 0
'*' (42) 3
'+' (43) 1
'-' (45) 2
'/' (47) 4
error (256)
NUM (258) 5
STR (259)
@end group

@group
Nonterminals, with rules where they appear

$accept (9)
    on left: 0
exp (10)
    on left: 1 2 3 4 5, on right: 0 1 2 3 4
@end group
@end example

@noindent
@cindex item
@cindex pointed rule
@cindex rule, pointed
Bison then proceeds onto the automaton itself, describing each state
with its set of @dfn{items}, also known as @dfn{pointed rules}.  Each
item is a production rule together with a point (@samp{.}) marking
the location of the input cursor.

@example
state 0

    0 $accept: . exp $end

    NUM  shift, and go to state 1

    exp  go to state 2
@end example

This reads as follows: ``state 0 corresponds to being at the very
beginning of the parsing, in the initial rule, right before the start
symbol (here, @code{exp}).  When the parser returns to this state right
after having reduced a rule that produced an @code{exp}, the control
flow jumps to state 2.  If there is no such transition on a nonterminal
symbol, and the lookahead is a @code{NUM}, then this token is shifted onto
the parse stack, and the control flow jumps to state 1.  Any other
lookahead triggers a syntax error.''

@cindex core, item set
@cindex item set core
@cindex kernel, item set
@cindex item set core
Even though the only active rule in state 0 seems to be rule 0, the
report lists @code{NUM} as a lookahead token because @code{NUM} can be
at the beginning of any rule deriving an @code{exp}.  By default Bison
reports the so-called @dfn{core} or @dfn{kernel} of the item set, but if
you want to see more detail you can invoke @command{bison} with
@option{--report=itemset} to list the derived items as well:

@example
state 0

    0 $accept: . exp $end
    1 exp: . exp '+' exp
    2    | . exp '-' exp
    3    | . exp '*' exp
    4    | . exp '/' exp
    5    | . NUM

    NUM  shift, and go to state 1

    exp  go to state 2
@end example

@noindent
In the state 1@dots{}

@example
state 1

    5 exp: NUM .

    $default  reduce using rule 5 (exp)
@end example

@noindent
the rule 5, @samp{exp: NUM;}, is completed.  Whatever the lookahead token
(@samp{$default}), the parser will reduce it.  If it was coming from
state 0, then, after this reduction it will return to state 0, and will
jump to state 2 (@samp{exp: go to state 2}).

@example
state 2

    0 $accept: exp . $end
    1 exp: exp . '+' exp
    2    | exp . '-' exp
    3    | exp . '*' exp
    4    | exp . '/' exp

    $end  shift, and go to state 3
    '+'   shift, and go to state 4
    '-'   shift, and go to state 5
    '*'   shift, and go to state 6
    '/'   shift, and go to state 7
@end example

@noindent
In state 2, the automaton can only shift a symbol.  For instance,
because of the item @samp{exp: exp . '+' exp}, if the lookahead is
@samp{+} it is shifted onto the parse stack, and the automaton
jumps to state 4, corresponding to the item @samp{exp: exp '+' . exp}.
Since there is no default action, any lookahead not listed triggers a syntax
error.

@cindex accepting state
The state 3 is named the @dfn{final state}, or the @dfn{accepting
state}:

@example
state 3

    0 $accept: exp $end .

    $default  accept
@end example

@noindent
the initial rule is completed (the start symbol and the end-of-input were
read), the parsing exits successfully.

The interpretation of states 4 to 7 is straightforward, and is left to
the reader.

@example
state 4

    1 exp: exp '+' . exp

    NUM  shift, and go to state 1

    exp  go to state 8


state 5

    2 exp: exp '-' . exp

    NUM  shift, and go to state 1

    exp  go to state 9


state 6

    3 exp: exp '*' . exp

    NUM  shift, and go to state 1

    exp  go to state 10


state 7

    4 exp: exp '/' . exp

    NUM  shift, and go to state 1

    exp  go to state 11
@end example

As was announced in beginning of the report, @samp{State 8 conflicts:
1 shift/reduce}:

@example
state 8

    1 exp: exp . '+' exp
    1    | exp '+' exp .
    2    | exp . '-' exp
    3    | exp . '*' exp
    4    | exp . '/' exp

    '*'  shift, and go to state 6
    '/'  shift, and go to state 7

    '/'       [reduce using rule 1 (exp)]
    $default  reduce using rule 1 (exp)
@end example

Indeed, there are two actions associated to the lookahead @samp{/}:
either shifting (and going to state 7), or reducing rule 1.  The
conflict means that either the grammar is ambiguous, or the parser lacks
information to make the right decision.  Indeed the grammar is
ambiguous, as, since we did not specify the precedence of @samp{/}, the
sentence @samp{NUM + NUM / NUM} can be parsed as @samp{NUM + (NUM /
NUM)}, which corresponds to shifting @samp{/}, or as @samp{(NUM + NUM) /
NUM}, which corresponds to reducing rule 1.

Because in deterministic parsing a single decision can be made, Bison
arbitrarily chose to disable the reduction, see @ref{Shift/Reduce, ,
Shift/Reduce Conflicts}.  Discarded actions are reported between
square brackets.

Note that all the previous states had a single possible action: either
shifting the next token and going to the corresponding state, or
reducing a single rule.  In the other cases, i.e., when shifting
@emph{and} reducing is possible or when @emph{several} reductions are
possible, the lookahead is required to select the action.  State 8 is
one such state: if the lookahead is @samp{*} or @samp{/} then the action
is shifting, otherwise the action is reducing rule 1.  In other words,
the first two items, corresponding to rule 1, are not eligible when the
lookahead token is @samp{*}, since we specified that @samp{*} has higher
precedence than @samp{+}.  More generally, some items are eligible only
with some set of possible lookahead tokens.  When run with
@option{--report=lookahead}, Bison specifies these lookahead tokens:

@example
state 8

    1 exp: exp . '+' exp
    1    | exp '+' exp .  [$end, '+', '-', '/']
    2    | exp . '-' exp
    3    | exp . '*' exp
    4    | exp . '/' exp

    '*'  shift, and go to state 6
    '/'  shift, and go to state 7

    '/'       [reduce using rule 1 (exp)]
    $default  reduce using rule 1 (exp)
@end example

Note however that while @samp{NUM + NUM / NUM} is ambiguous (which results in
the conflicts on @samp{/}), @samp{NUM + NUM * NUM} is not: the conflict was
solved thanks to associativity and precedence directives.  If invoked with
@option{--report=solved}, Bison includes information about the solved
conflicts in the report:

@example
Conflict between rule 1 and token '+' resolved as reduce (%left '+').
Conflict between rule 1 and token '-' resolved as reduce (%left '-').
Conflict between rule 1 and token '*' resolved as shift ('+' < '*').
@end example


The remaining states are similar:

@example
@group
state 9

    1 exp: exp . '+' exp
    2    | exp . '-' exp
    2    | exp '-' exp .
    3    | exp . '*' exp
    4    | exp . '/' exp

    '*'  shift, and go to state 6
    '/'  shift, and go to state 7

    '/'       [reduce using rule 2 (exp)]
    $default  reduce using rule 2 (exp)
@end group

@group
state 10

    1 exp: exp . '+' exp
    2    | exp . '-' exp
    3    | exp . '*' exp
    3    | exp '*' exp .
    4    | exp . '/' exp

    '/'  shift, and go to state 7

    '/'       [reduce using rule 3 (exp)]
    $default  reduce using rule 3 (exp)
@end group

@group
state 11

    1 exp: exp . '+' exp
    2    | exp . '-' exp
    3    | exp . '*' exp
    4    | exp . '/' exp
    4    | exp '/' exp .

    '+'  shift, and go to state 4
    '-'  shift, and go to state 5
    '*'  shift, and go to state 6
    '/'  shift, and go to state 7

    '+'       [reduce using rule 4 (exp)]
    '-'       [reduce using rule 4 (exp)]
    '*'       [reduce using rule 4 (exp)]
    '/'       [reduce using rule 4 (exp)]
    $default  reduce using rule 4 (exp)
@end group
@end example

@noindent
Observe that state 11 contains conflicts not only due to the lack of
precedence of @samp{/} with respect to @samp{+}, @samp{-}, and
@samp{*}, but also because the
associativity of @samp{/} is not specified.


@node Tracing
@section Tracing Your Parser
@findex yydebug
@cindex debugging
@cindex tracing the parser

When a Bison grammar compiles properly but parses ``incorrectly'', the
@code{yydebug} parser-trace feature helps figuring out why.

@menu
* Enabling Traces::    Activating run-time trace support
* Mfcalc Traces::      Extending @code{mfcalc} to support traces
* The YYPRINT Macro::  Obsolete interface for semantic value reports
@end menu

@node Enabling Traces
@subsection  Enabling Traces
There are several means to enable compilation of trace facilities:

@table @asis
@item the macro @code{YYDEBUG}
@findex YYDEBUG
Define the macro @code{YYDEBUG} to a nonzero value when you compile the
parser.  This is compliant with POSIX Yacc.  You could use
@samp{-DYYDEBUG=1} as a compiler option or you could put @samp{#define
YYDEBUG 1} in the prologue of the grammar file (@pxref{Prologue, , The
Prologue}).

If the @code{%define} variable @code{api.prefix} is used (@pxref{Multiple
Parsers, ,Multiple Parsers in the Same Program}), for instance @samp{%define
api.prefix x}, then if @code{CDEBUG} is defined, its value controls the
tracing feature (enabled if and only if nonzero); otherwise tracing is
enabled if and only if @code{YYDEBUG} is nonzero.

@item the option @option{-t} (POSIX Yacc compliant)
@itemx the option @option{--debug} (Bison extension)
Use the @samp{-t} option when you run Bison (@pxref{Invocation, ,Invoking
Bison}).  With @samp{%define api.prefix c}, it defines @code{CDEBUG} to 1,
otherwise it defines @code{YYDEBUG} to 1.

@item the directive @samp{%debug}
@findex %debug
Add the @code{%debug} directive (@pxref{Decl Summary, ,Bison Declaration
Summary}).  This Bison extension is maintained for backward
compatibility with previous versions of Bison.

@item the variable @samp{parse.trace}
@findex %define parse.trace
Add the @samp{%define parse.trace} directive (@pxref{%define
Summary,,parse.trace}), or pass the @option{-Dparse.trace} option
(@pxref{Bison Options}).  This is a Bison extension, which is especially
useful for languages that don't use a preprocessor.  Unless POSIX and Yacc
portability matter to you, this is the preferred solution.
@end table

We suggest that you always enable the trace option so that debugging is
always possible.

@findex YYFPRINTF
The trace facility outputs messages with macro calls of the form
@code{YYFPRINTF (stderr, @var{format}, @var{args})} where
@var{format} and @var{args} are the usual @code{printf} format and variadic
arguments.  If you define @code{YYDEBUG} to a nonzero value but do not
define @code{YYFPRINTF}, @code{<stdio.h>} is automatically included
and @code{YYFPRINTF} is defined to @code{fprintf}.

Once you have compiled the program with trace facilities, the way to
request a trace is to store a nonzero value in the variable @code{yydebug}.
You can do this by making the C code do it (in @code{main}, perhaps), or
you can alter the value with a C debugger.

Each step taken by the parser when @code{yydebug} is nonzero produces a
line or two of trace information, written on @code{stderr}.  The trace
messages tell you these things:

@itemize @bullet
@item
Each time the parser calls @code{yylex}, what kind of token was read.

@item
Each time a token is shifted, the depth and complete contents of the
state stack (@pxref{Parser States}).

@item
Each time a rule is reduced, which rule it is, and the complete contents
of the state stack afterward.
@end itemize

To make sense of this information, it helps to refer to the automaton
description file (@pxref{Understanding, ,Understanding Your Parser}).
This file shows the meaning of each state in terms of
positions in various rules, and also what each state will do with each
possible input token.  As you read the successive trace messages, you
can see that the parser is functioning according to its specification in
the listing file.  Eventually you will arrive at the place where
something undesirable happens, and you will see which parts of the
grammar are to blame.

The parser implementation file is a C/C++/Java program and you can use
debuggers on it, but it's not easy to interpret what it is doing.  The
parser function is a finite-state machine interpreter, and aside from
the actions it executes the same code over and over.  Only the values
of variables show where in the grammar it is working.

@node Mfcalc Traces
@subsection Enabling Debug Traces for @code{mfcalc}

The debugging information normally gives the token type of each token read,
but not its semantic value.  The @code{%printer} directive allows specify
how semantic values are reported, see @ref{Printer Decl, , Printing
Semantic Values}.  For backward compatibility, Yacc like C parsers may also
use the @code{YYPRINT} (@pxref{The YYPRINT Macro, , The @code{YYPRINT}
Macro}), but its use is discouraged.

As a demonstration of @code{%printer}, consider the multi-function
calculator, @code{mfcalc} (@pxref{Multi-function Calc}).  To enable run-time
traces, and semantic value reports, insert the following directives in its
prologue:

@comment file: mfcalc.y: 2
@example
/* Generate the parser description file.  */
%verbose
/* Enable run-time traces (yydebug).  */
%define parse.trace

/* Formatting semantic values.  */
%printer @{ fprintf (yyoutput, "%s", $$->name); @} VAR;
%printer @{ fprintf (yyoutput, "%s()", $$->name); @} FNCT;
%printer @{ fprintf (yyoutput, "%g", $$); @} <val>;
@end example

The @code{%define} directive instructs Bison to generate run-time trace
support.  Then, activation of these traces is controlled at run-time by the
@code{yydebug} variable, which is disabled by default.  Because these traces
will refer to the ``states'' of the parser, it is helpful to ask for the
creation of a description of that parser; this is the purpose of (admittedly
ill-named) @code{%verbose} directive.

The set of @code{%printer} directives demonstrates how to format the
semantic value in the traces.  Note that the specification can be done
either on the symbol type (e.g., @code{VAR} or @code{FNCT}), or on the type
tag: since @code{<val>} is the type for both @code{NUM} and @code{exp}, this
printer will be used for them.

Here is a sample of the information provided by run-time traces.  The traces
are sent onto standard error.

@example
$ @kbd{echo 'sin(1-1)' | ./mfcalc -p}
Starting parse
Entering state 0
Reducing stack by rule 1 (line 34):
-> $$ = nterm input ()
Stack now 0
Entering state 1
@end example

@noindent
This first batch shows a specific feature of this grammar: the first rule
(which is in line 34 of @file{mfcalc.y} can be reduced without even having
to look for the first token.  The resulting left-hand symbol (@code{$$}) is
a valueless (@samp{()}) @code{input} non terminal (@code{nterm}).

Then the parser calls the scanner.
@example
Reading a token: Next token is token FNCT (sin())
Shifting token FNCT (sin())
Entering state 6
@end example

@noindent
That token (@code{token}) is a function (@code{FNCT}) whose value is
@samp{sin} as formatted per our @code{%printer} specification: @samp{sin()}.
The parser stores (@code{Shifting}) that token, and others, until it can do
something about it.

@example
Reading a token: Next token is token '(' ()
Shifting token '(' ()
Entering state 14
Reading a token: Next token is token NUM (1.000000)
Shifting token NUM (1.000000)
Entering state 4
Reducing stack by rule 6 (line 44):
   $1 = token NUM (1.000000)
-> $$ = nterm exp (1.000000)
Stack now 0 1 6 14
Entering state 24
@end example

@noindent
The previous reduction demonstrates the @code{%printer} directive for
@code{<val>}: both the token @code{NUM} and the resulting non-terminal
@code{exp} have @samp{1} as value.

@example
Reading a token: Next token is token '-' ()
Shifting token '-' ()
Entering state 17
Reading a token: Next token is token NUM (1.000000)
Shifting token NUM (1.000000)
Entering state 4
Reducing stack by rule 6 (line 44):
   $1 = token NUM (1.000000)
-> $$ = nterm exp (1.000000)
Stack now 0 1 6 14 24 17
Entering state 26
Reading a token: Next token is token ')' ()
Reducing stack by rule 11 (line 49):
   $1 = nterm exp (1.000000)
   $2 = token '-' ()
   $3 = nterm exp (1.000000)
-> $$ = nterm exp (0.000000)
Stack now 0 1 6 14
Entering state 24
@end example

@noindent
The rule for the subtraction was just reduced.  The parser is about to
discover the end of the call to @code{sin}.

@example
Next token is token ')' ()
Shifting token ')' ()
Entering state 31
Reducing stack by rule 9 (line 47):
   $1 = token FNCT (sin())
   $2 = token '(' ()
   $3 = nterm exp (0.000000)
   $4 = token ')' ()
-> $$ = nterm exp (0.000000)
Stack now 0 1
Entering state 11
@end example

@noindent
Finally, the end-of-line allow the parser to complete the computation, and
display its result.

@example
Reading a token: Next token is token '\n' ()
Shifting token '\n' ()
Entering state 22
Reducing stack by rule 4 (line 40):
   $1 = nterm exp (0.000000)
   $2 = token '\n' ()
@result{} 0
-> $$ = nterm line ()
Stack now 0 1
Entering state 10
Reducing stack by rule 2 (line 35):
   $1 = nterm input ()
   $2 = nterm line ()
-> $$ = nterm input ()
Stack now 0
Entering state 1
@end example

The parser has returned into state 1, in which it is waiting for the next
expression to evaluate, or for the end-of-file token, which causes the
completion of the parsing.

@example
Reading a token: Now at end of input.
Shifting token $end ()
Entering state 2
Stack now 0 1 2
Cleanup: popping token $end ()
Cleanup: popping nterm input ()
@end example


@node The YYPRINT Macro
@subsection The @code{YYPRINT} Macro

@findex YYPRINT
Before @code{%printer} support, semantic values could be displayed using the
@code{YYPRINT} macro, which works only for terminal symbols and only with
the @file{yacc.c} skeleton.

@deffn {Macro} YYPRINT (@var{stream}, @var{token}, @var{value});
@findex YYPRINT
If you define @code{YYPRINT}, it should take three arguments.  The parser
will pass a standard I/O stream, the numeric code for the token type, and
the token value (from @code{yylval}).

For @file{yacc.c} only.  Obsoleted by @code{%printer}.
@end deffn

Here is an example of @code{YYPRINT} suitable for the multi-function
calculator (@pxref{Mfcalc Declarations, ,Declarations for @code{mfcalc}}):

@example
%@{
  static void print_token_value (FILE *, int, YYSTYPE);
  #define YYPRINT(File, Type, Value)            \
    print_token_value (File, Type, Value)
%@}

@dots{} %% @dots{} %% @dots{}

static void
print_token_value (FILE *file, int type, YYSTYPE value)
@{
  if (type == VAR)
    fprintf (file, "%s", value.tptr->name);
  else if (type == NUM)
    fprintf (file, "%d", value.val);
@}
@end example

@c ================================================= Invoking Bison

@node Invocation
@chapter Invoking Bison
@cindex invoking Bison
@cindex Bison invocation
@cindex options for invoking Bison

The usual way to invoke Bison is as follows:

@example
bison @var{infile}
@end example

Here @var{infile} is the grammar file name, which usually ends in
@samp{.y}.  The parser implementation file's name is made by replacing
the @samp{.y} with @samp{.tab.c} and removing any leading directory.
Thus, the @samp{bison foo.y} file name yields @file{foo.tab.c}, and
the @samp{bison hack/foo.y} file name yields @file{foo.tab.c}.  It's
also possible, in case you are writing C++ code instead of C in your
grammar file, to name it @file{foo.ypp} or @file{foo.y++}.  Then, the
output files will take an extension like the given one as input
(respectively @file{foo.tab.cpp} and @file{foo.tab.c++}).  This
feature takes effect with all options that manipulate file names like
@samp{-o} or @samp{-d}.

For example :

@example
bison -d @var{infile.yxx}
@end example
@noindent
will produce @file{infile.tab.cxx} and @file{infile.tab.hxx}, and

@example
bison -d -o @var{output.c++} @var{infile.y}
@end example
@noindent
will produce @file{output.c++} and @file{outfile.h++}.

For compatibility with POSIX, the standard Bison
distribution also contains a shell script called @command{yacc} that
invokes Bison with the @option{-y} option.

@menu
* Bison Options::     All the options described in detail,
                        in alphabetical order by short options.
* Option Cross Key::  Alphabetical list of long options.
* Yacc Library::      Yacc-compatible @code{yylex} and @code{main}.
@end menu

@node Bison Options
@section Bison Options

Bison supports both traditional single-letter options and mnemonic long
option names.  Long option names are indicated with @samp{--} instead of
@samp{-}.  Abbreviations for option names are allowed as long as they
are unique.  When a long option takes an argument, like
@samp{--file-prefix}, connect the option name and the argument with
@samp{=}.

Here is a list of options that can be used with Bison, alphabetized by
short option.  It is followed by a cross key alphabetized by long
option.

@c Please, keep this ordered as in `bison --help'.
@noindent
Operations modes:
@table @option
@item -h
@itemx --help
Print a summary of the command-line options to Bison and exit.

@item -V
@itemx --version
Print the version number of Bison and exit.

@item --print-localedir
Print the name of the directory containing locale-dependent data.

@item --print-datadir
Print the name of the directory containing skeletons and XSLT.

@item -y
@itemx --yacc
Act more like the traditional Yacc command.  This can cause different
diagnostics to be generated, and may change behavior in other minor
ways.  Most importantly, imitate Yacc's output file name conventions,
so that the parser implementation file is called @file{y.tab.c}, and
the other outputs are called @file{y.output} and @file{y.tab.h}.
Also, if generating a deterministic parser in C, generate
@code{#define} statements in addition to an @code{enum} to associate
token numbers with token names.  Thus, the following shell script can
substitute for Yacc, and the Bison distribution contains such a script
for compatibility with POSIX:

@example
#! /bin/sh
bison -y "$@@"
@end example

The @option{-y}/@option{--yacc} option is intended for use with
traditional Yacc grammars.  If your grammar uses a Bison extension
like @samp{%glr-parser}, Bison might not be Yacc-compatible even if
this option is specified.

@item -W [@var{category}]
@itemx --warnings[=@var{category}]
Output warnings falling in @var{category}.  @var{category} can be one
of:
@table @code
@item midrule-values
Warn about mid-rule values that are set but not used within any of the actions
of the parent rule.
For example, warn about unused @code{$2} in:

@example
exp: '1' @{ $$ = 1; @} '+' exp @{ $$ = $1 + $4; @};
@end example

Also warn about mid-rule values that are used but not set.
For example, warn about unset @code{$$} in the mid-rule action in:

@example
exp: '1' @{ $1 = 1; @} '+' exp @{ $$ = $2 + $4; @};
@end example

These warnings are not enabled by default since they sometimes prove to
be false alarms in existing grammars employing the Yacc constructs
@code{$0} or @code{$-@var{n}} (where @var{n} is some positive integer).

@item yacc
Incompatibilities with POSIX Yacc.

@item conflicts-sr
@itemx conflicts-rr
S/R and R/R conflicts.  These warnings are enabled by default.  However, if
the @code{%expect} or @code{%expect-rr} directive is specified, an
unexpected number of conflicts is an error, and an expected number of
conflicts is not reported, so @option{-W} and @option{--warning} then have
no effect on the conflict report.

@item deprecated
Deprecated constructs whose support will be removed in future versions of
Bison.

@item other
All warnings not categorized above.  These warnings are enabled by default.

This category is provided merely for the sake of completeness.  Future
releases of Bison may move warnings from this category to new, more specific
categories.

@item all
All the warnings.
@item none
Turn off all the warnings.
@item error
See @option{-Werror}, below.
@end table

A category can be turned off by prefixing its name with @samp{no-}.  For
instance, @option{-Wno-yacc} will hide the warnings about
POSIX Yacc incompatibilities.

@item -Werror[=@var{category}]
@itemx -Wno-error[=@var{category}]
Enable warnings falling in @var{category}, and treat them as errors.  If no
@var{category} is given, it defaults to making all enabled warnings into errors.

@var{category} is the same as for @option{--warnings}, with the exception that
it may not be prefixed with @samp{no-} (see above).

Prefixed with @samp{no}, it deactivates the error treatment for this
@var{category}. However, the warning itself won't be disabled, or enabled, by
this option.

Note that the precedence of the @samp{=} and @samp{,} operators is such that
the following commands are @emph{not} equivalent, as the first will not treat
S/R conflicts as errors.

@example
$ bison -Werror=yacc,conflicts-sr input.y
$ bison -Werror=yacc,error=conflicts-sr input.y
@end example
@end table

@noindent
Tuning the parser:

@table @option
@item -t
@itemx --debug
In the parser implementation file, define the macro @code{YYDEBUG} to
1 if it is not already defined, so that the debugging facilities are
compiled.  @xref{Tracing, ,Tracing Your Parser}.

@item -D @var{name}[=@var{value}]
@itemx --define=@var{name}[=@var{value}]
@itemx -F @var{name}[=@var{value}]
@itemx --force-define=@var{name}[=@var{value}]
Each of these is equivalent to @samp{%define @var{name} "@var{value}"}
(@pxref{%define Summary}) except that Bison processes multiple
definitions for the same @var{name} as follows:

@itemize
@item
Bison quietly ignores all command-line definitions for @var{name} except
the last.
@item
If that command-line definition is specified by a @code{-D} or
@code{--define}, Bison reports an error for any @code{%define}
definition for @var{name}.
@item
If that command-line definition is specified by a @code{-F} or
@code{--force-define} instead, Bison quietly ignores all @code{%define}
definitions for @var{name}.
@item
Otherwise, Bison reports an error if there are multiple @code{%define}
definitions for @var{name}.
@end itemize

You should avoid using @code{-F} and @code{--force-define} in your
make files unless you are confident that it is safe to quietly ignore
any conflicting @code{%define} that may be added to the grammar file.

@item -L @var{language}
@itemx --language=@var{language}
Specify the programming language for the generated parser, as if
@code{%language} was specified (@pxref{Decl Summary, , Bison Declaration
Summary}).  Currently supported languages include C, C++, and Java.
@var{language} is case-insensitive.

This option is experimental and its effect may be modified in future
releases.

@item --locations
Pretend that @code{%locations} was specified.  @xref{Decl Summary}.

@item -p @var{prefix}
@itemx --name-prefix=@var{prefix}
Pretend that @code{%name-prefix "@var{prefix}"} was specified (@pxref{Decl
Summary}).  Obsoleted by @code{-Dapi.prefix=@var{prefix}}.  @xref{Multiple
Parsers, ,Multiple Parsers in the Same Program}.

@item -l
@itemx --no-lines
Don't put any @code{#line} preprocessor commands in the parser
implementation file.  Ordinarily Bison puts them in the parser
implementation file so that the C compiler and debuggers will
associate errors with your source file, the grammar file.  This option
causes them to associate errors with the parser implementation file,
treating it as an independent source file in its own right.

@item -S @var{file}
@itemx --skeleton=@var{file}
Specify the skeleton to use, similar to @code{%skeleton}
(@pxref{Decl Summary, , Bison Declaration Summary}).

@c You probably don't need this option unless you are developing Bison.
@c You should use @option{--language} if you want to specify the skeleton for a
@c different language, because it is clearer and because it will always
@c choose the correct skeleton for non-deterministic or push parsers.

If @var{file} does not contain a @code{/}, @var{file} is the name of a skeleton
file in the Bison installation directory.
If it does, @var{file} is an absolute file name or a file name relative to the
current working directory.
This is similar to how most shells resolve commands.

@item -k
@itemx --token-table
Pretend that @code{%token-table} was specified.  @xref{Decl Summary}.
@end table

@noindent
Adjust the output:

@table @option
@item --defines[=@var{file}]
Pretend that @code{%defines} was specified, i.e., write an extra output
file containing macro definitions for the token type names defined in
the grammar, as well as a few other declarations.  @xref{Decl Summary}.

@item -d
This is the same as @code{--defines} except @code{-d} does not accept a
@var{file} argument since POSIX Yacc requires that @code{-d} can be bundled
with other short options.

@item -b @var{file-prefix}
@itemx --file-prefix=@var{prefix}
Pretend that @code{%file-prefix} was specified, i.e., specify prefix to use
for all Bison output file names.  @xref{Decl Summary}.

@item -r @var{things}
@itemx --report=@var{things}
Write an extra output file containing verbose description of the comma
separated list of @var{things} among:

@table @code
@item state
Description of the grammar, conflicts (resolved and unresolved), and
parser's automaton.

@item itemset
Implies @code{state} and augments the description of the automaton with
the full set of items for each state, instead of its core only.

@item lookahead
Implies @code{state} and augments the description of the automaton with
each rule's lookahead set.

@item solved
Implies @code{state}.  Explain how conflicts were solved thanks to
precedence and associativity directives.

@item all
Enable all the items.

@item none
Do not generate the report.
@end table

@item --report-file=@var{file}
Specify the @var{file} for the verbose description.

@item -v
@itemx --verbose
Pretend that @code{%verbose} was specified, i.e., write an extra output
file containing verbose descriptions of the grammar and
parser.  @xref{Decl Summary}.

@item -o @var{file}
@itemx --output=@var{file}
Specify the @var{file} for the parser implementation file.

The other output files' names are constructed from @var{file} as
described under the @samp{-v} and @samp{-d} options.

@item -g [@var{file}]
@itemx --graph[=@var{file}]
Output a graphical representation of the parser's
automaton computed by Bison, in @uref{http://www.graphviz.org/, Graphviz}
@uref{http://www.graphviz.org/doc/info/lang.html, DOT} format.
@code{@var{file}} is optional.
If omitted and the grammar file is @file{foo.y}, the output file will be
@file{foo.dot}.

@item -x [@var{file}]
@itemx --xml[=@var{file}]
Output an XML report of the parser's automaton computed by Bison.
@code{@var{file}} is optional.
If omitted and the grammar file is @file{foo.y}, the output file will be
@file{foo.xml}.
(The current XML schema is experimental and may evolve.
More user feedback will help to stabilize it.)
@end table

@node Option Cross Key
@section Option Cross Key

Here is a list of options, alphabetized by long option, to help you find
the corresponding short option and directive.

@multitable {@option{--force-define=@var{name}[=@var{value}]}} {@option{-F @var{name}[=@var{value}]}} {@code{%nondeterministic-parser}}
@headitem Long Option @tab Short Option @tab Bison Directive
@include cross-options.texi
@end multitable

@node Yacc Library
@section Yacc Library

The Yacc library contains default implementations of the
@code{yyerror} and @code{main} functions.  These default
implementations are normally not useful, but POSIX requires
them.  To use the Yacc library, link your program with the
@option{-ly} option.  Note that Bison's implementation of the Yacc
library is distributed under the terms of the GNU General
Public License (@pxref{Copying}).

If you use the Yacc library's @code{yyerror} function, you should
declare @code{yyerror} as follows:

@example
int yyerror (char const *);
@end example

Bison ignores the @code{int} value returned by this @code{yyerror}.
If you use the Yacc library's @code{main} function, your
@code{yyparse} function should have the following type signature:

@example
int yyparse (void);
@end example

@c ================================================= C++ Bison

@node Other Languages
@chapter Parsers Written In Other Languages

@menu
* C++ Parsers::                 The interface to generate C++ parser classes
* Java Parsers::                The interface to generate Java parser classes
@end menu

@node C++ Parsers
@section C++ Parsers

@menu
* C++ Bison Interface::         Asking for C++ parser generation
* C++ Semantic Values::         %union vs. C++
* C++ Location Values::         The position and location classes
* C++ Parser Interface::        Instantiating and running the parser
* C++ Scanner Interface::       Exchanges between yylex and parse
* A Complete C++ Example::      Demonstrating their use
@end menu

@node C++ Bison Interface
@subsection C++ Bison Interface
@c - %skeleton "lalr1.cc"
@c - Always pure
@c - initial action

The C++ deterministic parser is selected using the skeleton directive,
@samp{%skeleton "lalr1.cc"}, or the synonymous command-line option
@option{--skeleton=lalr1.cc}.
@xref{Decl Summary}.

When run, @command{bison} will create several entities in the @samp{yy}
namespace.
@findex %define api.namespace
Use the @samp{%define api.namespace} directive to change the namespace name,
see @ref{%define Summary,,api.namespace}.  The various classes are generated
in the following files:

@table @file
@item position.hh
@itemx location.hh
The definition of the classes @code{position} and @code{location}, used for
location tracking when enabled.  These files are not generated if the
@code{%define} variable @code{api.location.type} is defined.  @xref{C++
Location Values}.

@item stack.hh
An auxiliary class @code{stack} used by the parser.

@item @var{file}.hh
@itemx @var{file}.cc
(Assuming the extension of the grammar file was @samp{.yy}.)  The
declaration and implementation of the C++ parser class.  The basename
and extension of these two files follow the same rules as with regular C
parsers (@pxref{Invocation}).

The header is @emph{mandatory}; you must either pass
@option{-d}/@option{--defines} to @command{bison}, or use the
@samp{%defines} directive.
@end table

All these files are documented using Doxygen; run @command{doxygen}
for a complete and accurate documentation.

@node C++ Semantic Values
@subsection C++ Semantic Values
@c - No objects in unions
@c - YYSTYPE
@c - Printer and destructor

Bison supports two different means to handle semantic values in C++.  One is
alike the C interface, and relies on unions (@pxref{C++ Unions}).  As C++
practitioners know, unions are inconvenient in C++, therefore another
approach is provided, based on variants (@pxref{C++ Variants}).

@menu
* C++ Unions::             Semantic values cannot be objects
* C++ Variants::           Using objects as semantic values
@end menu

@node C++ Unions
@subsubsection C++ Unions

The @code{%union} directive works as for C, see @ref{Union Decl, ,The
Collection of Value Types}.  In particular it produces a genuine
@code{union}, which have a few specific features in C++.
@itemize @minus
@item
The type @code{YYSTYPE} is defined but its use is discouraged: rather
you should refer to the parser's encapsulated type
@code{yy::parser::semantic_type}.
@item
Non POD (Plain Old Data) types cannot be used.  C++ forbids any
instance of classes with constructors in unions: only @emph{pointers}
to such objects are allowed.
@end itemize

Because objects have to be stored via pointers, memory is not
reclaimed automatically: using the @code{%destructor} directive is the
only means to avoid leaks.  @xref{Destructor Decl, , Freeing Discarded
Symbols}.

@node C++ Variants
@subsubsection C++ Variants

Starting with version 2.6, Bison provides a @emph{variant} based
implementation of semantic values for C++.  This alleviates all the
limitations reported in the previous section, and in particular, object
types can be used without pointers.

To enable variant-based semantic values, set @code{%define} variable
@code{variant} (@pxref{%define Summary,, variant}).  Once this defined,
@code{%union} is ignored, and instead of using the name of the fields of the
@code{%union} to ``type'' the symbols, use genuine types.

For instance, instead of

@example
%union
@{
  int ival;
  std::string* sval;
@}
%token <ival> NUMBER;
%token <sval> STRING;
@end example

@noindent
write

@example
%token <int> NUMBER;
%token <std::string> STRING;
@end example

@code{STRING} is no longer a pointer, which should fairly simplify the user
actions in the grammar and in the scanner (in particular the memory
management).

Since C++ features destructors, and since it is customary to specialize
@code{operator<<} to support uniform printing of values, variants also
typically simplify Bison printers and destructors.

Variants are stricter than unions.  When based on unions, you may play any
dirty game with @code{yylval}, say storing an @code{int}, reading a
@code{char*}, and then storing a @code{double} in it.  This is no longer
possible with variants: they must be initialized, then assigned to, and
eventually, destroyed.

@deftypemethod {semantic_type} {T&} build<T> ()
Initialize, but leave empty.  Returns the address where the actual value may
be stored.  Requires that the variant was not initialized yet.
@end deftypemethod

@deftypemethod {semantic_type} {T&} build<T> (const T& @var{t})
Initialize, and copy-construct from @var{t}.
@end deftypemethod


@strong{Warning}: We do not use Boost.Variant, for two reasons.  First, it
appeared unacceptable to require Boost on the user's machine (i.e., the
machine on which the generated parser will be compiled, not the machine on
which @command{bison} was run).  Second, for each possible semantic value,
Boost.Variant not only stores the value, but also a tag specifying its
type.  But the parser already ``knows'' the type of the semantic value, so
that would be duplicating the information.

Therefore we developed light-weight variants whose type tag is external (so
they are really like @code{unions} for C++ actually).  But our code is much
less mature that Boost.Variant.  So there is a number of limitations in
(the current implementation of) variants:
@itemize
@item
Alignment must be enforced: values should be aligned in memory according to
the most demanding type.  Computing the smallest alignment possible requires
meta-programming techniques that are not currently implemented in Bison, and
therefore, since, as far as we know, @code{double} is the most demanding
type on all platforms, alignments are enforced for @code{double} whatever
types are actually used.  This may waste space in some cases.

@item
Our implementation is not conforming with strict aliasing rules.  Alias
analysis is a technique used in optimizing compilers to detect when two
pointers are disjoint (they cannot ``meet'').  Our implementation breaks
some of the rules that G++ 4.4 uses in its alias analysis, so @emph{strict
alias analysis must be disabled}.  Use the option
@option{-fno-strict-aliasing} to compile the generated parser.

@item
There might be portability issues we are not aware of.
@end itemize

As far as we know, these limitations @emph{can} be alleviated.  All it takes
is some time and/or some talented C++ hacker willing to contribute to Bison.

@node C++ Location Values
@subsection C++ Location Values
@c - %locations
@c - class Position
@c - class Location
@c - %define filename_type "const symbol::Symbol"

When the directive @code{%locations} is used, the C++ parser supports
location tracking, see @ref{Tracking Locations}.

By default, two auxiliary classes define a @code{position}, a single point
in a file, and a @code{location}, a range composed of a pair of
@code{position}s (possibly spanning several files).  But if the
@code{%define} variable @code{api.location.type} is defined, then these
classes will not be generated, and the user defined type will be used.

@tindex uint
In this section @code{uint} is an abbreviation for @code{unsigned int}: in
genuine code only the latter is used.

@menu
* C++ position::         One point in the source file
* C++ location::         Two points in the source file
* User Defined Location Type::  Required interface for locations
@end menu

@node C++ position
@subsubsection C++ @code{position}

@deftypeop {Constructor} {position} {} position (std::string* @var{file} = 0, uint @var{line} = 1, uint @var{col} = 1)
Create a @code{position} denoting a given point.  Note that @code{file} is
not reclaimed when the @code{position} is destroyed: memory managed must be
handled elsewhere.
@end deftypeop

@deftypemethod {position} {void} initialize (std::string* @var{file} = 0, uint @var{line} = 1, uint @var{col} = 1)
Reset the position to the given values.
@end deftypemethod

@deftypeivar {position} {std::string*} file
The name of the file.  It will always be handled as a pointer, the
parser will never duplicate nor deallocate it.  As an experimental
feature you may change it to @samp{@var{type}*} using @samp{%define
filename_type "@var{type}"}.
@end deftypeivar

@deftypeivar {position} {uint} line
The line, starting at 1.
@end deftypeivar

@deftypemethod {position} {uint} lines (int @var{height} = 1)
Advance by @var{height} lines, resetting the column number.
@end deftypemethod

@deftypeivar {position} {uint} column
The column, starting at 1.
@end deftypeivar

@deftypemethod {position} {uint} columns (int @var{width} = 1)
Advance by @var{width} columns, without changing the line number.
@end deftypemethod

@deftypemethod {position} {position&} operator+= (int @var{width})
@deftypemethodx {position} {position} operator+ (int @var{width})
@deftypemethodx {position} {position&} operator-= (int @var{width})
@deftypemethodx {position} {position} operator- (int @var{width})
Various forms of syntactic sugar for @code{columns}.
@end deftypemethod

@deftypemethod {position} {bool} operator== (const position& @var{that})
@deftypemethodx {position} {bool} operator!= (const position& @var{that})
Whether @code{*this} and @code{that} denote equal/different positions.
@end deftypemethod

@deftypefun {std::ostream&} operator<< (std::ostream& @var{o}, const position& @var{p})
Report @var{p} on @var{o} like this:
@samp{@var{file}:@var{line}.@var{column}}, or
@samp{@var{line}.@var{column}} if @var{file} is null.
@end deftypefun

@node C++ location
@subsubsection C++ @code{location}

@deftypeop {Constructor} {location} {} location (const position& @var{begin}, const position& @var{end})
Create a @code{Location} from the endpoints of the range.
@end deftypeop

@deftypeop {Constructor} {location} {} location (const position& @var{pos} = position())
@deftypeopx {Constructor} {location} {} location (std::string* @var{file}, uint @var{line}, uint @var{col})
Create a @code{Location} denoting an empty range located at a given point.
@end deftypeop

@deftypemethod {location} {void} initialize (std::string* @var{file} = 0, uint @var{line} = 1, uint @var{col} = 1)
Reset the location to an empty range at the given values.
@end deftypemethod

@deftypeivar {location} {position} begin
@deftypeivarx {location} {position} end
The first, inclusive, position of the range, and the first beyond.
@end deftypeivar

@deftypemethod {location} {uint} columns (int @var{width} = 1)
@deftypemethodx {location} {uint} lines (int @var{height} = 1)
Advance the @code{end} position.
@end deftypemethod

@deftypemethod {location} {location} operator+ (const location& @var{end})
@deftypemethodx {location} {location} operator+ (int @var{width})
@deftypemethodx {location} {location} operator+= (int @var{width})
Various forms of syntactic sugar.
@end deftypemethod

@deftypemethod {location} {void} step ()
Move @code{begin} onto @code{end}.
@end deftypemethod

@deftypemethod {location} {bool} operator== (const location& @var{that})
@deftypemethodx {location} {bool} operator!= (const location& @var{that})
Whether @code{*this} and @code{that} denote equal/different ranges of
positions.
@end deftypemethod

@deftypefun {std::ostream&} operator<< (std::ostream& @var{o}, const location& @var{p})
Report @var{p} on @var{o}, taking care of special cases such as: no
@code{filename} defined, or equal filename/line or column.
@end deftypefun

@node User Defined Location Type
@subsubsection User Defined Location Type
@findex %define api.location.type

Instead of using the built-in types you may use the @code{%define} variable
@code{api.location.type} to specify your own type:

@example
%define api.location.type @var{LocationType}
@end example

The requirements over your @var{LocationType} are:
@itemize
@item
it must be copyable;

@item
in order to compute the (default) value of @code{@@$} in a reduction, the
parser basically runs
@example
@@$.begin = @@$1.begin;
@@$.end   = @@$@var{N}.end; // The location of last right-hand side symbol.
@end example
@noindent
so there must be copyable @code{begin} and @code{end} members;

@item
alternatively you may redefine the computation of the default location, in
which case these members are not required (@pxref{Location Default Action});

@item
if traces are enabled, then there must exist an @samp{std::ostream&
  operator<< (std::ostream& o, const @var{LocationType}& s)} function.
@end itemize

@sp 1

In programs with several C++ parsers, you may also use the @code{%define}
variable @code{api.location.type} to share a common set of built-in
definitions for @code{position} and @code{location}.  For instance, one
parser @file{master/parser.yy} might use:

@example
%defines
%locations
%define namespace "master::"
@end example

@noindent
to generate the @file{master/position.hh} and @file{master/location.hh}
files, reused by other parsers as follows:

@example
%define api.location.type "master::location"
%code requires @{ #include <master/location.hh> @}
@end example

@node C++ Parser Interface
@subsection C++ Parser Interface
@c - define parser_class_name
@c - Ctor
@c - parse, error, set_debug_level, debug_level, set_debug_stream,
@c   debug_stream.
@c - Reporting errors

The output files @file{@var{output}.hh} and @file{@var{output}.cc}
declare and define the parser class in the namespace @code{yy}.  The
class name defaults to @code{parser}, but may be changed using
@samp{%define parser_class_name "@var{name}"}.  The interface of
this class is detailed below.  It can be extended using the
@code{%parse-param} feature: its semantics is slightly changed since
it describes an additional member of the parser class, and an
additional argument for its constructor.

@defcv {Type} {parser} {semantic_type}
@defcvx {Type} {parser} {location_type}
The types for semantic values and locations (if enabled).
@end defcv

@defcv {Type} {parser} {token}
A structure that contains (only) the @code{yytokentype} enumeration, which
defines the tokens.  To refer to the token @code{FOO},
use @code{yy::parser::token::FOO}.  The scanner can use
@samp{typedef yy::parser::token token;} to ``import'' the token enumeration
(@pxref{Calc++ Scanner}).
@end defcv

@defcv {Type} {parser} {syntax_error}
This class derives from @code{std::runtime_error}.  Throw instances of it
from the scanner or from the user actions to raise parse errors.  This is
equivalent with first
invoking @code{error} to report the location and message of the syntax
error, and then to invoke @code{YYERROR} to enter the error-recovery mode.
But contrary to @code{YYERROR} which can only be invoked from user actions
(i.e., written in the action itself), the exception can be thrown from
function invoked from the user action.
@end defcv

@deftypemethod {parser} {} parser (@var{type1} @var{arg1}, ...)
Build a new parser object.  There are no arguments by default, unless
@samp{%parse-param @{@var{type1} @var{arg1}@}} was used.
@end deftypemethod

@deftypemethod {syntax_error} {} syntax_error (const location_type& @var{l}, const std::string& @var{m})
@deftypemethodx {syntax_error} {} syntax_error (const std::string& @var{m})
Instantiate a syntax-error exception.
@end deftypemethod

@deftypemethod {parser} {int} parse ()
Run the syntactic analysis, and return 0 on success, 1 otherwise.

@cindex exceptions
The whole function is wrapped in a @code{try}/@code{catch} block, so that
when an exception is thrown, the @code{%destructor}s are called to release
the lookahead symbol, and the symbols pushed on the stack.
@end deftypemethod

@deftypemethod {parser} {std::ostream&} debug_stream ()
@deftypemethodx {parser} {void} set_debug_stream (std::ostream& @var{o})
Get or set the stream used for tracing the parsing.  It defaults to
@code{std::cerr}.
@end deftypemethod

@deftypemethod {parser} {debug_level_type} debug_level ()
@deftypemethodx {parser} {void} set_debug_level (debug_level @var{l})
Get or set the tracing level.  Currently its value is either 0, no trace,
or nonzero, full tracing.
@end deftypemethod

@deftypemethod {parser} {void} error (const location_type& @var{l}, const std::string& @var{m})
@deftypemethodx {parser} {void} error (const std::string& @var{m})
The definition for this member function must be supplied by the user:
the parser uses it to report a parser error occurring at @var{l},
described by @var{m}.  If location tracking is not enabled, the second
signature is used.
@end deftypemethod


@node C++ Scanner Interface
@subsection C++ Scanner Interface
@c - prefix for yylex.
@c - Pure interface to yylex
@c - %lex-param

The parser invokes the scanner by calling @code{yylex}.  Contrary to C
parsers, C++ parsers are always pure: there is no point in using the
@samp{%define api.pure} directive.  The actual interface with @code{yylex}
depends whether you use unions, or variants.

@menu
* Split Symbols::         Passing symbols as two/three components
* Complete Symbols::      Making symbols a whole
@end menu

@node Split Symbols
@subsubsection Split Symbols

Therefore the interface is as follows.

@deftypemethod {parser} {int} yylex (semantic_type* @var{yylval}, location_type* @var{yylloc}, @var{type1} @var{arg1}, ...)
@deftypemethodx {parser} {int} yylex (semantic_type* @var{yylval}, @var{type1} @var{arg1}, ...)
Return the next token.  Its type is the return value, its semantic value and
location (if enabled) being @var{yylval} and @var{yylloc}.  Invocations of
@samp{%lex-param @{@var{type1} @var{arg1}@}} yield additional arguments.
@end deftypemethod

Note that when using variants, the interface for @code{yylex} is the same,
but @code{yylval} is handled differently.

Regular union-based code in Lex scanner typically look like:

@example
[0-9]+   @{
           yylval.ival = text_to_int (yytext);
           return yy::parser::INTEGER;
         @}
[a-z]+   @{
           yylval.sval = new std::string (yytext);
           return yy::parser::IDENTIFIER;
         @}
@end example

Using variants, @code{yylval} is already constructed, but it is not
initialized.  So the code would look like:

@example
[0-9]+   @{
           yylval.build<int>() = text_to_int (yytext);
           return yy::parser::INTEGER;
         @}
[a-z]+   @{
           yylval.build<std::string> = yytext;
           return yy::parser::IDENTIFIER;
         @}
@end example

@noindent
or

@example
[0-9]+   @{
           yylval.build(text_to_int (yytext));
           return yy::parser::INTEGER;
         @}
[a-z]+   @{
           yylval.build(yytext);
           return yy::parser::IDENTIFIER;
         @}
@end example


@node Complete Symbols
@subsubsection Complete Symbols

If you specified both @code{%define variant} and @code{%define lex_symbol},
the @code{parser} class also defines the class @code{parser::symbol_type}
which defines a @emph{complete} symbol, aggregating its type (i.e., the
traditional value returned by @code{yylex}), its semantic value (i.e., the
value passed in @code{yylval}, and possibly its location (@code{yylloc}).

@deftypemethod {symbol_type} {} symbol_type (token_type @var{type},  const semantic_type& @var{value}, const location_type& @var{location})
Build a complete terminal symbol which token type is @var{type}, and which
semantic value is @var{value}.  If location tracking is enabled, also pass
the @var{location}.
@end deftypemethod

This interface is low-level and should not be used for two reasons.  First,
it is inconvenient, as you still have to build the semantic value, which is
a variant, and second, because consistency is not enforced: as with unions,
it is still possible to give an integer as semantic value for a string.

So for each token type, Bison generates named constructors as follows.

@deftypemethod {symbol_type} {} make_@var{token} (const @var{value_type}& @var{value}, const location_type& @var{location})
@deftypemethodx {symbol_type} {} make_@var{token} (const location_type& @var{location})
Build a complete terminal symbol for the token type @var{token} (not
including the @code{api.token.prefix}) whose possible semantic value is
@var{value} of adequate @var{value_type}.  If location tracking is enabled,
also pass the @var{location}.
@end deftypemethod

For instance, given the following declarations:

@example
%define api.token.prefix "TOK_"
%token <std::string> IDENTIFIER;
%token <int> INTEGER;
%token COLON;
@end example

@noindent
Bison generates the following functions:

@example
symbol_type make_IDENTIFIER(const std::string& v,
                            const location_type& l);
symbol_type make_INTEGER(const int& v,
                         const location_type& loc);
symbol_type make_COLON(const location_type& loc);
@end example

@noindent
which should be used in a Lex-scanner as follows.

@example
[0-9]+   return yy::parser::make_INTEGER(text_to_int (yytext), loc);
[a-z]+   return yy::parser::make_IDENTIFIER(yytext, loc);
":"      return yy::parser::make_COLON(loc);
@end example

Tokens that do not have an identifier are not accessible: you cannot simply
use characters such as @code{':'}, they must be declared with @code{%token}.

@node A Complete C++ Example
@subsection A Complete C++ Example

This section demonstrates the use of a C++ parser with a simple but
complete example.  This example should be available on your system,
ready to compile, in the directory @dfn{.../bison/examples/calc++}.  It
focuses on the use of Bison, therefore the design of the various C++
classes is very naive: no accessors, no encapsulation of members etc.
We will use a Lex scanner, and more precisely, a Flex scanner, to
demonstrate the various interactions.  A hand-written scanner is
actually easier to interface with.

@menu
* Calc++ --- C++ Calculator::   The specifications
* Calc++ Parsing Driver::       An active parsing context
* Calc++ Parser::               A parser class
* Calc++ Scanner::              A pure C++ Flex scanner
* Calc++ Top Level::            Conducting the band
@end menu

@node Calc++ --- C++ Calculator
@subsubsection Calc++ --- C++ Calculator

Of course the grammar is dedicated to arithmetics, a single
expression, possibly preceded by variable assignments.  An
environment containing possibly predefined variables such as
@code{one} and @code{two}, is exchanged with the parser.  An example
of valid input follows.

@example
three := 3
seven := one + two * three
seven * seven
@end example

@node Calc++ Parsing Driver
@subsubsection Calc++ Parsing Driver
@c - An env
@c - A place to store error messages
@c - A place for the result

To support a pure interface with the parser (and the scanner) the
technique of the ``parsing context'' is convenient: a structure
containing all the data to exchange.  Since, in addition to simply
launch the parsing, there are several auxiliary tasks to execute (open
the file for parsing, instantiate the parser etc.), we recommend
transforming the simple parsing context structure into a fully blown
@dfn{parsing driver} class.

The declaration of this driver class, @file{calc++-driver.hh}, is as
follows.  The first part includes the CPP guard and imports the
required standard library components, and the declaration of the parser
class.

@comment file: calc++-driver.hh
@example
#ifndef CALCXX_DRIVER_HH
# define CALCXX_DRIVER_HH
# include <string>
# include <map>
# include "calc++-parser.hh"
@end example


@noindent
Then comes the declaration of the scanning function.  Flex expects
the signature of @code{yylex} to be defined in the macro
@code{YY_DECL}, and the C++ parser expects it to be declared.  We can
factor both as follows.

@comment file: calc++-driver.hh
@example
// Tell Flex the lexer's prototype ...
# define YY_DECL \
  yy::calcxx_parser::symbol_type yylex (calcxx_driver& driver)
// ... and declare it for the parser's sake.
YY_DECL;
@end example

@noindent
The @code{calcxx_driver} class is then declared with its most obvious
members.

@comment file: calc++-driver.hh
@example
// Conducting the whole scanning and parsing of Calc++.
class calcxx_driver
@{
public:
  calcxx_driver ();
  virtual ~calcxx_driver ();

  std::map<std::string, int> variables;

  int result;
@end example

@noindent
To encapsulate the coordination with the Flex scanner, it is useful to have
member functions to open and close the scanning phase.

@comment file: calc++-driver.hh
@example
  // Handling the scanner.
  void scan_begin ();
  void scan_end ();
  bool trace_scanning;
@end example

@noindent
Similarly for the parser itself.

@comment file: calc++-driver.hh
@example
  // Run the parser on file F.
  // Return 0 on success.
  int parse (const std::string& f);
  // The name of the file being parsed.
  // Used later to pass the file name to the location tracker.
  std::string file;
  // Whether parser traces should be generated.
  bool trace_parsing;
@end example

@noindent
To demonstrate pure handling of parse errors, instead of simply
dumping them on the standard error output, we will pass them to the
compiler driver using the following two member functions.  Finally, we
close the class declaration and CPP guard.

@comment file: calc++-driver.hh
@example
  // Error handling.
  void error (const yy::location& l, const std::string& m);
  void error (const std::string& m);
@};
#endif // ! CALCXX_DRIVER_HH
@end example

The implementation of the driver is straightforward.  The @code{parse}
member function deserves some attention.  The @code{error} functions
are simple stubs, they should actually register the located error
messages and set error state.

@comment file: calc++-driver.cc
@example
#include "calc++-driver.hh"
#include "calc++-parser.hh"

calcxx_driver::calcxx_driver ()
  : trace_scanning (false), trace_parsing (false)
@{
  variables["one"] = 1;
  variables["two"] = 2;
@}

calcxx_driver::~calcxx_driver ()
@{
@}

int
calcxx_driver::parse (const std::string &f)
@{
  file = f;
  scan_begin ();
  yy::calcxx_parser parser (*this);
  parser.set_debug_level (trace_parsing);
  int res = parser.parse ();
  scan_end ();
  return res;
@}

void
calcxx_driver::error (const yy::location& l, const std::string& m)
@{
  std::cerr << l << ": " << m << std::endl;
@}

void
calcxx_driver::error (const std::string& m)
@{
  std::cerr << m << std::endl;
@}
@end example

@node Calc++ Parser
@subsubsection Calc++ Parser

The grammar file @file{calc++-parser.yy} starts by asking for the C++
deterministic parser skeleton, the creation of the parser header file,
and specifies the name of the parser class.  Because the C++ skeleton
changed several times, it is safer to require the version you designed
the grammar for.

@comment file: calc++-parser.yy
@example
%skeleton "lalr1.cc" /* -*- C++ -*- */
%require "@value{VERSION}"
%defines
%define parser_class_name "calcxx_parser"
@end example

@noindent
@findex %define variant
@findex %define lex_symbol
This example will use genuine C++ objects as semantic values, therefore, we
require the variant-based interface.  To make sure we properly use it, we
enable assertions.  To fully benefit from type-safety and more natural
definition of ``symbol'', we enable @code{lex_symbol}.

@comment file: calc++-parser.yy
@example
%define variant
%define parse.assert
%define lex_symbol
@end example

@noindent
@findex %code requires
Then come the declarations/inclusions needed by the semantic values.
Because the parser uses the parsing driver and reciprocally, both would like
to include the header of the other, which is, of course, insane.  This
mutual dependency will be broken using forward declarations.  Because the
driver's header needs detailed knowledge about the parser class (in
particular its inner types), it is the parser's header which will use a
forward declaration of the driver.  @xref{%code Summary}.

@comment file: calc++-parser.yy
@example
%code requires
@{
# include <string>
class calcxx_driver;
@}
@end example

@noindent
The driver is passed by reference to the parser and to the scanner.
This provides a simple but effective pure interface, not relying on
global variables.

@comment file: calc++-parser.yy
@example
// The parsing context.
%param @{ calcxx_driver& driver @}
@end example

@noindent
Then we request location tracking, and initialize the
first location's file name.  Afterward new locations are computed
relatively to the previous locations: the file name will be
propagated.

@comment file: calc++-parser.yy
@example
%locations
%initial-action
@{
  // Initialize the initial location.
  @@$.begin.filename = @@$.end.filename = &driver.file;
@};
@end example

@noindent
Use the following two directives to enable parser tracing and verbose error
messages.  However, verbose error messages can contain incorrect information
(@pxref{LAC}).

@comment file: calc++-parser.yy
@example
%define parse.trace
%define parse.error verbose
@end example

@noindent
@findex %code
The code between @samp{%code @{} and @samp{@}} is output in the
@file{*.cc} file; it needs detailed knowledge about the driver.

@comment file: calc++-parser.yy
@example
%code
@{
# include "calc++-driver.hh"
@}
@end example


@noindent
The token numbered as 0 corresponds to end of file; the following line
allows for nicer error messages referring to ``end of file'' instead of
``$end''.  Similarly user friendly names are provided for each symbol.  To
avoid name clashes in the generated files (@pxref{Calc++ Scanner}), prefix
tokens with @code{TOK_} (@pxref{%define Summary,,api.token.prefix}).

@comment file: calc++-parser.yy
@example
%define api.token.prefix "TOK_"
%token
  END  0  "end of file"
  ASSIGN  ":="
  MINUS   "-"
  PLUS    "+"
  STAR    "*"
  SLASH   "/"
  LPAREN  "("
  RPAREN  ")"
;
@end example

@noindent
Since we use variant-based semantic values, @code{%union} is not used, and
both @code{%type} and @code{%token} expect genuine types, as opposed to type
tags.

@comment file: calc++-parser.yy
@example
%token <std::string> IDENTIFIER "identifier"
%token <int> NUMBER "number"
%type  <int> exp
@end example

@noindent
No @code{%destructor} is needed to enable memory deallocation during error
recovery; the memory, for strings for instance, will be reclaimed by the
regular destructors.  All the values are printed using their
@code{operator<<} (@pxref{Printer Decl, , Printing Semantic Values}).

@comment file: calc++-parser.yy
@example
%printer @{ yyoutput << $$; @} <*>;
@end example

@noindent
The grammar itself is straightforward (@pxref{Location Tracking Calc, ,
Location Tracking Calculator: @code{ltcalc}}).

@comment file: calc++-parser.yy
@example
%%
%start unit;
unit: assignments exp  @{ driver.result = $2; @};

assignments:
  /* Nothing.  */        @{@}
| assignments assignment @{@};

assignment:
  "identifier" ":=" exp @{ driver.variables[$1] = $3; @};

%left "+" "-";
%left "*" "/";
exp:
  exp "+" exp   @{ $$ = $1 + $3; @}
| exp "-" exp   @{ $$ = $1 - $3; @}
| exp "*" exp   @{ $$ = $1 * $3; @}
| exp "/" exp   @{ $$ = $1 / $3; @}
| "(" exp ")"   @{ std::swap ($$, $2); @}
| "identifier"  @{ $$ = driver.variables[$1]; @}
| "number"      @{ std::swap ($$, $1); @};
%%
@end example

@noindent
Finally the @code{error} member function registers the errors to the
driver.

@comment file: calc++-parser.yy
@example
void
yy::calcxx_parser::error (const location_type& l,
                          const std::string& m)
@{
  driver.error (l, m);
@}
@end example

@node Calc++ Scanner
@subsubsection Calc++ Scanner

The Flex scanner first includes the driver declaration, then the
parser's to get the set of defined tokens.

@comment file: calc++-scanner.ll
@example
%@{ /* -*- C++ -*- */
# include <cerrno>
# include <climits>
# include <cstdlib>
# include <string>
# include "calc++-driver.hh"
# include "calc++-parser.hh"

// Work around an incompatibility in flex (at least versions
// 2.5.31 through 2.5.33): it generates code that does
// not conform to C89.  See Debian bug 333231
// <http://bugs.debian.org/cgi-bin/bugreport.cgi?bug=333231>.
# undef yywrap
# define yywrap() 1

// The location of the current token.
static yy::location loc;
%@}
@end example

@noindent
Because there is no @code{#include}-like feature we don't need
@code{yywrap}, we don't need @code{unput} either, and we parse an
actual file, this is not an interactive session with the user.
Finally, we enable scanner tracing.

@comment file: calc++-scanner.ll
@example
%option noyywrap nounput batch debug
@end example

@noindent
Abbreviations allow for more readable rules.

@comment file: calc++-scanner.ll
@example
id    [a-zA-Z][a-zA-Z_0-9]*
int   [0-9]+
blank [ \t]
@end example

@noindent
The following paragraph suffices to track locations accurately.  Each
time @code{yylex} is invoked, the begin position is moved onto the end
position.  Then when a pattern is matched, its width is added to the end
column.  When matching ends of lines, the end
cursor is adjusted, and each time blanks are matched, the begin cursor
is moved onto the end cursor to effectively ignore the blanks
preceding tokens.  Comments would be treated equally.

@comment file: calc++-scanner.ll
@example
@group
%@{
  // Code run each time a pattern is matched.
  # define YY_USER_ACTION  loc.columns (yyleng);
%@}
@end group
%%
@group
%@{
  // Code run each time yylex is called.
  loc.step ();
%@}
@end group
@{blank@}+   loc.step ();
[\n]+      loc.lines (yyleng); loc.step ();
@end example

@noindent
The rules are simple.  The driver is used to report errors.

@comment file: calc++-scanner.ll
@example
"-"      return yy::calcxx_parser::make_MINUS(loc);
"+"      return yy::calcxx_parser::make_PLUS(loc);
"*"      return yy::calcxx_parser::make_STAR(loc);
"/"      return yy::calcxx_parser::make_SLASH(loc);
"("      return yy::calcxx_parser::make_LPAREN(loc);
")"      return yy::calcxx_parser::make_RPAREN(loc);
":="     return yy::calcxx_parser::make_ASSIGN(loc);

@group
@{int@}      @{
  errno = 0;
  long n = strtol (yytext, NULL, 10);
  if (! (INT_MIN <= n && n <= INT_MAX && errno != ERANGE))
    driver.error (loc, "integer is out of range");
  return yy::calcxx_parser::make_NUMBER(n, loc);
@}
@end group
@{id@}       return yy::calcxx_parser::make_IDENTIFIER(yytext, loc);
.          driver.error (loc, "invalid character");
<<EOF>>    return yy::calcxx_parser::make_END(loc);
%%
@end example

@noindent
Finally, because the scanner-related driver's member-functions depend
on the scanner's data, it is simpler to implement them in this file.

@comment file: calc++-scanner.ll
@example
@group
void
calcxx_driver::scan_begin ()
@{
  yy_flex_debug = trace_scanning;
  if (file.empty () || file == "-")
    yyin = stdin;
  else if (!(yyin = fopen (file.c_str (), "r")))
    @{
      error ("cannot open " + file + ": " + strerror(errno));
      exit (EXIT_FAILURE);
    @}
@}
@end group

@group
void
calcxx_driver::scan_end ()
@{
  fclose (yyin);
@}
@end group
@end example

@node Calc++ Top Level
@subsubsection Calc++ Top Level

The top level file, @file{calc++.cc}, poses no problem.

@comment file: calc++.cc
@example
#include <iostream>
#include "calc++-driver.hh"

@group
int
main (int argc, char *argv[])
@{
  int res = 0;
  calcxx_driver driver;
  for (int i = 1; i < argc; ++i)
    if (argv[i] == std::string ("-p"))
      driver.trace_parsing = true;
    else if (argv[i] == std::string ("-s"))
      driver.trace_scanning = true;
    else if (!driver.parse (argv[i]))
      std::cout << driver.result << std::endl;
    else
      res = 1;
  return res;
@}
@end group
@end example

@node Java Parsers
@section Java Parsers

@menu
* Java Bison Interface::        Asking for Java parser generation
* Java Semantic Values::        %type and %token vs. Java
* Java Location Values::        The position and location classes
* Java Parser Interface::       Instantiating and running the parser
* Java Scanner Interface::      Specifying the scanner for the parser
* Java Action Features::        Special features for use in actions
* Java Differences::            Differences between C/C++ and Java Grammars
* Java Declarations Summary::   List of Bison declarations used with Java
@end menu

@node Java Bison Interface
@subsection Java Bison Interface
@c - %language "Java"

(The current Java interface is experimental and may evolve.
More user feedback will help to stabilize it.)

The Java parser skeletons are selected using the @code{%language "Java"}
directive or the @option{-L java}/@option{--language=java} option.

@c FIXME: Documented bug.
When generating a Java parser, @code{bison @var{basename}.y} will
create a single Java source file named @file{@var{basename}.java}
containing the parser implementation.  Using a grammar file without a
@file{.y} suffix is currently broken.  The basename of the parser
implementation file can be changed by the @code{%file-prefix}
directive or the @option{-p}/@option{--name-prefix} option.  The
entire parser implementation file name can be changed by the
@code{%output} directive or the @option{-o}/@option{--output} option.
The parser implementation file contains a single class for the parser.

You can create documentation for generated parsers using Javadoc.

Contrary to C parsers, Java parsers do not use global variables; the
state of the parser is always local to an instance of the parser class.
Therefore, all Java parsers are ``pure'', and the @code{%pure-parser}
and @samp{%define api.pure} directives does not do anything when used in
Java.

Push parsers are currently unsupported in Java and @code{%define
api.push-pull} have no effect.

GLR parsers are currently unsupported in Java.  Do not use the
@code{glr-parser} directive.

No header file can be generated for Java parsers.  Do not use the
@code{%defines} directive or the @option{-d}/@option{--defines} options.

@c FIXME: Possible code change.
Currently, support for tracing is always compiled
in.  Thus the @samp{%define parse.trace} and @samp{%token-table}
directives and the
@option{-t}/@option{--debug} and @option{-k}/@option{--token-table}
options have no effect.  This may change in the future to eliminate
unused code in the generated parser, so use @samp{%define parse.trace}
explicitly
if needed.  Also, in the future the
@code{%token-table} directive might enable a public interface to
access the token names and codes.

Getting a ``code too large'' error from the Java compiler means the code
hit the 64KB bytecode per method limitation of the Java class file.
Try reducing the amount of code in actions and static initializers;
otherwise, report a bug so that the parser skeleton will be improved.


@node Java Semantic Values
@subsection Java Semantic Values
@c - No %union, specify type in %type/%token.
@c - YYSTYPE
@c - Printer and destructor

There is no @code{%union} directive in Java parsers.  Instead, the
semantic values' types (class names) should be specified in the
@code{%type} or @code{%token} directive:

@example
%type <Expression> expr assignment_expr term factor
%type <Integer> number
@end example

By default, the semantic stack is declared to have @code{Object} members,
which means that the class types you specify can be of any class.
To improve the type safety of the parser, you can declare the common
superclass of all the semantic values using the @samp{%define stype}
directive.  For example, after the following declaration:

@example
%define stype "ASTNode"
@end example

@noindent
any @code{%type} or @code{%token} specifying a semantic type which
is not a subclass of ASTNode, will cause a compile-time error.

@c FIXME: Documented bug.
Types used in the directives may be qualified with a package name.
Primitive data types are accepted for Java version 1.5 or later.  Note
that in this case the autoboxing feature of Java 1.5 will be used.
Generic types may not be used; this is due to a limitation in the
implementation of Bison, and may change in future releases.

Java parsers do not support @code{%destructor}, since the language
adopts garbage collection.  The parser will try to hold references
to semantic values for as little time as needed.

Java parsers do not support @code{%printer}, as @code{toString()}
can be used to print the semantic values.  This however may change
(in a backwards-compatible way) in future versions of Bison.


@node Java Location Values
@subsection Java Location Values
@c - %locations
@c - class Position
@c - class Location

When the directive @code{%locations} is used, the Java parser supports
location tracking, see @ref{Tracking Locations}.  An auxiliary user-defined
class defines a @dfn{position}, a single point in a file; Bison itself
defines a class representing a @dfn{location}, a range composed of a pair of
positions (possibly spanning several files).  The location class is an inner
class of the parser; the name is @code{Location} by default, and may also be
<<<<<<< HEAD
renamed using @samp{%define location_type "@var{class-name}"}.

The location class treats the position as a completely opaque value.
By default, the class name is @code{Position}, but this can be changed
with @samp{%define position_type "@var{class-name}"}.  This class must
=======
renamed using @code{%define api.location.type "@var{class-name}"}.

The location class treats the position as a completely opaque value.
By default, the class name is @code{Position}, but this can be changed
with @code{%define api.position.type "@var{class-name}"}.  This class must
>>>>>>> 7287be84
be supplied by the user.


@deftypeivar {Location} {Position} begin
@deftypeivarx {Location} {Position} end
The first, inclusive, position of the range, and the first beyond.
@end deftypeivar

@deftypeop {Constructor} {Location} {} Location (Position @var{loc})
Create a @code{Location} denoting an empty range located at a given point.
@end deftypeop

@deftypeop {Constructor} {Location} {} Location (Position @var{begin}, Position @var{end})
Create a @code{Location} from the endpoints of the range.
@end deftypeop

@deftypemethod {Location} {String} toString ()
Prints the range represented by the location.  For this to work
properly, the position class should override the @code{equals} and
@code{toString} methods appropriately.
@end deftypemethod


@node Java Parser Interface
@subsection Java Parser Interface
@c - define parser_class_name
@c - Ctor
@c - parse, error, set_debug_level, debug_level, set_debug_stream,
@c   debug_stream.
@c - Reporting errors

The name of the generated parser class defaults to @code{YYParser}.  The
@code{YY} prefix may be changed using the @code{%name-prefix} directive
or the @option{-p}/@option{--name-prefix} option.  Alternatively, use
@samp{%define parser_class_name "@var{name}"} to give a custom name to
the class.  The interface of this class is detailed below.

By default, the parser class has package visibility.  A declaration
@samp{%define public} will change to public visibility.  Remember that,
according to the Java language specification, the name of the @file{.java}
file should match the name of the class in this case.  Similarly, you can
use @code{abstract}, @code{final} and @code{strictfp} with the
@code{%define} declaration to add other modifiers to the parser class.
A single @samp{%define annotations "@var{annotations}"} directive can
be used to add any number of annotations to the parser class.

The Java package name of the parser class can be specified using the
@samp{%define package} directive.  The superclass and the implemented
interfaces of the parser class can be specified with the @code{%define
extends} and @samp{%define implements} directives.

The parser class defines an inner class, @code{Location}, that is used
for location tracking (see @ref{Java Location Values}), and a inner
interface, @code{Lexer} (see @ref{Java Scanner Interface}).  Other than
these inner class/interface, and the members described in the interface
below, all the other members and fields are preceded with a @code{yy} or
@code{YY} prefix to avoid clashes with user code.

The parser class can be extended using the @code{%parse-param}
directive. Each occurrence of the directive will add a @code{protected
final} field to the parser class, and an argument to its constructor,
which initialize them automatically.

@deftypeop {Constructor} {YYParser} {} YYParser (@var{lex_param}, @dots{}, @var{parse_param}, @dots{})
Build a new parser object with embedded @code{%code lexer}.  There are
no parameters, unless @code{%param}s and/or @code{%parse-param}s and/or
@code{%lex-param}s are used.

Use @code{%code init} for code added to the start of the constructor
body. This is especially useful to initialize superclasses. Use
@samp{%define init_throws} to specify any uncaught exceptions.
@end deftypeop

@deftypeop {Constructor} {YYParser} {} YYParser (Lexer @var{lexer}, @var{parse_param}, @dots{})
Build a new parser object using the specified scanner.  There are no
additional parameters unless @code{%param}s and/or @code{%parse-param}s are
used.

If the scanner is defined by @code{%code lexer}, this constructor is
declared @code{protected} and is called automatically with a scanner
created with the correct @code{%param}s and/or @code{%lex-param}s.

Use @code{%code init} for code added to the start of the constructor
body. This is especially useful to initialize superclasses. Use
@samp{%define init_throws} to specify any uncaught exceptions.
@end deftypeop

@deftypemethod {YYParser} {boolean} parse ()
Run the syntactic analysis, and return @code{true} on success,
@code{false} otherwise.
@end deftypemethod

@deftypemethod {YYParser} {boolean} getErrorVerbose ()
@deftypemethodx {YYParser} {void} setErrorVerbose (boolean @var{verbose})
Get or set the option to produce verbose error messages.  These are only
available with @samp{%define parse.error verbose}, which also turns on
verbose error messages.
@end deftypemethod

@deftypemethod {YYParser} {void} yyerror (String @var{msg})
@deftypemethodx {YYParser} {void} yyerror (Position @var{pos}, String @var{msg})
@deftypemethodx {YYParser} {void} yyerror (Location @var{loc}, String @var{msg})
Print an error message using the @code{yyerror} method of the scanner
instance in use. The @code{Location} and @code{Position} parameters are
available only if location tracking is active.
@end deftypemethod

@deftypemethod {YYParser} {boolean} recovering ()
During the syntactic analysis, return @code{true} if recovering
from a syntax error.
@xref{Error Recovery}.
@end deftypemethod

@deftypemethod {YYParser} {java.io.PrintStream} getDebugStream ()
@deftypemethodx {YYParser} {void} setDebugStream (java.io.printStream @var{o})
Get or set the stream used for tracing the parsing.  It defaults to
@code{System.err}.
@end deftypemethod

@deftypemethod {YYParser} {int} getDebugLevel ()
@deftypemethodx {YYParser} {void} setDebugLevel (int @var{l})
Get or set the tracing level.  Currently its value is either 0, no trace,
or nonzero, full tracing.
@end deftypemethod

@deftypecv {Constant} {YYParser} {String} {bisonVersion}
@deftypecvx {Constant} {YYParser} {String} {bisonSkeleton}
Identify the Bison version and skeleton used to generate this parser.
@end deftypecv


@node Java Scanner Interface
@subsection Java Scanner Interface
@c - %code lexer
@c - %lex-param
@c - Lexer interface

There are two possible ways to interface a Bison-generated Java parser
with a scanner: the scanner may be defined by @code{%code lexer}, or
defined elsewhere.  In either case, the scanner has to implement the
@code{Lexer} inner interface of the parser class.  This interface also
contain constants for all user-defined token names and the predefined
@code{EOF} token.

In the first case, the body of the scanner class is placed in
@code{%code lexer} blocks.  If you want to pass parameters from the
parser constructor to the scanner constructor, specify them with
@code{%lex-param}; they are passed before @code{%parse-param}s to the
constructor.

In the second case, the scanner has to implement the @code{Lexer} interface,
which is defined within the parser class (e.g., @code{YYParser.Lexer}).
The constructor of the parser object will then accept an object
implementing the interface; @code{%lex-param} is not used in this
case.

In both cases, the scanner has to implement the following methods.

@deftypemethod {Lexer} {void} yyerror (Location @var{loc}, String @var{msg})
This method is defined by the user to emit an error message.  The first
parameter is omitted if location tracking is not active.  Its type can be
<<<<<<< HEAD
changed using @samp{%define location_type "@var{class-name}".}
=======
changed using @code{%define api.location.type "@var{class-name}".}
>>>>>>> 7287be84
@end deftypemethod

@deftypemethod {Lexer} {int} yylex ()
Return the next token.  Its type is the return value, its semantic
value and location are saved and returned by the their methods in the
interface.

Use @samp{%define lex_throws} to specify any uncaught exceptions.
Default is @code{java.io.IOException}.
@end deftypemethod

@deftypemethod {Lexer} {Position} getStartPos ()
@deftypemethodx {Lexer} {Position} getEndPos ()
Return respectively the first position of the last token that
@code{yylex} returned, and the first position beyond it.  These
methods are not needed unless location tracking is active.

<<<<<<< HEAD
The return type can be changed using @samp{%define position_type
=======
The return type can be changed using @code{%define api.position.type
>>>>>>> 7287be84
"@var{class-name}".}
@end deftypemethod

@deftypemethod {Lexer} {Object} getLVal ()
Return the semantic value of the last token that yylex returned.

The return type can be changed using @samp{%define stype
"@var{class-name}".}
@end deftypemethod


@node Java Action Features
@subsection Special Features for Use in Java Actions

The following special constructs can be uses in Java actions.
Other analogous C action features are currently unavailable for Java.

Use @samp{%define throws} to specify any uncaught exceptions from parser
actions, and initial actions specified by @code{%initial-action}.

@defvar $@var{n}
The semantic value for the @var{n}th component of the current rule.
This may not be assigned to.
@xref{Java Semantic Values}.
@end defvar

@defvar $<@var{typealt}>@var{n}
Like @code{$@var{n}} but specifies a alternative type @var{typealt}.
@xref{Java Semantic Values}.
@end defvar

@defvar $$
The semantic value for the grouping made by the current rule.  As a
value, this is in the base type (@code{Object} or as specified by
@samp{%define stype}) as in not cast to the declared subtype because
casts are not allowed on the left-hand side of Java assignments.
Use an explicit Java cast if the correct subtype is needed.
@xref{Java Semantic Values}.
@end defvar

@defvar $<@var{typealt}>$
Same as @code{$$} since Java always allow assigning to the base type.
Perhaps we should use this and @code{$<>$} for the value and @code{$$}
for setting the value but there is currently no easy way to distinguish
these constructs.
@xref{Java Semantic Values}.
@end defvar

@defvar @@@var{n}
The location information of the @var{n}th component of the current rule.
This may not be assigned to.
@xref{Java Location Values}.
@end defvar

@defvar @@$
The location information of the grouping made by the current rule.
@xref{Java Location Values}.
@end defvar

@deftypefn {Statement} return YYABORT @code{;}
Return immediately from the parser, indicating failure.
@xref{Java Parser Interface}.
@end deftypefn

@deftypefn {Statement} return YYACCEPT @code{;}
Return immediately from the parser, indicating success.
@xref{Java Parser Interface}.
@end deftypefn

@deftypefn {Statement} {return} YYERROR @code{;}
Start error recovery (without printing an error message).
@xref{Error Recovery}.
@end deftypefn

@deftypefn {Function} {boolean} recovering ()
Return whether error recovery is being done. In this state, the parser
reads token until it reaches a known state, and then restarts normal
operation.
@xref{Error Recovery}.
@end deftypefn

@deftypefn  {Function} {void} yyerror (String @var{msg})
@deftypefnx {Function} {void} yyerror (Position @var{loc}, String @var{msg})
@deftypefnx {Function} {void} yyerror (Location @var{loc}, String @var{msg})
Print an error message using the @code{yyerror} method of the scanner
instance in use. The @code{Location} and @code{Position} parameters are
available only if location tracking is active.
@end deftypefn


@node Java Differences
@subsection Differences between C/C++ and Java Grammars

The different structure of the Java language forces several differences
between C/C++ grammars, and grammars designed for Java parsers.  This
section summarizes these differences.

@itemize
@item
Java lacks a preprocessor, so the @code{YYERROR}, @code{YYACCEPT},
@code{YYABORT} symbols (@pxref{Table of Symbols}) cannot obviously be
macros.  Instead, they should be preceded by @code{return} when they
appear in an action.  The actual definition of these symbols is
opaque to the Bison grammar, and it might change in the future.  The
only meaningful operation that you can do, is to return them.
@xref{Java Action Features}.

Note that of these three symbols, only @code{YYACCEPT} and
@code{YYABORT} will cause a return from the @code{yyparse}
method@footnote{Java parsers include the actions in a separate
method than @code{yyparse} in order to have an intuitive syntax that
corresponds to these C macros.}.

@item
Java lacks unions, so @code{%union} has no effect.  Instead, semantic
values have a common base type: @code{Object} or as specified by
@samp{%define stype}.  Angle brackets on @code{%token}, @code{type},
@code{$@var{n}} and @code{$$} specify subtypes rather than fields of
an union.  The type of @code{$$}, even with angle brackets, is the base
type since Java casts are not allow on the left-hand side of assignments.
Also, @code{$@var{n}} and @code{@@@var{n}} are not allowed on the
left-hand side of assignments. @xref{Java Semantic Values}, and
@ref{Java Action Features}.

@item
The prologue declarations have a different meaning than in C/C++ code.
@table @asis
@item @code{%code imports}
blocks are placed at the beginning of the Java source code.  They may
include copyright notices.  For a @code{package} declarations, it is
suggested to use @samp{%define package} instead.

@item unqualified @code{%code}
blocks are placed inside the parser class.

@item @code{%code lexer}
blocks, if specified, should include the implementation of the
scanner.  If there is no such block, the scanner can be any class
that implements the appropriate interface (@pxref{Java Scanner
Interface}).
@end table

Other @code{%code} blocks are not supported in Java parsers.
In particular, @code{%@{ @dots{} %@}} blocks should not be used
and may give an error in future versions of Bison.

The epilogue has the same meaning as in C/C++ code and it can
be used to define other classes used by the parser @emph{outside}
the parser class.
@end itemize


@node Java Declarations Summary
@subsection Java Declarations Summary

This summary only include declarations specific to Java or have special
meaning when used in a Java parser.

@deffn {Directive} {%language "Java"}
Generate a Java class for the parser.
@end deffn

@deffn {Directive} %lex-param @{@var{type} @var{name}@}
A parameter for the lexer class defined by @code{%code lexer}
@emph{only}, added as parameters to the lexer constructor and the parser
constructor that @emph{creates} a lexer.  Default is none.
@xref{Java Scanner Interface}.
@end deffn

@deffn {Directive} %name-prefix "@var{prefix}"
The prefix of the parser class name @code{@var{prefix}Parser} if
@samp{%define parser_class_name} is not used.  Default is @code{YY}.
@xref{Java Bison Interface}.
@end deffn

@deffn {Directive} %parse-param @{@var{type} @var{name}@}
A parameter for the parser class added as parameters to constructor(s)
and as fields initialized by the constructor(s).  Default is none.
@xref{Java Parser Interface}.
@end deffn

@deffn {Directive} %token <@var{type}> @var{token} @dots{}
Declare tokens.  Note that the angle brackets enclose a Java @emph{type}.
@xref{Java Semantic Values}.
@end deffn

@deffn {Directive} %type <@var{type}> @var{nonterminal} @dots{}
Declare the type of nonterminals.  Note that the angle brackets enclose
a Java @emph{type}.
@xref{Java Semantic Values}.
@end deffn

@deffn {Directive} %code @{ @var{code} @dots{} @}
Code appended to the inside of the parser class.
@xref{Java Differences}.
@end deffn

@deffn {Directive} {%code imports} @{ @var{code} @dots{} @}
Code inserted just after the @code{package} declaration.
@xref{Java Differences}.
@end deffn

@deffn {Directive} {%code init} @{ @var{code} @dots{} @}
Code inserted at the beginning of the parser constructor body.
@xref{Java Parser Interface}.
@end deffn

@deffn {Directive} {%code lexer} @{ @var{code} @dots{} @}
Code added to the body of a inner lexer class within the parser class.
@xref{Java Scanner Interface}.
@end deffn

@deffn {Directive} %% @var{code} @dots{}
Code (after the second @code{%%}) appended to the end of the file,
@emph{outside} the parser class.
@xref{Java Differences}.
@end deffn

@deffn {Directive} %@{ @var{code} @dots{} %@}
Not supported.  Use @code{%code imports} instead.
@xref{Java Differences}.
@end deffn

@deffn {Directive} {%define abstract}
Whether the parser class is declared @code{abstract}.  Default is false.
@xref{Java Bison Interface}.
@end deffn

@deffn {Directive} {%define annotations} "@var{annotations}"
The Java annotations for the parser class.  Default is none.
@xref{Java Bison Interface}.
@end deffn

@deffn {Directive} {%define extends} "@var{superclass}"
The superclass of the parser class.  Default is none.
@xref{Java Bison Interface}.
@end deffn

@deffn {Directive} {%define final}
Whether the parser class is declared @code{final}.  Default is false.
@xref{Java Bison Interface}.
@end deffn

@deffn {Directive} {%define implements} "@var{interfaces}"
The implemented interfaces of the parser class, a comma-separated list.
Default is none.
@xref{Java Bison Interface}.
@end deffn

@deffn {Directive} {%define init_throws} "@var{exceptions}"
The exceptions thrown by @code{%code init} from the parser class
constructor.  Default is none.
@xref{Java Parser Interface}.
@end deffn

@deffn {Directive} {%define lex_throws} "@var{exceptions}"
The exceptions thrown by the @code{yylex} method of the lexer, a
comma-separated list.  Default is @code{java.io.IOException}.
@xref{Java Scanner Interface}.
@end deffn

@deffn {Directive} {%define api.location.type} "@var{class}"
The name of the class used for locations (a range between two
positions).  This class is generated as an inner class of the parser
class by @command{bison}.  Default is @code{Location}.
Formerly named @code{location_type}.
@xref{Java Location Values}.
@end deffn

@deffn {Directive} {%define package} "@var{package}"
The package to put the parser class in.  Default is none.
@xref{Java Bison Interface}.
@end deffn

@deffn {Directive} {%define parser_class_name} "@var{name}"
The name of the parser class.  Default is @code{YYParser} or
@code{@var{name-prefix}Parser}.
@xref{Java Bison Interface}.
@end deffn

@deffn {Directive} {%define api.position.type} "@var{class}"
The name of the class used for positions. This class must be supplied by
the user.  Default is @code{Position}.
Formerly named @code{position_type}.
@xref{Java Location Values}.
@end deffn

@deffn {Directive} {%define public}
Whether the parser class is declared @code{public}.  Default is false.
@xref{Java Bison Interface}.
@end deffn

@deffn {Directive} {%define stype} "@var{class}"
The base type of semantic values.  Default is @code{Object}.
@xref{Java Semantic Values}.
@end deffn

@deffn {Directive} {%define strictfp}
Whether the parser class is declared @code{strictfp}.  Default is false.
@xref{Java Bison Interface}.
@end deffn

@deffn {Directive} {%define throws} "@var{exceptions}"
The exceptions thrown by user-supplied parser actions and
@code{%initial-action}, a comma-separated list.  Default is none.
@xref{Java Parser Interface}.
@end deffn


@c ================================================= FAQ

@node FAQ
@chapter Frequently Asked Questions
@cindex frequently asked questions
@cindex questions

Several questions about Bison come up occasionally.  Here some of them
are addressed.

@menu
* Memory Exhausted::            Breaking the Stack Limits
* How Can I Reset the Parser::  @code{yyparse} Keeps some State
* Strings are Destroyed::       @code{yylval} Loses Track of Strings
* Implementing Gotos/Loops::    Control Flow in the Calculator
* Multiple start-symbols::      Factoring closely related grammars
* Secure?  Conform?::           Is Bison POSIX safe?
* I can't build Bison::         Troubleshooting
* Where can I find help?::      Troubleshouting
* Bug Reports::                 Troublereporting
* More Languages::              Parsers in C++, Java, and so on
* Beta Testing::                Experimenting development versions
* Mailing Lists::               Meeting other Bison users
@end menu

@node Memory Exhausted
@section Memory Exhausted

@quotation
My parser returns with error with a @samp{memory exhausted}
message.  What can I do?
@end quotation

This question is already addressed elsewhere, see @ref{Recursion, ,Recursive
Rules}.

@node How Can I Reset the Parser
@section How Can I Reset the Parser

The following phenomenon has several symptoms, resulting in the
following typical questions:

@quotation
I invoke @code{yyparse} several times, and on correct input it works
properly; but when a parse error is found, all the other calls fail
too.  How can I reset the error flag of @code{yyparse}?
@end quotation

@noindent
or

@quotation
My parser includes support for an @samp{#include}-like feature, in
which case I run @code{yyparse} from @code{yyparse}.  This fails
although I did specify @samp{%define api.pure}.
@end quotation

These problems typically come not from Bison itself, but from
Lex-generated scanners.  Because these scanners use large buffers for
speed, they might not notice a change of input file.  As a
demonstration, consider the following source file,
@file{first-line.l}:

@example
@group
%@{
#include <stdio.h>
#include <stdlib.h>
%@}
@end group
%%
.*\n    ECHO; return 1;
%%
@group
int
yyparse (char const *file)
@{
  yyin = fopen (file, "r");
  if (!yyin)
    @{
      perror ("fopen");
      exit (EXIT_FAILURE);
    @}
@end group
@group
  /* One token only.  */
  yylex ();
  if (fclose (yyin) != 0)
    @{
      perror ("fclose");
      exit (EXIT_FAILURE);
    @}
  return 0;
@}
@end group

@group
int
main (void)
@{
  yyparse ("input");
  yyparse ("input");
  return 0;
@}
@end group
@end example

@noindent
If the file @file{input} contains

@example
input:1: Hello,
input:2: World!
@end example

@noindent
then instead of getting the first line twice, you get:

@example
$ @kbd{flex -ofirst-line.c first-line.l}
$ @kbd{gcc  -ofirst-line   first-line.c -ll}
$ @kbd{./first-line}
input:1: Hello,
input:2: World!
@end example

Therefore, whenever you change @code{yyin}, you must tell the
Lex-generated scanner to discard its current buffer and switch to the
new one.  This depends upon your implementation of Lex; see its
documentation for more.  For Flex, it suffices to call
@samp{YY_FLUSH_BUFFER} after each change to @code{yyin}.  If your
Flex-generated scanner needs to read from several input streams to
handle features like include files, you might consider using Flex
functions like @samp{yy_switch_to_buffer} that manipulate multiple
input buffers.

If your Flex-generated scanner uses start conditions (@pxref{Start
conditions, , Start conditions, flex, The Flex Manual}), you might
also want to reset the scanner's state, i.e., go back to the initial
start condition, through a call to @samp{BEGIN (0)}.

@node Strings are Destroyed
@section Strings are Destroyed

@quotation
My parser seems to destroy old strings, or maybe it loses track of
them.  Instead of reporting @samp{"foo", "bar"}, it reports
@samp{"bar", "bar"}, or even @samp{"foo\nbar", "bar"}.
@end quotation

This error is probably the single most frequent ``bug report'' sent to
Bison lists, but is only concerned with a misunderstanding of the role
of the scanner.  Consider the following Lex code:

@example
@group
%@{
#include <stdio.h>
char *yylval = NULL;
%@}
@end group
@group
%%
.*    yylval = yytext; return 1;
\n    /* IGNORE */
%%
@end group
@group
int
main ()
@{
  /* Similar to using $1, $2 in a Bison action.  */
  char *fst = (yylex (), yylval);
  char *snd = (yylex (), yylval);
  printf ("\"%s\", \"%s\"\n", fst, snd);
  return 0;
@}
@end group
@end example

If you compile and run this code, you get:

@example
$ @kbd{flex -osplit-lines.c split-lines.l}
$ @kbd{gcc  -osplit-lines   split-lines.c -ll}
$ @kbd{printf 'one\ntwo\n' | ./split-lines}
"one
two", "two"
@end example

@noindent
this is because @code{yytext} is a buffer provided for @emph{reading}
in the action, but if you want to keep it, you have to duplicate it
(e.g., using @code{strdup}).  Note that the output may depend on how
your implementation of Lex handles @code{yytext}.  For instance, when
given the Lex compatibility option @option{-l} (which triggers the
option @samp{%array}) Flex generates a different behavior:

@example
$ @kbd{flex -l -osplit-lines.c split-lines.l}
$ @kbd{gcc     -osplit-lines   split-lines.c -ll}
$ @kbd{printf 'one\ntwo\n' | ./split-lines}
"two", "two"
@end example


@node Implementing Gotos/Loops
@section Implementing Gotos/Loops

@quotation
My simple calculator supports variables, assignments, and functions,
but how can I implement gotos, or loops?
@end quotation

Although very pedagogical, the examples included in the document blur
the distinction to make between the parser---whose job is to recover
the structure of a text and to transmit it to subsequent modules of
the program---and the processing (such as the execution) of this
structure.  This works well with so called straight line programs,
i.e., precisely those that have a straightforward execution model:
execute simple instructions one after the others.

@cindex abstract syntax tree
@cindex AST
If you want a richer model, you will probably need to use the parser
to construct a tree that does represent the structure it has
recovered; this tree is usually called the @dfn{abstract syntax tree},
or @dfn{AST} for short.  Then, walking through this tree,
traversing it in various ways, will enable treatments such as its
execution or its translation, which will result in an interpreter or a
compiler.

This topic is way beyond the scope of this manual, and the reader is
invited to consult the dedicated literature.


@node Multiple start-symbols
@section Multiple start-symbols

@quotation
I have several closely related grammars, and I would like to share their
implementations.  In fact, I could use a single grammar but with
multiple entry points.
@end quotation

Bison does not support multiple start-symbols, but there is a very
simple means to simulate them.  If @code{foo} and @code{bar} are the two
pseudo start-symbols, then introduce two new tokens, say
@code{START_FOO} and @code{START_BAR}, and use them as switches from the
real start-symbol:

@example
%token START_FOO START_BAR;
%start start;
start:
  START_FOO foo
| START_BAR bar;
@end example

These tokens prevents the introduction of new conflicts.  As far as the
parser goes, that is all that is needed.

Now the difficult part is ensuring that the scanner will send these
tokens first.  If your scanner is hand-written, that should be
straightforward.  If your scanner is generated by Lex, them there is
simple means to do it: recall that anything between @samp{%@{ ... %@}}
after the first @code{%%} is copied verbatim in the top of the generated
@code{yylex} function.  Make sure a variable @code{start_token} is
available in the scanner (e.g., a global variable or using
@code{%lex-param} etc.), and use the following:

@example
  /* @r{Prologue.}  */
%%
%@{
  if (start_token)
    @{
      int t = start_token;
      start_token = 0;
      return t;
    @}
%@}
  /* @r{The rules.}  */
@end example


@node Secure?  Conform?
@section Secure?  Conform?

@quotation
Is Bison secure?  Does it conform to POSIX?
@end quotation

If you're looking for a guarantee or certification, we don't provide it.
However, Bison is intended to be a reliable program that conforms to the
POSIX specification for Yacc.  If you run into problems,
please send us a bug report.

@node I can't build Bison
@section I can't build Bison

@quotation
I can't build Bison because @command{make} complains that
@code{msgfmt} is not found.
What should I do?
@end quotation

Like most GNU packages with internationalization support, that feature
is turned on by default.  If you have problems building in the @file{po}
subdirectory, it indicates that your system's internationalization
support is lacking.  You can re-configure Bison with
@option{--disable-nls} to turn off this support, or you can install GNU
gettext from @url{ftp://ftp.gnu.org/gnu/gettext/} and re-configure
Bison.  See the file @file{ABOUT-NLS} for more information.


@node Where can I find help?
@section Where can I find help?

@quotation
I'm having trouble using Bison.  Where can I find help?
@end quotation

First, read this fine manual.  Beyond that, you can send mail to
@email{help-bison@@gnu.org}.  This mailing list is intended to be
populated with people who are willing to answer questions about using
and installing Bison.  Please keep in mind that (most of) the people on
the list have aspects of their lives which are not related to Bison (!),
so you may not receive an answer to your question right away.  This can
be frustrating, but please try not to honk them off; remember that any
help they provide is purely voluntary and out of the kindness of their
hearts.

@node Bug Reports
@section Bug Reports

@quotation
I found a bug.  What should I include in the bug report?
@end quotation

Before you send a bug report, make sure you are using the latest
version.  Check @url{ftp://ftp.gnu.org/pub/gnu/bison/} or one of its
mirrors.  Be sure to include the version number in your bug report.  If
the bug is present in the latest version but not in a previous version,
try to determine the most recent version which did not contain the bug.

If the bug is parser-related, you should include the smallest grammar
you can which demonstrates the bug.  The grammar file should also be
complete (i.e., I should be able to run it through Bison without having
to edit or add anything).  The smaller and simpler the grammar, the
easier it will be to fix the bug.

Include information about your compilation environment, including your
operating system's name and version and your compiler's name and
version.  If you have trouble compiling, you should also include a
transcript of the build session, starting with the invocation of
`configure'.  Depending on the nature of the bug, you may be asked to
send additional files as well (such as `config.h' or `config.cache').

Patches are most welcome, but not required.  That is, do not hesitate to
send a bug report just because you cannot provide a fix.

Send bug reports to @email{bug-bison@@gnu.org}.

@node More Languages
@section More Languages

@quotation
Will Bison ever have C++ and Java support?  How about @var{insert your
favorite language here}?
@end quotation

C++ and Java support is there now, and is documented.  We'd love to add other
languages; contributions are welcome.

@node Beta Testing
@section Beta Testing

@quotation
What is involved in being a beta tester?
@end quotation

It's not terribly involved.  Basically, you would download a test
release, compile it, and use it to build and run a parser or two.  After
that, you would submit either a bug report or a message saying that
everything is okay.  It is important to report successes as well as
failures because test releases eventually become mainstream releases,
but only if they are adequately tested.  If no one tests, development is
essentially halted.

Beta testers are particularly needed for operating systems to which the
developers do not have easy access.  They currently have easy access to
recent GNU/Linux and Solaris versions.  Reports about other operating
systems are especially welcome.

@node Mailing Lists
@section Mailing Lists

@quotation
How do I join the help-bison and bug-bison mailing lists?
@end quotation

See @url{http://lists.gnu.org/}.

@c ================================================= Table of Symbols

@node Table of Symbols
@appendix Bison Symbols
@cindex Bison symbols, table of
@cindex symbols in Bison, table of

@deffn {Variable} @@$
In an action, the location of the left-hand side of the rule.
@xref{Tracking Locations}.
@end deffn

@deffn {Variable} @@@var{n}
In an action, the location of the @var{n}-th symbol of the right-hand side
of the rule.  @xref{Tracking Locations}.
@end deffn

@deffn {Variable} @@@var{name}
In an action, the location of a symbol addressed by name.  @xref{Tracking
Locations}.
@end deffn

@deffn {Variable} @@[@var{name}]
In an action, the location of a symbol addressed by name.  @xref{Tracking
Locations}.
@end deffn

@deffn {Variable} $$
In an action, the semantic value of the left-hand side of the rule.
@xref{Actions}.
@end deffn

@deffn {Variable} $@var{n}
In an action, the semantic value of the @var{n}-th symbol of the
right-hand side of the rule.  @xref{Actions}.
@end deffn

@deffn {Variable} $@var{name}
In an action, the semantic value of a symbol addressed by name.
@xref{Actions}.
@end deffn

@deffn {Variable} $[@var{name}]
In an action, the semantic value of a symbol addressed by name.
@xref{Actions}.
@end deffn

@deffn {Delimiter} %%
Delimiter used to separate the grammar rule section from the
Bison declarations section or the epilogue.
@xref{Grammar Layout, ,The Overall Layout of a Bison Grammar}.
@end deffn

@c Don't insert spaces, or check the DVI output.
@deffn {Delimiter} %@{@var{code}%@}
All code listed between @samp{%@{} and @samp{%@}} is copied verbatim
to the parser implementation file.  Such code forms the prologue of
the grammar file.  @xref{Grammar Outline, ,Outline of a Bison
Grammar}.
@end deffn

@deffn {Directive} %?@{@var{expression}@}
Predicate actions.  This is a type of action clause that may appear in
rules. The expression is evaluated, and if false, causes a syntax error.  In
GLR parsers during nondeterministic operation,
this silently causes an alternative parse to die.  During deterministic
operation, it is the same as the effect of YYERROR.
@xref{Semantic Predicates}.

This feature is experimental.
More user feedback will help to determine whether it should become a permanent
feature.
@end deffn

@deffn {Construct} /*@dots{}*/
Comment delimiters, as in C.
@end deffn

@deffn {Delimiter} :
Separates a rule's result from its components.  @xref{Rules, ,Syntax of
Grammar Rules}.
@end deffn

@deffn {Delimiter} ;
Terminates a rule.  @xref{Rules, ,Syntax of Grammar Rules}.
@end deffn

@deffn {Delimiter} |
Separates alternate rules for the same result nonterminal.
@xref{Rules, ,Syntax of Grammar Rules}.
@end deffn

@deffn {Directive} <*>
Used to define a default tagged @code{%destructor} or default tagged
@code{%printer}.

This feature is experimental.
More user feedback will help to determine whether it should become a permanent
feature.

@xref{Destructor Decl, , Freeing Discarded Symbols}.
@end deffn

@deffn {Directive} <>
Used to define a default tagless @code{%destructor} or default tagless
@code{%printer}.

This feature is experimental.
More user feedback will help to determine whether it should become a permanent
feature.

@xref{Destructor Decl, , Freeing Discarded Symbols}.
@end deffn

@deffn {Symbol} $accept
The predefined nonterminal whose only rule is @samp{$accept: @var{start}
$end}, where @var{start} is the start symbol.  @xref{Start Decl, , The
Start-Symbol}.  It cannot be used in the grammar.
@end deffn

@deffn {Directive} %code @{@var{code}@}
@deffnx {Directive} %code @var{qualifier} @{@var{code}@}
Insert @var{code} verbatim into the output parser source at the
default location or at the location specified by @var{qualifier}.
@xref{%code Summary}.
@end deffn

@deffn {Directive} %debug
Equip the parser for debugging.  @xref{Decl Summary}.
@end deffn

@ifset defaultprec
@deffn {Directive} %default-prec
Assign a precedence to rules that lack an explicit @samp{%prec}
modifier.  @xref{Contextual Precedence, ,Context-Dependent
Precedence}.
@end deffn
@end ifset

@deffn {Directive} %define @var{variable}
@deffnx {Directive} %define @var{variable} @var{value}
@deffnx {Directive} %define @var{variable} "@var{value}"
Define a variable to adjust Bison's behavior.  @xref{%define Summary}.
@end deffn

@deffn {Directive} %defines
Bison declaration to create a parser header file, which is usually
meant for the scanner.  @xref{Decl Summary}.
@end deffn

@deffn {Directive} %defines @var{defines-file}
Same as above, but save in the file @var{defines-file}.
@xref{Decl Summary}.
@end deffn

@deffn {Directive} %destructor
Specify how the parser should reclaim the memory associated to
discarded symbols.  @xref{Destructor Decl, , Freeing Discarded Symbols}.
@end deffn

@deffn {Directive} %dprec
Bison declaration to assign a precedence to a rule that is used at parse
time to resolve reduce/reduce conflicts.  @xref{GLR Parsers, ,Writing
GLR Parsers}.
@end deffn

@deffn {Symbol} $end
The predefined token marking the end of the token stream.  It cannot be
used in the grammar.
@end deffn

@deffn {Symbol} error
A token name reserved for error recovery.  This token may be used in
grammar rules so as to allow the Bison parser to recognize an error in
the grammar without halting the process.  In effect, a sentence
containing an error may be recognized as valid.  On a syntax error, the
token @code{error} becomes the current lookahead token.  Actions
corresponding to @code{error} are then executed, and the lookahead
token is reset to the token that originally caused the violation.
@xref{Error Recovery}.
@end deffn

@deffn {Directive} %error-verbose
An obsolete directive standing for @samp{%define parse.error verbose}
(@pxref{Error Reporting, ,The Error Reporting Function @code{yyerror}}).
@end deffn

@deffn {Directive} %file-prefix "@var{prefix}"
Bison declaration to set the prefix of the output files.  @xref{Decl
Summary}.
@end deffn

@deffn {Directive} %glr-parser
Bison declaration to produce a GLR parser.  @xref{GLR
Parsers, ,Writing GLR Parsers}.
@end deffn

@deffn {Directive} %initial-action
Run user code before parsing.  @xref{Initial Action Decl, , Performing Actions before Parsing}.
@end deffn

@deffn {Directive} %language
Specify the programming language for the generated parser.
@xref{Decl Summary}.
@end deffn

@deffn {Directive} %left
Bison declaration to assign precedence and left associativity to token(s).
@xref{Precedence Decl, ,Operator Precedence}.
@end deffn

@deffn {Directive} %lex-param @{@var{argument-declaration}@} @dots{}
Bison declaration to specifying additional arguments that
@code{yylex} should accept.  @xref{Pure Calling,, Calling Conventions
for Pure Parsers}.
@end deffn

@deffn {Directive} %merge
Bison declaration to assign a merging function to a rule.  If there is a
reduce/reduce conflict with a rule having the same merging function, the
function is applied to the two semantic values to get a single result.
@xref{GLR Parsers, ,Writing GLR Parsers}.
@end deffn

@deffn {Directive} %name-prefix "@var{prefix}"
Obsoleted by the @code{%define} variable @code{api.prefix} (@pxref{Multiple
Parsers, ,Multiple Parsers in the Same Program}).

Rename the external symbols (variables and functions) used in the parser so
that they start with @var{prefix} instead of @samp{yy}.  Contrary to
@code{api.prefix}, do no rename types and macros.

The precise list of symbols renamed in C parsers is @code{yyparse},
@code{yylex}, @code{yyerror}, @code{yynerrs}, @code{yylval}, @code{yychar},
@code{yydebug}, and (if locations are used) @code{yylloc}.  If you use a
push parser, @code{yypush_parse}, @code{yypull_parse}, @code{yypstate},
@code{yypstate_new} and @code{yypstate_delete} will also be renamed.  For
example, if you use @samp{%name-prefix "c_"}, the names become
@code{c_parse}, @code{c_lex}, and so on.  For C++ parsers, see the
@code{%define namespace} documentation in this section.
@end deffn


@ifset defaultprec
@deffn {Directive} %no-default-prec
Do not assign a precedence to rules that lack an explicit @samp{%prec}
modifier.  @xref{Contextual Precedence, ,Context-Dependent
Precedence}.
@end deffn
@end ifset

@deffn {Directive} %no-lines
Bison declaration to avoid generating @code{#line} directives in the
parser implementation file.  @xref{Decl Summary}.
@end deffn

@deffn {Directive} %nonassoc
Bison declaration to assign precedence and nonassociativity to token(s).
@xref{Precedence Decl, ,Operator Precedence}.
@end deffn

@deffn {Directive} %output "@var{file}"
Bison declaration to set the name of the parser implementation file.
@xref{Decl Summary}.
@end deffn

@deffn {Directive} %param @{@var{argument-declaration}@} @dots{}
Bison declaration to specify additional arguments that both
@code{yylex} and @code{yyparse} should accept.  @xref{Parser Function,, The
Parser Function @code{yyparse}}.
@end deffn

@deffn {Directive} %parse-param @{@var{argument-declaration}@} @dots{}
Bison declaration to specify additional arguments that @code{yyparse}
should accept.  @xref{Parser Function,, The Parser Function @code{yyparse}}.
@end deffn

@deffn {Directive} %prec
Bison declaration to assign a precedence to a specific rule.
@xref{Contextual Precedence, ,Context-Dependent Precedence}.
@end deffn

@deffn {Directive} %precedence
Bison declaration to assign precedence to token(s), but no associativity
@xref{Precedence Decl, ,Operator Precedence}.
@end deffn

@deffn {Directive} %pure-parser
Deprecated version of @samp{%define api.pure} (@pxref{%define
Summary,,api.pure}), for which Bison is more careful to warn about
unreasonable usage.
@end deffn

@deffn {Directive} %require "@var{version}"
Require version @var{version} or higher of Bison.  @xref{Require Decl, ,
Require a Version of Bison}.
@end deffn

@deffn {Directive} %right
Bison declaration to assign precedence and right associativity to token(s).
@xref{Precedence Decl, ,Operator Precedence}.
@end deffn

@deffn {Directive} %skeleton
Specify the skeleton to use; usually for development.
@xref{Decl Summary}.
@end deffn

@deffn {Directive} %start
Bison declaration to specify the start symbol.  @xref{Start Decl, ,The
Start-Symbol}.
@end deffn

@deffn {Directive} %token
Bison declaration to declare token(s) without specifying precedence.
@xref{Token Decl, ,Token Type Names}.
@end deffn

@deffn {Directive} %token-table
Bison declaration to include a token name table in the parser
implementation file.  @xref{Decl Summary}.
@end deffn

@deffn {Directive} %type
Bison declaration to declare nonterminals.  @xref{Type Decl,
,Nonterminal Symbols}.
@end deffn

@deffn {Symbol} $undefined
The predefined token onto which all undefined values returned by
@code{yylex} are mapped.  It cannot be used in the grammar, rather, use
@code{error}.
@end deffn

@deffn {Directive} %union
Bison declaration to specify several possible data types for semantic
values.  @xref{Union Decl, ,The Collection of Value Types}.
@end deffn

@deffn {Macro} YYABORT
Macro to pretend that an unrecoverable syntax error has occurred, by
making @code{yyparse} return 1 immediately.  The error reporting
function @code{yyerror} is not called.  @xref{Parser Function, ,The
Parser Function @code{yyparse}}.

For Java parsers, this functionality is invoked using @code{return YYABORT;}
instead.
@end deffn

@deffn {Macro} YYACCEPT
Macro to pretend that a complete utterance of the language has been
read, by making @code{yyparse} return 0 immediately.
@xref{Parser Function, ,The Parser Function @code{yyparse}}.

For Java parsers, this functionality is invoked using @code{return YYACCEPT;}
instead.
@end deffn

@deffn {Macro} YYBACKUP
Macro to discard a value from the parser stack and fake a lookahead
token.  @xref{Action Features, ,Special Features for Use in Actions}.
@end deffn

@deffn {Variable} yychar
External integer variable that contains the integer value of the
lookahead token.  (In a pure parser, it is a local variable within
@code{yyparse}.)  Error-recovery rule actions may examine this variable.
@xref{Action Features, ,Special Features for Use in Actions}.
@end deffn

@deffn {Variable} yyclearin
Macro used in error-recovery rule actions.  It clears the previous
lookahead token.  @xref{Error Recovery}.
@end deffn

@deffn {Macro} YYDEBUG
Macro to define to equip the parser with tracing code.  @xref{Tracing,
,Tracing Your Parser}.
@end deffn

@deffn {Variable} yydebug
External integer variable set to zero by default.  If @code{yydebug}
is given a nonzero value, the parser will output information on input
symbols and parser action.  @xref{Tracing, ,Tracing Your Parser}.
@end deffn

@deffn {Macro} yyerrok
Macro to cause parser to recover immediately to its normal mode
after a syntax error.  @xref{Error Recovery}.
@end deffn

@deffn {Macro} YYERROR
Cause an immediate syntax error.  This statement initiates error
recovery just as if the parser itself had detected an error; however, it
does not call @code{yyerror}, and does not print any message.  If you
want to print an error message, call @code{yyerror} explicitly before
the @samp{YYERROR;} statement.  @xref{Error Recovery}.

For Java parsers, this functionality is invoked using @code{return YYERROR;}
instead.
@end deffn

@deffn {Function} yyerror
User-supplied function to be called by @code{yyparse} on error.
@xref{Error Reporting, ,The Error Reporting Function @code{yyerror}}.
@end deffn

@deffn {Macro} YYERROR_VERBOSE
An obsolete macro used in the @file{yacc.c} skeleton, that you define
with @code{#define} in the prologue to request verbose, specific error
message strings when @code{yyerror} is called.  It doesn't matter what
definition you use for @code{YYERROR_VERBOSE}, just whether you define
it.  Using @samp{%define parse.error verbose} is preferred
(@pxref{Error Reporting, ,The Error Reporting Function @code{yyerror}}).
@end deffn

@deffn {Macro} YYFPRINTF
Macro used to output run-time traces.
@xref{Enabling Traces}.
@end deffn

@deffn {Macro} YYINITDEPTH
Macro for specifying the initial size of the parser stack.
@xref{Memory Management}.
@end deffn

@deffn {Function} yylex
User-supplied lexical analyzer function, called with no arguments to get
the next token.  @xref{Lexical, ,The Lexical Analyzer Function
@code{yylex}}.
@end deffn

@deffn {Macro} YYLEX_PARAM
An obsolete macro for specifying an extra argument (or list of extra
arguments) for @code{yyparse} to pass to @code{yylex}.  The use of this
macro is deprecated, and is supported only for Yacc like parsers.
@xref{Pure Calling,, Calling Conventions for Pure Parsers}.
@end deffn

@deffn {Variable} yylloc
External variable in which @code{yylex} should place the line and column
numbers associated with a token.  (In a pure parser, it is a local
variable within @code{yyparse}, and its address is passed to
@code{yylex}.)
You can ignore this variable if you don't use the @samp{@@} feature in the
grammar actions.
@xref{Token Locations, ,Textual Locations of Tokens}.
In semantic actions, it stores the location of the lookahead token.
@xref{Actions and Locations, ,Actions and Locations}.
@end deffn

@deffn {Type} YYLTYPE
Data type of @code{yylloc}; by default, a structure with four
members.  @xref{Location Type, , Data Types of Locations}.
@end deffn

@deffn {Variable} yylval
External variable in which @code{yylex} should place the semantic
value associated with a token.  (In a pure parser, it is a local
variable within @code{yyparse}, and its address is passed to
@code{yylex}.)
@xref{Token Values, ,Semantic Values of Tokens}.
In semantic actions, it stores the semantic value of the lookahead token.
@xref{Actions, ,Actions}.
@end deffn

@deffn {Macro} YYMAXDEPTH
Macro for specifying the maximum size of the parser stack.  @xref{Memory
Management}.
@end deffn

@deffn {Variable} yynerrs
Global variable which Bison increments each time it reports a syntax error.
(In a pure parser, it is a local variable within @code{yyparse}. In a
pure push parser, it is a member of yypstate.)
@xref{Error Reporting, ,The Error Reporting Function @code{yyerror}}.
@end deffn

@deffn {Function} yyparse
The parser function produced by Bison; call this function to start
parsing.  @xref{Parser Function, ,The Parser Function @code{yyparse}}.
@end deffn

@deffn {Macro} YYPRINT
Macro used to output token semantic values.  For @file{yacc.c} only.
Obsoleted by @code{%printer}.
@xref{The YYPRINT Macro, , The @code{YYPRINT} Macro}.
@end deffn

@deffn {Function} yypstate_delete
The function to delete a parser instance, produced by Bison in push mode;
call this function to delete the memory associated with a parser.
@xref{Parser Delete Function, ,The Parser Delete Function
@code{yypstate_delete}}.
(The current push parsing interface is experimental and may evolve.
More user feedback will help to stabilize it.)
@end deffn

@deffn {Function} yypstate_new
The function to create a parser instance, produced by Bison in push mode;
call this function to create a new parser.
@xref{Parser Create Function, ,The Parser Create Function
@code{yypstate_new}}.
(The current push parsing interface is experimental and may evolve.
More user feedback will help to stabilize it.)
@end deffn

@deffn {Function} yypull_parse
The parser function produced by Bison in push mode; call this function to
parse the rest of the input stream.
@xref{Pull Parser Function, ,The Pull Parser Function
@code{yypull_parse}}.
(The current push parsing interface is experimental and may evolve.
More user feedback will help to stabilize it.)
@end deffn

@deffn {Function} yypush_parse
The parser function produced by Bison in push mode; call this function to
parse a single token.  @xref{Push Parser Function, ,The Push Parser Function
@code{yypush_parse}}.
(The current push parsing interface is experimental and may evolve.
More user feedback will help to stabilize it.)
@end deffn

@deffn {Macro} YYRECOVERING
The expression @code{YYRECOVERING ()} yields 1 when the parser
is recovering from a syntax error, and 0 otherwise.
@xref{Action Features, ,Special Features for Use in Actions}.
@end deffn

@deffn {Macro} YYSTACK_USE_ALLOCA
Macro used to control the use of @code{alloca} when the
deterministic parser in C needs to extend its stacks.  If defined to 0,
the parser will use @code{malloc} to extend its stacks.  If defined to
1, the parser will use @code{alloca}.  Values other than 0 and 1 are
reserved for future Bison extensions.  If not defined,
@code{YYSTACK_USE_ALLOCA} defaults to 0.

In the all-too-common case where your code may run on a host with a
limited stack and with unreliable stack-overflow checking, you should
set @code{YYMAXDEPTH} to a value that cannot possibly result in
unchecked stack overflow on any of your target hosts when
@code{alloca} is called.  You can inspect the code that Bison
generates in order to determine the proper numeric values.  This will
require some expertise in low-level implementation details.
@end deffn

@deffn {Type} YYSTYPE
Data type of semantic values; @code{int} by default.
@xref{Value Type, ,Data Types of Semantic Values}.
@end deffn

@node Glossary
@appendix Glossary
@cindex glossary

@table @asis
@item Accepting state
A state whose only action is the accept action.
The accepting state is thus a consistent state.
@xref{Understanding,,}.

@item Backus-Naur Form (BNF; also called ``Backus Normal Form'')
Formal method of specifying context-free grammars originally proposed
by John Backus, and slightly improved by Peter Naur in his 1960-01-02
committee document contributing to what became the Algol 60 report.
@xref{Language and Grammar, ,Languages and Context-Free Grammars}.

@item Consistent state
A state containing only one possible action.  @xref{Default Reductions}.

@item Context-free grammars
Grammars specified as rules that can be applied regardless of context.
Thus, if there is a rule which says that an integer can be used as an
expression, integers are allowed @emph{anywhere} an expression is
permitted.  @xref{Language and Grammar, ,Languages and Context-Free
Grammars}.

@item Default reduction
The reduction that a parser should perform if the current parser state
contains no other action for the lookahead token.  In permitted parser
states, Bison declares the reduction with the largest lookahead set to be
the default reduction and removes that lookahead set.  @xref{Default
Reductions}.

@item Defaulted state
A consistent state with a default reduction.  @xref{Default Reductions}.

@item Dynamic allocation
Allocation of memory that occurs during execution, rather than at
compile time or on entry to a function.

@item Empty string
Analogous to the empty set in set theory, the empty string is a
character string of length zero.

@item Finite-state stack machine
A ``machine'' that has discrete states in which it is said to exist at
each instant in time.  As input to the machine is processed, the
machine moves from state to state as specified by the logic of the
machine.  In the case of the parser, the input is the language being
parsed, and the states correspond to various stages in the grammar
rules.  @xref{Algorithm, ,The Bison Parser Algorithm}.

@item Generalized LR (GLR)
A parsing algorithm that can handle all context-free grammars, including those
that are not LR(1).  It resolves situations that Bison's
deterministic parsing
algorithm cannot by effectively splitting off multiple parsers, trying all
possible parsers, and discarding those that fail in the light of additional
right context.  @xref{Generalized LR Parsing, ,Generalized
LR Parsing}.

@item Grouping
A language construct that is (in general) grammatically divisible;
for example, `expression' or `declaration' in C@.
@xref{Language and Grammar, ,Languages and Context-Free Grammars}.

@item IELR(1) (Inadequacy Elimination LR(1))
A minimal LR(1) parser table construction algorithm.  That is, given any
context-free grammar, IELR(1) generates parser tables with the full
language-recognition power of canonical LR(1) but with nearly the same
number of parser states as LALR(1).  This reduction in parser states is
often an order of magnitude.  More importantly, because canonical LR(1)'s
extra parser states may contain duplicate conflicts in the case of non-LR(1)
grammars, the number of conflicts for IELR(1) is often an order of magnitude
less as well.  This can significantly reduce the complexity of developing a
grammar.  @xref{LR Table Construction}.

@item Infix operator
An arithmetic operator that is placed between the operands on which it
performs some operation.

@item Input stream
A continuous flow of data between devices or programs.

@item LAC (Lookahead Correction)
A parsing mechanism that fixes the problem of delayed syntax error
detection, which is caused by LR state merging, default reductions, and the
use of @code{%nonassoc}.  Delayed syntax error detection results in
unexpected semantic actions, initiation of error recovery in the wrong
syntactic context, and an incorrect list of expected tokens in a verbose
syntax error message.  @xref{LAC}.

@item Language construct
One of the typical usage schemas of the language.  For example, one of
the constructs of the C language is the @code{if} statement.
@xref{Language and Grammar, ,Languages and Context-Free Grammars}.

@item Left associativity
Operators having left associativity are analyzed from left to right:
@samp{a+b+c} first computes @samp{a+b} and then combines with
@samp{c}.  @xref{Precedence, ,Operator Precedence}.

@item Left recursion
A rule whose result symbol is also its first component symbol; for
example, @samp{expseq1 : expseq1 ',' exp;}.  @xref{Recursion, ,Recursive
Rules}.

@item Left-to-right parsing
Parsing a sentence of a language by analyzing it token by token from
left to right.  @xref{Algorithm, ,The Bison Parser Algorithm}.

@item Lexical analyzer (scanner)
A function that reads an input stream and returns tokens one by one.
@xref{Lexical, ,The Lexical Analyzer Function @code{yylex}}.

@item Lexical tie-in
A flag, set by actions in the grammar rules, which alters the way
tokens are parsed.  @xref{Lexical Tie-ins}.

@item Literal string token
A token which consists of two or more fixed characters.  @xref{Symbols}.

@item Lookahead token
A token already read but not yet shifted.  @xref{Lookahead, ,Lookahead
Tokens}.

@item LALR(1)
The class of context-free grammars that Bison (like most other parser
generators) can handle by default; a subset of LR(1).
@xref{Mysterious Conflicts}.

@item LR(1)
The class of context-free grammars in which at most one token of
lookahead is needed to disambiguate the parsing of any piece of input.

@item Nonterminal symbol
A grammar symbol standing for a grammatical construct that can
be expressed through rules in terms of smaller constructs; in other
words, a construct that is not a token.  @xref{Symbols}.

@item Parser
A function that recognizes valid sentences of a language by analyzing
the syntax structure of a set of tokens passed to it from a lexical
analyzer.

@item Postfix operator
An arithmetic operator that is placed after the operands upon which it
performs some operation.

@item Reduction
Replacing a string of nonterminals and/or terminals with a single
nonterminal, according to a grammar rule.  @xref{Algorithm, ,The Bison
Parser Algorithm}.

@item Reentrant
A reentrant subprogram is a subprogram which can be in invoked any
number of times in parallel, without interference between the various
invocations.  @xref{Pure Decl, ,A Pure (Reentrant) Parser}.

@item Reverse polish notation
A language in which all operators are postfix operators.

@item Right recursion
A rule whose result symbol is also its last component symbol; for
example, @samp{expseq1: exp ',' expseq1;}.  @xref{Recursion, ,Recursive
Rules}.

@item Semantics
In computer languages, the semantics are specified by the actions
taken for each instance of the language, i.e., the meaning of
each statement.  @xref{Semantics, ,Defining Language Semantics}.

@item Shift
A parser is said to shift when it makes the choice of analyzing
further input from the stream rather than reducing immediately some
already-recognized rule.  @xref{Algorithm, ,The Bison Parser Algorithm}.

@item Single-character literal
A single character that is recognized and interpreted as is.
@xref{Grammar in Bison, ,From Formal Rules to Bison Input}.

@item Start symbol
The nonterminal symbol that stands for a complete valid utterance in
the language being parsed.  The start symbol is usually listed as the
first nonterminal symbol in a language specification.
@xref{Start Decl, ,The Start-Symbol}.

@item Symbol table
A data structure where symbol names and associated data are stored
during parsing to allow for recognition and use of existing
information in repeated uses of a symbol.  @xref{Multi-function Calc}.

@item Syntax error
An error encountered during parsing of an input stream due to invalid
syntax.  @xref{Error Recovery}.

@item Token
A basic, grammatically indivisible unit of a language.  The symbol
that describes a token in the grammar is a terminal symbol.
The input of the Bison parser is a stream of tokens which comes from
the lexical analyzer.  @xref{Symbols}.

@item Terminal symbol
A grammar symbol that has no rules in the grammar and therefore is
grammatically indivisible.  The piece of text it represents is a token.
@xref{Language and Grammar, ,Languages and Context-Free Grammars}.

@item Unreachable state
A parser state to which there does not exist a sequence of transitions from
the parser's start state.  A state can become unreachable during conflict
resolution.  @xref{Unreachable States}.
@end table

@node Copying This Manual
@appendix Copying This Manual
@include fdl.texi

@node Bibliography
@unnumbered Bibliography

@table @asis
@item [Denny 2008]
Joel E. Denny and Brian A. Malloy, IELR(1): Practical LR(1) Parser Tables
for Non-LR(1) Grammars with Conflict Resolution, in @cite{Proceedings of the
2008 ACM Symposium on Applied Computing} (SAC'08), ACM, New York, NY, USA,
pp.@: 240--245.  @uref{http://dx.doi.org/10.1145/1363686.1363747}

@item [Denny 2010 May]
Joel E. Denny, PSLR(1): Pseudo-Scannerless Minimal LR(1) for the
Deterministic Parsing of Composite Languages, Ph.D. Dissertation, Clemson
University, Clemson, SC, USA (May 2010).
@uref{http://proquest.umi.com/pqdlink?did=2041473591&Fmt=7&clientId=79356&RQT=309&VName=PQD}

@item [Denny 2010 November]
Joel E. Denny and Brian A. Malloy, The IELR(1) Algorithm for Generating
Minimal LR(1) Parser Tables for Non-LR(1) Grammars with Conflict Resolution,
in @cite{Science of Computer Programming}, Vol.@: 75, Issue 11 (November
2010), pp.@: 943--979.  @uref{http://dx.doi.org/10.1016/j.scico.2009.08.001}

@item [DeRemer 1982]
Frank DeRemer and Thomas Pennello, Efficient Computation of LALR(1)
Look-Ahead Sets, in @cite{ACM Transactions on Programming Languages and
Systems}, Vol.@: 4, No.@: 4 (October 1982), pp.@:
615--649. @uref{http://dx.doi.org/10.1145/69622.357187}

@item [Knuth 1965]
Donald E. Knuth, On the Translation of Languages from Left to Right, in
@cite{Information and Control}, Vol.@: 8, Issue 6 (December 1965), pp.@:
607--639. @uref{http://dx.doi.org/10.1016/S0019-9958(65)90426-2}

@item [Scott 2000]
Elizabeth Scott, Adrian Johnstone, and Shamsa Sadaf Hussain,
@cite{Tomita-Style Generalised LR Parsers}, Royal Holloway, University of
London, Department of Computer Science, TR-00-12 (December 2000).
@uref{http://www.cs.rhul.ac.uk/research/languages/publications/tomita_style_1.ps}
@end table

@node Index of Terms
@unnumbered Index of Terms

@printindex cp

@bye

@c LocalWords: texinfo setfilename settitle setchapternewpage finalout texi FSF
@c LocalWords: ifinfo smallbook shorttitlepage titlepage GPL FIXME iftex FSF's
@c LocalWords: akim fn cp syncodeindex vr tp synindex dircategory direntry Naur
@c LocalWords: ifset vskip pt filll insertcopying sp ISBN Etienne Suvasa Multi
@c LocalWords: ifnottex yyparse detailmenu GLR RPN Calc var Decls Rpcalc multi
@c LocalWords: rpcalc Lexer Expr ltcalc mfcalc yylex defaultprec Donnelly Gotos
@c LocalWords: yyerror pxref LR yylval cindex dfn LALR samp gpl BNF xref yypush
@c LocalWords: const int paren ifnotinfo AC noindent emph expr stmt findex lr
@c LocalWords: glr YYSTYPE TYPENAME prog dprec printf decl init stmtMerge POSIX
@c LocalWords: pre STDC GNUC endif yy YY alloca lf stddef stdlib YYDEBUG yypull
@c LocalWords: NUM exp subsubsection kbd Ctrl ctype EOF getchar isdigit nonfree
@c LocalWords: ungetc stdin scanf sc calc ulator ls lm cc NEG prec yyerrok rr
@c LocalWords: longjmp fprintf stderr yylloc YYLTYPE cos ln Stallman Destructor
@c LocalWords: symrec val tptr FNCT fnctptr func struct sym enum IEC syntaxes
@c LocalWords: fnct putsym getsym fname arith fncts atan ptr malloc sizeof Lex
@c LocalWords: strlen strcpy fctn strcmp isalpha symbuf realloc isalnum DOTDOT
@c LocalWords: ptypes itype YYPRINT trigraphs yytname expseq vindex dtype Unary
@c LocalWords: Rhs YYRHSLOC LE nonassoc op deffn typeless yynerrs nonterminal
@c LocalWords: yychar yydebug msg YYNTOKENS YYNNTS YYNRULES YYNSTATES reentrant
@c LocalWords: cparse clex deftypefun NE defmac YYACCEPT YYABORT param yypstate
@c LocalWords: strncmp intval tindex lvalp locp llocp typealt YYBACKUP subrange
@c LocalWords: YYEMPTY YYEOF YYRECOVERING yyclearin GE def UMINUS maybeword loc
@c LocalWords: Johnstone Shamsa Sadaf Hussain Tomita TR uref YYMAXDEPTH inline
@c LocalWords: YYINITDEPTH stmts ref initdcl maybeasm notype Lookahead yyoutput
@c LocalWords: hexflag STR exdent itemset asis DYYDEBUG YYFPRINTF args Autoconf
@c LocalWords: infile ypp yxx outfile itemx tex leaderfill Troubleshouting sqrt
@c LocalWords: hbox hss hfill tt ly yyin fopen fclose ofirst gcc ll lookahead
@c LocalWords: nbar yytext fst snd osplit ntwo strdup AST Troublereporting th
@c LocalWords: YYSTACK DVI fdl printindex IELR nondeterministic nonterminals ps
@c LocalWords: subexpressions declarator nondeferred config libintl postfix LAC
@c LocalWords: preprocessor nonpositive unary nonnumeric typedef extern rhs sr
@c LocalWords: yytokentype destructor multicharacter nonnull EBCDIC nterm LR's
@c LocalWords: lvalue nonnegative XNUM CHR chr TAGLESS tagless stdout api TOK
@c LocalWords: destructors Reentrancy nonreentrant subgrammar nonassociative Ph
@c LocalWords: deffnx namespace xml goto lalr ielr runtime lex yacc yyps env
@c LocalWords: yystate variadic Unshift NLS gettext po UTF Automake LOCALEDIR
@c LocalWords: YYENABLE bindtextdomain Makefile DEFS CPPFLAGS DBISON DeRemer
@c LocalWords: autoreconf Pennello multisets nondeterminism Generalised baz ACM
@c LocalWords: redeclare automata Dparse localedir datadir XSLT midrule Wno
@c LocalWords: Graphviz multitable headitem hh basename Doxygen fno filename
@c LocalWords: doxygen ival sval deftypemethod deallocate pos deftypemethodx
@c LocalWords: Ctor defcv defcvx arg accessors arithmetics CPP ifndef CALCXX
@c LocalWords: lexer's calcxx bool LPAREN RPAREN deallocation cerrno climits
@c LocalWords: cstdlib Debian undef yywrap unput noyywrap nounput zA yyleng
@c LocalWords: errno strtol ERANGE str strerror iostream argc argv Javadoc PSLR
@c LocalWords: bytecode initializers superclass stype ASTNode autoboxing nls
@c LocalWords: toString deftypeivar deftypeivarx deftypeop YYParser strictfp
@c LocalWords: superclasses boolean getErrorVerbose setErrorVerbose deftypecv
@c LocalWords: getDebugStream setDebugStream getDebugLevel setDebugLevel url
@c LocalWords: bisonVersion deftypecvx bisonSkeleton getStartPos getEndPos uint
@c LocalWords: getLVal defvar deftypefn deftypefnx gotos msgfmt Corbett LALR's
@c LocalWords: subdirectory Solaris nonassociativity perror schemas Malloy ints
@c LocalWords: Scannerless ispell american ChangeLog smallexample CSTYPE CLTYPE
@c LocalWords: clval CDEBUG cdebug deftypeopx yyterminate LocationType

@c Local Variables:
@c ispell-dictionary: "american"
@c fill-column: 76
@c End:
@c  LocalWords:  errorVerbose<|MERGE_RESOLUTION|>--- conflicted
+++ resolved
@@ -10812,19 +10812,11 @@
 defines a class representing a @dfn{location}, a range composed of a pair of
 positions (possibly spanning several files).  The location class is an inner
 class of the parser; the name is @code{Location} by default, and may also be
-<<<<<<< HEAD
-renamed using @samp{%define location_type "@var{class-name}"}.
-
-The location class treats the position as a completely opaque value.
-By default, the class name is @code{Position}, but this can be changed
-with @samp{%define position_type "@var{class-name}"}.  This class must
-=======
 renamed using @code{%define api.location.type "@var{class-name}"}.
 
 The location class treats the position as a completely opaque value.
 By default, the class name is @code{Position}, but this can be changed
 with @code{%define api.position.type "@var{class-name}"}.  This class must
->>>>>>> 7287be84
 be supplied by the user.
 
 
@@ -10986,11 +10978,7 @@
 @deftypemethod {Lexer} {void} yyerror (Location @var{loc}, String @var{msg})
 This method is defined by the user to emit an error message.  The first
 parameter is omitted if location tracking is not active.  Its type can be
-<<<<<<< HEAD
-changed using @samp{%define location_type "@var{class-name}".}
-=======
 changed using @code{%define api.location.type "@var{class-name}".}
->>>>>>> 7287be84
 @end deftypemethod
 
 @deftypemethod {Lexer} {int} yylex ()
@@ -11008,11 +10996,7 @@
 @code{yylex} returned, and the first position beyond it.  These
 methods are not needed unless location tracking is active.
 
-<<<<<<< HEAD
-The return type can be changed using @samp{%define position_type
-=======
 The return type can be changed using @code{%define api.position.type
->>>>>>> 7287be84
 "@var{class-name}".}
 @end deftypemethod
 
