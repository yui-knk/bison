--- conflicted
+++ resolved
@@ -75,13 +75,8 @@
   if (c == '.' || isdigit (c))
     {
       ungetc (c, stdin);
-<<<<<<< HEAD
-      int n = scanf ("%lf", &yylval.NUM);
-      assert (n == 1);
-=======
       if (scanf ("%lf", &yylval.NUM) != 1)
         abort ();
->>>>>>> 508ac099
       return NUM;
     }
 
