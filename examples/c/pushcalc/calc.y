%code top {
  #include <assert.h>
  #include <ctype.h>  /* isdigit. */
<<<<<<< HEAD
  #include <stdio.h>  /* For printf, etc. */
=======
  #include <stdio.h>  /* printf. */
  #include <stdlib.h> /* abort. */
>>>>>>> 508ac099
  #include <string.h> /* strcmp. */
}

%code {
  int yylex (YYSTYPE *yylval);
  void yyerror (char const *);
}

%define api.header.include {"calc.h"}

/* Generate YYSTYPE from the types used in %token and %type.  */
%define api.value.type union
%token <double> NUM "number"
%type  <double> expr term fact

/* Don't share global variables between the scanner and the parser.  */
%define api.pure full
/* Generate a push parser.  */
%define api.push-pull push

/* Nice error messages with details. */
%define parse.error detailed

/* Generate the parser description file (calc.output).  */
%verbose

 /* Enable run-time traces (yydebug).  */
%define parse.trace

/* Formatting semantic values in debug traces.  */
%printer { fprintf (yyo, "%g", $$); } <double>;

%% /* The grammar follows.  */
input:
  %empty
| input line
;

line:
  '\n'
| expr '\n'  { printf ("%.10g\n", $1); }
| error '\n' { yyerrok; }
;

expr:
  expr '+' term { $$ = $1 + $3; }
| expr '-' term { $$ = $1 - $3; }
| term
;

term:
  term '*' fact { $$ = $1 * $3; }
| term '/' fact { $$ = $1 / $3; }
| fact
;

fact:
  "number"
| '(' expr ')' { $$ = $expr; }
;

%%

int
yylex (YYSTYPE *yylval)
{
  int c;

  /* Ignore white space, get first nonwhite character.  */
  while ((c = getchar ()) == ' ' || c == '\t')
    continue;

  if (c == EOF)
    return 0;

  /* Char starts a number => parse the number.         */
  if (c == '.' || isdigit (c))
    {
      ungetc (c, stdin);
<<<<<<< HEAD
      int n = scanf ("%lf", &yylval->NUM);
      assert (n == 1);
=======
      if (scanf ("%lf", &yylval->NUM) != 1)
        abort ();
>>>>>>> 508ac099
      return NUM;
    }

  /* Any other character is a token by itself.        */
  return c;
}

/* Called by yyparse on error.  */
void
yyerror (char const *s)
{
  fprintf (stderr, "%s\n", s);
}

int
main (int argc, char const* argv[])
{
  /* Enable parse traces on option -p.  */
  for (int i = 1; i < argc; ++i)
    if (!strcmp (argv[i], "-p"))
      yydebug = 1;
  int status;
  yypstate *ps = yypstate_new ();
  do {
    YYSTYPE lval;
    status = yypush_parse (ps, yylex (&lval), &lval);
  } while (status == YYPUSH_MORE);
  yypstate_delete (ps);
  return status;
}<|MERGE_RESOLUTION|>--- conflicted
+++ resolved
@@ -1,12 +1,7 @@
 %code top {
-  #include <assert.h>
   #include <ctype.h>  /* isdigit. */
-<<<<<<< HEAD
-  #include <stdio.h>  /* For printf, etc. */
-=======
   #include <stdio.h>  /* printf. */
   #include <stdlib.h> /* abort. */
->>>>>>> 508ac099
   #include <string.h> /* strcmp. */
 }
 
@@ -86,13 +81,8 @@
   if (c == '.' || isdigit (c))
     {
       ungetc (c, stdin);
-<<<<<<< HEAD
-      int n = scanf ("%lf", &yylval->NUM);
-      assert (n == 1);
-=======
       if (scanf ("%lf", &yylval->NUM) != 1)
         abort ();
->>>>>>> 508ac099
       return NUM;
     }
 
