--- conflicted
+++ resolved
@@ -112,13 +112,8 @@
 m4_define([b4_typed_parser_table_define],
 [m4_ifval([$4], [b4_comment([$4])
   ])dnl
-<<<<<<< HEAD
-[private static final ]$1[[] yy$2_ = yy$2_init ();
-  private static final ]$1[[] yy$2_init ()
-=======
 [private static final ]$1[[] yy$2_ = yy$2_init();
   private static final ]$1[[] yy$2_init()
->>>>>>> 6c44f2dc
   {
     return new ]$1[[]
     {
