                                                            -*- Autoconf -*-

# C++ skeleton for Bison

# Copyright (C) 2002-2019 Free Software Foundation, Inc.

# This program is free software: you can redistribute it and/or modify
# it under the terms of the GNU General Public License as published by
# the Free Software Foundation, either version 3 of the License, or
# (at your option) any later version.
#
# This program is distributed in the hope that it will be useful,
# but WITHOUT ANY WARRANTY; without even the implied warranty of
# MERCHANTABILITY or FITNESS FOR A PARTICULAR PURPOSE.  See the
# GNU General Public License for more details.
#
# You should have received a copy of the GNU General Public License
# along with this program.  If not, see <http://www.gnu.org/licenses/>.

# Sanity checks, before defaults installed by c.m4.
b4_percent_define_ifdef([[api.value.union.name]],
  [b4_complain_at(b4_percent_define_get_loc([[api.value.union.name]]),
                  [named %union is invalid in C++])])

m4_include(b4_skeletonsdir/[c.m4])

b4_percent_define_check_kind([api.namespace], [code], [deprecated])
b4_percent_define_check_kind([api.parser.class], [code], [deprecated])


## ----- ##
## C++.  ##
## ----- ##

# b4_comment(TEXT, [PREFIX])
# --------------------------
# Put TEXT in comment. Prefix all the output lines with PREFIX.
m4_define([b4_comment],
[_b4_comment([$1], [$2// ], [$2// ])])


# b4_inline(hh|cc)
# ----------------
# Expand to `inline\n  ` if $1 is hh.
m4_define([b4_inline],
[m4_case([$1],
  [cc], [],
  [hh], [[inline
  ]],
  [m4_fatal([$0: invalid argument: $1])])])


# b4_cxx_portability
# ------------------
m4_define([b4_cxx_portability],
[#if defined __cplusplus
# define YY_CPLUSPLUS __cplusplus
#else
# define YY_CPLUSPLUS 199711L
#endif

// Support move semantics when possible.
#if 201103L <= YY_CPLUSPLUS
# define YY_MOVE           std::move
# define YY_MOVE_OR_COPY   move
# define YY_MOVE_REF(Type) Type&&
# define YY_RVREF(Type)    Type&&
# define YY_COPY(Type)     Type
#else
# define YY_MOVE
# define YY_MOVE_OR_COPY   copy
# define YY_MOVE_REF(Type) Type&
# define YY_RVREF(Type)    const Type&
# define YY_COPY(Type)     const Type&
#endif

// Support noexcept when possible.
#if 201103L <= YY_CPLUSPLUS
# define YY_NOEXCEPT noexcept
#else
# define YY_NOEXCEPT
#endif[]dnl

// Support noexcept when possible.
#if 201703 <= YY_CPLUSPLUS
# define YY_CONSTEXPR constexpr
#else
# define YY_CONSTEXPR
#endif[]dnl
])


## ---------------- ##
## Default values.  ##
## ---------------- ##

b4_percent_define_default([[api.parser.class]], [[parser]])

# Don't do that so that we remember whether we're using a user
# request, or the default value.
#
# b4_percent_define_default([[api.location.type]], [[location]])

b4_percent_define_default([[filename_type]], [[std::string]])
# Make it a warning for those who used betas of Bison 3.0.
b4_percent_define_default([[api.namespace]], m4_defn([b4_prefix]))

b4_percent_define_default([[global_tokens_and_yystype]], [[false]])
b4_percent_define_default([[define_location_comparison]],
                          [m4_if(b4_percent_define_get([[filename_type]]),
                                 [std::string], [[true]], [[false]])])



## ----------- ##
## Namespace.  ##
## ----------- ##

m4_define([b4_namespace_ref], [b4_percent_define_get([[api.namespace]])])


# Don't permit an empty b4_namespace_ref.  Any '::parser::foo' appended to it
# would compile as an absolute reference with 'parser' in the global namespace.
# b4_namespace_open would open an anonymous namespace and thus establish
# internal linkage.  This would compile.  However, it's cryptic, and internal
# linkage for the parser would be specified in all translation units that
# include the header, which is always generated.  If we ever need to permit
# internal linkage somehow, surely we can find a cleaner approach.
m4_if(m4_bregexp(b4_namespace_ref, [^[	 ]*$]), [-1], [],
[b4_complain_at(b4_percent_define_get_loc([[api.namespace]]),
                [[namespace reference is empty]])])

# Instead of assuming the C++ compiler will do it, Bison should reject any
# invalid b4_namespace_ref that would be converted to a valid
# b4_namespace_open.  The problem is that Bison doesn't always output
# b4_namespace_ref to uncommented code but should reserve the ability to do so
# in future releases without risking breaking any existing user grammars.
# Specifically, don't allow empty names as b4_namespace_open would just convert
# those into anonymous namespaces, and that might tempt some users.
m4_if(m4_bregexp(b4_namespace_ref, [::[	 ]*::]), [-1], [],
[b4_complain_at(b4_percent_define_get_loc([[api.namespace]]),
                [[namespace reference has consecutive "::"]])])
m4_if(m4_bregexp(b4_namespace_ref, [::[	 ]*$]), [-1], [],
[b4_complain_at(b4_percent_define_get_loc([[api.namespace]]),
                [[namespace reference has a trailing "::"]])])

m4_define([b4_namespace_open],
[b4_user_code([b4_percent_define_get_syncline([[api.namespace]])
[namespace ]m4_bpatsubst(m4_dquote(m4_bpatsubst(m4_dquote(b4_namespace_ref),
                                                [^\(.\)[	 ]*::], [\1])),
                         [::], [ { namespace ])[ {]])])

m4_define([b4_namespace_close],
[b4_user_code([b4_percent_define_get_syncline([[api.namespace]])
m4_bpatsubst(m4_dquote(m4_bpatsubst(m4_dquote(b4_namespace_ref[ ]),
                                    [^\(.\)[	 ]*\(::\)?\([^][:]\|:[^:]\)*],
                                    [\1])),
             [::\([^][:]\|:[^:]\)*], [} ])[} // ]b4_namespace_ref])])


# b4_token_enums
# --------------
# Output the definition of the tokens as enums.
m4_define([b4_token_enums],
[[enum yytokentype
      {
        ]m4_join([,
        ],
                 b4_symbol_map([b4_token_enum]))[
      };]dnl
])




## ----------------- ##
## Semantic Values.  ##
## ----------------- ##



# b4_value_type_declare
# ---------------------
# Declare semantic_type.
m4_define([b4_value_type_declare],
[b4_value_type_setup[]dnl
[    /// Symbol semantic values.
]m4_bmatch(b4_percent_define_get_kind([[api.value.type]]),
[code],
[[    typedef ]b4_percent_define_get([[api.value.type]])[ semantic_type;]],
[m4_bmatch(b4_percent_define_get([[api.value.type]]),
[union\|union-directive],
[[    union semantic_type
    {
    ]b4_user_union_members[
    };]])])dnl
])


# b4_public_types_declare
# -----------------------
# Define the public types: token, semantic value, location, and so forth.
# Depending on %define token_lex, may be output in the header or source file.
m4_define([b4_public_types_declare],
[[#ifndef ]b4_api_PREFIX[STYPE
]b4_value_type_declare[
#else
    typedef ]b4_api_PREFIX[STYPE semantic_type;
#endif]b4_locations_if([
    /// Symbol locations.
    typedef b4_percent_define_get([[api.location.type]],
                                  [[location]]) location_type;])[

    /// Syntax errors thrown from user actions.
    struct syntax_error : std::runtime_error
    {
      syntax_error (]b4_locations_if([const location_type& l, ])[const std::string& m)
        : std::runtime_error (m)]b4_locations_if([
        , location (l)])[
      {}]b4_locations_if([

      location_type location;])[
    };

    /// Tokens.
    struct token
    {
      ]b4_token_enums[
    };

    /// (External) token type, as returned by yylex.
    typedef token::yytokentype token_type;

    /// Symbol type: an internal symbol number.
    typedef int symbol_number_type;

    /// The symbol type number to denote an empty symbol.
    enum { empty_symbol = -2 };

    /// Internal symbol number for tokens (subsumed by symbol_number_type).
    typedef ]b4_int_type_for([b4_translate])[ token_number_type;
]])


# b4_symbol_type_define
# ---------------------
# Define symbol_type, the external type for symbols used for symbol
# constructors.
m4_define([b4_symbol_type_define],
[[    /// A complete symbol.
    ///
    /// Expects its Base type to provide access to the symbol type
    /// via type_get ().
    ///
    /// Provide access to semantic value]b4_locations_if([ and location])[.
    template <typename Base>
    struct basic_symbol : Base
    {
      /// Alias to Base.
      typedef Base super_type;

      /// Default constructor.
      basic_symbol ()
        : value ()]b4_locations_if([
        , location ()])[
      {}

#if 201103L <= YY_CPLUSPLUS
      /// Move constructor.
      basic_symbol (basic_symbol&& that);
#endif

      /// Copy constructor.
      basic_symbol (const basic_symbol& that);]b4_variant_if([[

      /// Constructor for valueless symbols, and symbols from each type.
]b4_type_foreach([b4_basic_symbol_constructor_define])], [[
      /// Constructor for valueless symbols.
      basic_symbol (typename Base::kind_type t]b4_locations_if([,
                    YY_MOVE_REF (location_type) l])[);

      /// Constructor for symbols with semantic value.
      basic_symbol (typename Base::kind_type t,
                    YY_RVREF (semantic_type) v]b4_locations_if([,
                    YY_RVREF (location_type) l])[);
]])[
      /// Destroy the symbol.
      ~basic_symbol ()
      {
        clear ();
      }

      /// Destroy contents, and record that is empty.
      void clear ()
      {]b4_variant_if([[
        // User destructor.
        symbol_number_type yytype = this->type_get ();
        basic_symbol<Base>& yysym = *this;
        (void) yysym;
        switch (yytype)
        {
]b4_symbol_foreach([b4_symbol_destructor])dnl
[       default:
          break;
        }

        // Type destructor.
]b4_symbol_variant([[yytype]], [[value]], [[template destroy]])])[
        Base::clear ();
      }

      /// Whether empty.
      bool empty () const YY_NOEXCEPT;

      /// Destructive move, \a s is emptied into this.
      void move (basic_symbol& s);

      /// The semantic value.
      semantic_type value;]b4_locations_if([

      /// The location.
      location_type location;])[

    private:
#if YY_CPLUSPLUS < 201103L
      /// Assignment operator.
      basic_symbol& operator= (const basic_symbol& that);
#endif
    };

    /// Type access provider for token (enum) based symbols.
    struct by_type
    {
      /// Default constructor.
      by_type ();

#if 201103L <= YY_CPLUSPLUS
      /// Move constructor.
      by_type (by_type&& that);
#endif

      /// Copy constructor.
      by_type (const by_type& that);

      /// The symbol type as needed by the constructor.
      typedef token_type kind_type;

      /// Constructor from (external) token numbers.
      by_type (kind_type t);

      /// Record that this symbol is empty.
      void clear ();

      /// Steal the symbol type from \a that.
      void move (by_type& that);

      /// The (internal) type number (corresponding to \a type).
      /// \a empty when empty.
      symbol_number_type type_get () const YY_NOEXCEPT;

      /// The token.
      token_type token () const YY_NOEXCEPT;

      /// The symbol type.
      /// \a empty_symbol when empty.
      /// An int, not token_number_type, to be able to store empty_symbol.
      int type;
    };

    /// "External" symbols: returned by the scanner.
    struct symbol_type : basic_symbol<by_type>
    {]b4_variant_if([[
      /// Superclass.
      typedef basic_symbol<by_type> super_type;

      /// Empty symbol.
      symbol_type () {}

      /// Constructor for valueless symbols, and symbols from each type.
]b4_type_foreach([_b4_token_constructor_define])dnl
    ])[};
]])


# b4_public_types_define(hh|cc)
# -----------------------------
# Provide the implementation needed by the public types.
m4_define([b4_public_types_define],
[[  // basic_symbol.
#if 201103L <= YY_CPLUSPLUS
  template <typename Base>
  ]b4_parser_class[::basic_symbol<Base>::basic_symbol (basic_symbol&& that)
    : Base (std::move (that))
    , value (]b4_variant_if([], [std::move (that.value)]))b4_locations_if([
    , location (std::move (that.location))])[
  {]b4_variant_if([
    b4_symbol_variant([this->type_get ()], [value], [move],
                      [std::move (that.value)])
  ])[}
#endif

  template <typename Base>
  ]b4_parser_class[::basic_symbol<Base>::basic_symbol (const basic_symbol& that)
    : Base (that)
    , value (]b4_variant_if([], [that.value]))b4_locations_if([
    , location (that.location)])[
  {]b4_variant_if([
    b4_symbol_variant([this->type_get ()], [value], [copy],
                      [YY_MOVE (that.value)])
  ])[}

]b4_variant_if([], [[
  /// Constructor for valueless symbols.
  template <typename Base>
  ]b4_parser_class[::basic_symbol<Base>::basic_symbol (]b4_join(
          [typename Base::kind_type t],
          b4_locations_if([YY_MOVE_REF (location_type) l]))[)
    : Base (t)
    , value ()]b4_locations_if([
    , location (l)])[
  {}

  template <typename Base>
  ]b4_parser_class[::basic_symbol<Base>::basic_symbol (]b4_join(
          [typename Base::kind_type t],
          [YY_RVREF (semantic_type) v],
          b4_locations_if([YY_RVREF (location_type) l]))[)
    : Base (t)
    , value (]b4_variant_if([], [YY_MOVE (v)])[)]b4_locations_if([
    , location (YY_MOVE (l))])[
  {]b4_variant_if([[
    (void) v;
    ]b4_symbol_variant([this->type_get ()], [value], [YY_MOVE_OR_COPY], [YY_MOVE (v)])])[}]])[

  template <typename Base>
<<<<<<< HEAD
  ]b4_parser_class_name[::basic_symbol<Base>::~basic_symbol ()
  {
    clear ();
  }

  template <typename Base>
  void
  ]b4_parser_class_name[::basic_symbol<Base>::clear ()
  {]b4_variant_if([[
    // User destructor.
    symbol_number_type yytype = this->type_get ();]b4_glr_cc_if([[
    semantic_type* yyvaluep = &value;
    (void) yyvaluep;]], [[
    basic_symbol<Base>& yysym = *this;
    (void) yysym;]])[
    switch (yytype)
    {
]b4_symbol_foreach([b4_symbol_destructor])dnl
[   default:
      break;
    }

    // Type destructor.
  ]b4_symbol_variant([[yytype]], [[value]], [[template destroy]])])[
    Base::clear ();
  }

  template <typename Base>
=======
>>>>>>> 2f208ee4
  bool
  ]b4_parser_class[::basic_symbol<Base>::empty () const YY_NOEXCEPT
  {
    return Base::type_get () == empty_symbol;
  }

  template <typename Base>
  void
  ]b4_parser_class[::basic_symbol<Base>::move (basic_symbol& s)
  {
    super_type::move (s);
    ]b4_variant_if([b4_symbol_variant([this->type_get ()], [value], [move],
                                      [YY_MOVE (s.value)])],
                   [value = YY_MOVE (s.value);])[]b4_locations_if([
    location = YY_MOVE (s.location);])[
  }

  // by_type.
  ]b4_inline([$1])b4_parser_class[::by_type::by_type ()
    : type (empty_symbol)
  {}

#if 201103L <= YY_CPLUSPLUS
  ]b4_inline([$1])b4_parser_class[::by_type::by_type (by_type&& that)
    : type (that.type)
  {
    that.clear ();
  }
#endif

  ]b4_inline([$1])b4_parser_class[::by_type::by_type (const by_type& that)
    : type (that.type)
  {}

  ]b4_inline([$1])b4_parser_class[::by_type::by_type (token_type t)
    : type (yytranslate_ (t))
  {}

  ]b4_inline([$1])[void
  ]b4_parser_class[::by_type::clear ()
  {
    type = empty_symbol;
  }

  ]b4_inline([$1])[void
  ]b4_parser_class[::by_type::move (by_type& that)
  {
    type = that.type;
    that.clear ();
  }

  ]b4_inline([$1])[int
  ]b4_parser_class[::by_type::type_get () const YY_NOEXCEPT
  {
    return type;
  }
]b4_token_ctor_if([[
  ]b4_inline([$1])b4_parser_class[::token_type
  ]b4_parser_class[::by_type::token () const YY_NOEXCEPT
  {
    // YYTOKNUM[NUM] -- (External) token number corresponding to the
    // (internal) symbol number NUM (which must be that of a token).  */
    static
    const ]b4_int_type_for([b4_toknum])[
    yytoken_number_[] =
    {
  ]b4_toknum[
    };
    return token_type (yytoken_number_[type]);
  }
]])[]dnl
])


# b4_tolen_constructor_define
# ----------------------------
# Define symbol constructors for all the value types.
# Use at class-level.  Redefined in variant.hh.
m4_define([b4_token_constructor_define], [])


# b4_yytranslate_define(cc|hh)
# ----------------------------
# Define yytranslate_.  Sometimes used in the header file ($1=hh),
# sometimes in the cc file.
m4_define([b4_yytranslate_define],
[  b4_inline([$1])b4_parser_class[::token_number_type
  ]b4_parser_class[::yytranslate_ (]b4_token_ctor_if([token_type],
                                                          [int])[ t)
  {
    // YYTRANSLATE[TOKEN-NUM] -- Symbol number corresponding to
    // TOKEN-NUM as returned by yylex.
    static
    const token_number_type
    translate_table[] =
    {
  ]b4_translate[
    };
    const unsigned user_token_number_max_ = ]b4_user_token_number_max[;
    const token_number_type undef_token_ = ]b4_undef_token_number[;

    if (static_cast<int> (t) <= yyeof_)
      return yyeof_;
    else if (static_cast<unsigned> (t) <= user_token_number_max_)
      return translate_table[t];
    else
      return undef_token_;
  }
]])


# b4_lhs_value([TYPE])
# --------------------
m4_define([b4_lhs_value],
[b4_symbol_value([yyval], [$1])])


# b4_rhs_value(RULE-LENGTH, POS, [TYPE])
# --------------------------------------
# FIXME: Dead code.
m4_define([b4_rhs_value],
[b4_symbol_value([yysemantic_stack_@{($1) - ($2)@}], [$3])])


# b4_lhs_location()
# -----------------
# Expansion of @$.
m4_define([b4_lhs_location],
[(yyloc)])


# b4_rhs_location(RULE-LENGTH, POS)
# ---------------------------------
# Expansion of @POS, where the current rule has RULE-LENGTH symbols
# on RHS.
m4_define([b4_rhs_location],
[(yylocation_stack_@{($1) - ($2)@})])


# b4_parse_param_decl
# -------------------
# Extra formal arguments of the constructor.
# Change the parameter names from "foo" into "foo_yyarg", so that
# there is no collision bw the user chosen attribute name, and the
# argument name in the constructor.
m4_define([b4_parse_param_decl],
[m4_ifset([b4_parse_param],
          [m4_map_sep([b4_parse_param_decl_1], [, ], [b4_parse_param])])])

m4_define([b4_parse_param_decl_1],
[$1_yyarg])



# b4_parse_param_cons
# -------------------
# Extra initialisations of the constructor.
m4_define([b4_parse_param_cons],
          [m4_ifset([b4_parse_param],
                    [
      b4_cc_constructor_calls(b4_parse_param)])])
m4_define([b4_cc_constructor_calls],
          [m4_map_sep([b4_cc_constructor_call], [,
      ], [$@])])
m4_define([b4_cc_constructor_call],
          [$2 ($2_yyarg)])

# b4_parse_param_vars
# -------------------
# Extra instance variables.
m4_define([b4_parse_param_vars],
          [m4_ifset([b4_parse_param],
                    [
    // User arguments.
b4_cc_var_decls(b4_parse_param)])])
m4_define([b4_cc_var_decls],
          [m4_map_sep([b4_cc_var_decl], [
], [$@])])
m4_define([b4_cc_var_decl],
          [    $1;])


## ---------##
## Values.  ##
## ---------##

# b4_yylloc_default_define
# ------------------------
# Define YYLLOC_DEFAULT.
m4_define([b4_yylloc_default_define],
[[/* YYLLOC_DEFAULT -- Set CURRENT to span from RHS[1] to RHS[N].
   If N is 0, then set CURRENT to the empty location which ends
   the previous symbol: RHS[0] (always defined).  */

# ifndef YYLLOC_DEFAULT
#  define YYLLOC_DEFAULT(Current, Rhs, N)                               \
    do                                                                  \
      if (N)                                                            \
        {                                                               \
          (Current).begin  = YYRHSLOC (Rhs, 1).begin;                   \
          (Current).end    = YYRHSLOC (Rhs, N).end;                     \
        }                                                               \
      else                                                              \
        {                                                               \
          (Current).begin = (Current).end = YYRHSLOC (Rhs, 0).end;      \
        }                                                               \
    while (false)
# endif
]])

## -------- ##
## Checks.  ##
## -------- ##

b4_token_ctor_if([b4_variant_if([],
  [b4_fatal_at(b4_percent_define_get_loc(api.token.constructor),
               [cannot use '%s' without '%s'],
               [%define api.token.constructor],
               [%define api.value.type variant]))])])<|MERGE_RESOLUTION|>--- conflicted
+++ resolved
@@ -433,37 +433,6 @@
     ]b4_symbol_variant([this->type_get ()], [value], [YY_MOVE_OR_COPY], [YY_MOVE (v)])])[}]])[
 
   template <typename Base>
-<<<<<<< HEAD
-  ]b4_parser_class_name[::basic_symbol<Base>::~basic_symbol ()
-  {
-    clear ();
-  }
-
-  template <typename Base>
-  void
-  ]b4_parser_class_name[::basic_symbol<Base>::clear ()
-  {]b4_variant_if([[
-    // User destructor.
-    symbol_number_type yytype = this->type_get ();]b4_glr_cc_if([[
-    semantic_type* yyvaluep = &value;
-    (void) yyvaluep;]], [[
-    basic_symbol<Base>& yysym = *this;
-    (void) yysym;]])[
-    switch (yytype)
-    {
-]b4_symbol_foreach([b4_symbol_destructor])dnl
-[   default:
-      break;
-    }
-
-    // Type destructor.
-  ]b4_symbol_variant([[yytype]], [[value]], [[template destroy]])])[
-    Base::clear ();
-  }
-
-  template <typename Base>
-=======
->>>>>>> 2f208ee4
   bool
   ]b4_parser_class[::basic_symbol<Base>::empty () const YY_NOEXCEPT
   {
