# C++ skeleton for Bison

# Copyright (C) 2002-2015, 2018-2020 Free Software Foundation, Inc.

# This program is free software: you can redistribute it and/or modify
# it under the terms of the GNU General Public License as published by
# the Free Software Foundation, either version 3 of the License, or
# (at your option) any later version.
#
# This program is distributed in the hope that it will be useful,
# but WITHOUT ANY WARRANTY; without even the implied warranty of
# MERCHANTABILITY or FITNESS FOR A PARTICULAR PURPOSE.  See the
# GNU General Public License for more details.
#
# You should have received a copy of the GNU General Public License
# along with this program.  If not, see <http://www.gnu.org/licenses/>.


# b4_stack_file
# -------------
# Name of the file containing the stack class, if we want this file.
<<<<<<< HEAD
b4_header_if([b4_required_version_if([302], [],
=======
b4_defines_if([b4_required_version_if([30200], [],
>>>>>>> d8cc6b07
                                      [m4_define([b4_stack_file], [stack.hh])])])


# b4_stack_define
# ---------------
m4_define([b4_stack_define],
[[    /// A stack with random access from its top.
    template <typename T, typename S = std::vector<T> >
    class stack
    {
    public:
      // Hide our reversed order.
      typedef typename S::iterator iterator;
      typedef typename S::const_iterator const_iterator;
      typedef typename S::size_type size_type;
      typedef typename std::ptrdiff_t index_type;

      stack (size_type n = 200)
        : seq_ (n)
      {}

#if 201103L <= YY_CPLUSPLUS
      /// Non copyable.
      stack (const stack&) = delete;
      /// Non copyable.
      stack& operator= (const stack&) = delete;
#endif

      /// Random access.
      ///
      /// Index 0 returns the topmost element.
      const T&
      operator[] (index_type i) const
      {
        return seq_[size_type (size () - 1 - i)];
      }

      /// Random access.
      ///
      /// Index 0 returns the topmost element.
      T&
      operator[] (index_type i)
      {
        return seq_[size_type (size () - 1 - i)];
      }

      /// Steal the contents of \a t.
      ///
      /// Close to move-semantics.
      void
      push (YY_MOVE_REF (T) t)
      {
        seq_.push_back (T ());
        operator[] (0).move (t);
      }

      /// Pop elements from the stack.
      void
      pop (std::ptrdiff_t n = 1) YY_NOEXCEPT
      {
        for (; 0 < n; --n)
          seq_.pop_back ();
      }

      /// Pop all elements from the stack.
      void
      clear () YY_NOEXCEPT
      {
        seq_.clear ();
      }

      /// Number of elements on the stack.
      index_type
      size () const YY_NOEXCEPT
      {
        return index_type (seq_.size ());
      }

      /// Iterator on top of the stack (going downwards).
      const_iterator
      begin () const YY_NOEXCEPT
      {
        return seq_.begin ();
      }

      /// Bottom of the stack.
      const_iterator
      end () const YY_NOEXCEPT
      {
        return seq_.end ();
      }

      /// Present a slice of the top of a stack.
      class slice
      {
      public:
        slice (const stack& stack, index_type range)
          : stack_ (stack)
          , range_ (range)
        {}

        const T&
        operator[] (index_type i) const
        {
          return stack_[range_ - i];
        }

      private:
        const stack& stack_;
        index_type range_;
      };

    private:
#if YY_CPLUSPLUS < 201103L
      /// Non copyable.
      stack (const stack&);
      /// Non copyable.
      stack& operator= (const stack&);
#endif
      /// The wrapped container.
      S seq_;
    };
]])

m4_ifdef([b4_stack_file],
[b4_output_begin([b4_dir_prefix], [b4_stack_file])[
]b4_generated_by[
// Starting with Bison 3.2, this file is useless: the structure it
// used to define is now defined with the parser itself.
//
// To get rid of this file:
// 1. add '%require "3.2"' (or newer) to your grammar file
// 2. remove references to this file from your build system.
]b4_output_end[
]])<|MERGE_RESOLUTION|>--- conflicted
+++ resolved
@@ -19,12 +19,8 @@
 # b4_stack_file
 # -------------
 # Name of the file containing the stack class, if we want this file.
-<<<<<<< HEAD
-b4_header_if([b4_required_version_if([302], [],
-=======
-b4_defines_if([b4_required_version_if([30200], [],
->>>>>>> d8cc6b07
-                                      [m4_define([b4_stack_file], [stack.hh])])])
+b4_header_if([b4_required_version_if([30200], [],
+                                     [m4_define([b4_stack_file], [stack.hh])])])
 
 
 # b4_stack_define
