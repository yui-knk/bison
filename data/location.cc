# C++ skeleton for Bison

# Copyright (C) 2002-2012 Free Software Foundation, Inc.

# This program is free software: you can redistribute it and/or modify
# it under the terms of the GNU General Public License as published by
# the Free Software Foundation, either version 3 of the License, or
# (at your option) any later version.
#
# This program is distributed in the hope that it will be useful,
# but WITHOUT ANY WARRANTY; without even the implied warranty of
# MERCHANTABILITY or FITNESS FOR A PARTICULAR PURPOSE.  See the
# GNU General Public License for more details.
#
# You should have received a copy of the GNU General Public License
# along with this program.  If not, see <http://www.gnu.org/licenses/>.

m4_pushdef([b4_copyright_years],
           [2002-2012])

<<<<<<< HEAD
# b4_position_define
# ------------------
# Define class position.
m4_define([b4_position_define],
[[  /// Abstract a position.
=======
]b4_cpp_guard_open([b4_dir_prefix[]position.hh])[

# include <algorithm> // std::max
# include <iostream>
# include <string>

]b4_null_define[

]b4_namespace_open[
  /// Abstract a position.
>>>>>>> 10b009fa
  class position
  {
  public:
]m4_ifdef([b4_location_constructors], [[
    /// Construct a position.
    explicit position (]b4_percent_define_get([[filename_type]])[* f = YY_NULL,
                       unsigned int l = ]b4_location_initial_line[u,
                       unsigned int c = ]b4_location_initial_column[u)
      : filename (f)
      , line (l)
      , column (c)
    {
    }

]])[
    /// Initialization.
    void initialize (]b4_percent_define_get([[filename_type]])[* fn = YY_NULL,
                     unsigned int l = ]b4_location_initial_line[u,
                     unsigned int c = ]b4_location_initial_column[u)
    {
      filename = fn;
      line = l;
      column = c;
    }

    /** \name Line and Column related manipulators
     ** \{ */
    /// (line related) Advance to the COUNT next lines.
    void lines (int count = 1)
    {
      column = ]b4_location_initial_column[u;
      line += count;
    }

    /// (column related) Advance to the COUNT next columns.
    void columns (int count = 1)
    {
      column = std::max (]b4_location_initial_column[u, column + count);
    }
    /** \} */

    /// File name to which this position refers.
    ]b4_percent_define_get([[filename_type]])[* filename;
    /// Current line number.
    unsigned int line;
    /// Current column number.
    unsigned int column;
  };

  /// Add and assign a position.
  inline const position&
  operator+= (position& res, const int width)
  {
    res.columns (width);
    return res;
  }

  /// Add two position objects.
  inline const position
  operator+ (const position& begin, const int width)
  {
    position res = begin;
    return res += width;
  }

  /// Add and assign a position.
  inline const position&
  operator-= (position& res, const int width)
  {
    return res += -width;
  }

  /// Add two position objects.
  inline const position
  operator- (const position& begin, const int width)
  {
    return begin + -width;
  }
]b4_percent_define_flag_if([[define_location_comparison]], [[
  /// Compare two position objects.
  inline bool
  operator== (const position& pos1, const position& pos2)
  {
    return (pos1.line == pos2.line
            && pos1.column == pos2.column
            && (pos1.filename == pos2.filename
                || (pos1.filename && pos2.filename
                    && *pos1.filename == *pos2.filename)));
  }

  /// Compare two position objects.
  inline bool
  operator!= (const position& pos1, const position& pos2)
  {
    return !(pos1 == pos2);
  }
]])[
  /** \brief Intercept output stream redirection.
   ** \param ostr the destination output stream
   ** \param pos a reference to the position to redirect
   */
  inline std::ostream&
  operator<< (std::ostream& ostr, const position& pos)
  {
    if (pos.filename)
      ostr << *pos.filename << ':';
    return ostr << pos.line << '.' << pos.column;
  }
]])


<<<<<<< HEAD
# b4_location_define
# ------------------
m4_define([b4_location_define],
[[  /// Abstract a location.
=======
/**
 ** \file ]b4_dir_prefix[location.hh
 ** Define the ]b4_namespace_ref[::location class.
 */

]b4_cpp_guard_open([b4_dir_prefix[]location.hh])[

# include "position.hh"

]b4_namespace_open[

  /// Abstract a location.
>>>>>>> 10b009fa
  class location
  {
  public:
]m4_ifdef([b4_location_constructors], [
    /// Construct a location from \a b to \a e.
    location (const position& b, const position& e)
      : begin (b)
      , end (e)
    {
    }

    /// Construct a 0-width location in \a p.
    explicit location (const position& p = position ())
      : begin (p)
      , end (p)
    {
    }

    /// Construct a 0-width location in \a f, \a l, \a c.
    explicit location (]b4_percent_define_get([[filename_type]])[* f,
                       unsigned int l = ]b4_location_initial_line[u,
                       unsigned int c = ]b4_location_initial_column[u)
      : begin (f, l, c)
      , end (f, l, c)
    {
    }

])[
    /// Initialization.
    void initialize (]b4_percent_define_get([[filename_type]])[* f = YY_NULL,
                     unsigned int l = ]b4_location_initial_line[u,
                     unsigned int c = ]b4_location_initial_column[u)
    {
      begin.initialize (f, l, c);
      end = begin;
    }

    /** \name Line and Column related manipulators
     ** \{ */
  public:
    /// Reset initial location to final location.
    void step ()
    {
      begin = end;
    }

    /// Extend the current location to the COUNT next columns.
    void columns (unsigned int count = 1)
    {
      end += count;
    }

    /// Extend the current location to the COUNT next lines.
    void lines (unsigned int count = 1)
    {
      end.lines (count);
    }
    /** \} */


  public:
    /// Beginning of the located region.
    position begin;
    /// End of the located region.
    position end;
  };

  /// Join two location objects to create a location.
  inline const location operator+ (const location& begin, const location& end)
  {
    location res = begin;
    res.end = end.end;
    return res;
  }

  /// Add two location objects.
  inline const location operator+ (const location& begin, unsigned int width)
  {
    location res = begin;
    res.columns (width);
    return res;
  }

  /// Add and assign a location.
  inline location& operator+= (location& res, unsigned int width)
  {
    res.columns (width);
    return res;
  }
]b4_percent_define_flag_if([[define_location_comparison]], [[
  /// Compare two location objects.
  inline bool
  operator== (const location& loc1, const location& loc2)
  {
    return loc1.begin == loc2.begin && loc1.end == loc2.end;
  }

  /// Compare two location objects.
  inline bool
  operator!= (const location& loc1, const location& loc2)
  {
    return !(loc1 == loc2);
  }
]])[
  /** \brief Intercept output stream redirection.
   ** \param ostr the destination output stream
   ** \param loc a reference to the location to redirect
   **
   ** Avoid duplicate information.
   */
  inline std::ostream& operator<< (std::ostream& ostr, const location& loc)
  {
    position last = loc.end - 1;
    ostr << loc.begin;
    if (last.filename
        && (!loc.begin.filename
            || *loc.begin.filename != *last.filename))
      ostr << '-' << last;
    else if (loc.begin.line != last.line)
      ostr << '-' << last.line  << '.' << last.column;
    else if (loc.begin.column != last.column)
      ostr << '-' << last.column;
    return ostr;
  }
]])


# We do want M4 expansion after # for CPP macros.
m4_changecom()
b4_defines_if([
m4_divert_push(0)dnl
@output(b4_dir_prefix[]position.hh@)@
b4_copyright([Positions for Bison parsers in C++])[

/**
 ** \file ]b4_dir_prefix[position.hh
 ** Define the ]b4_namespace_ref[::position class.
 */

]b4_cpp_guard_open([b4_dir_prefix[]position.hh])[

# include <algorithm> // std::max
# include <iosfwd>
# include <string>

]b4_null_define[

]b4_namespace_open[
]b4_position_define[
]b4_namespace_close[
]b4_cpp_guard_close([b4_dir_prefix[]position.hh])
@output(b4_dir_prefix[]location.hh@)@
b4_copyright([Locations for Bison parsers in C++])[

/**
 ** \file ]b4_dir_prefix[location.hh
 ** Define the ]b4_namespace_ref[::location class.
 */

]b4_cpp_guard_open([b4_dir_prefix[]location.hh])[

# include <iostream>
# include <string>
# include "position.hh"

]b4_namespace_open[
]b4_location_define[
]b4_namespace_close[
]b4_cpp_guard_close([b4_dir_prefix[]location.hh])
m4_divert_pop(0)
])# b4_defines_if
m4_popdef([b4_copyright_years])dnl
m4_changecom([#])<|MERGE_RESOLUTION|>--- conflicted
+++ resolved
@@ -18,24 +18,11 @@
 m4_pushdef([b4_copyright_years],
            [2002-2012])
 
-<<<<<<< HEAD
 # b4_position_define
 # ------------------
 # Define class position.
 m4_define([b4_position_define],
 [[  /// Abstract a position.
-=======
-]b4_cpp_guard_open([b4_dir_prefix[]position.hh])[
-
-# include <algorithm> // std::max
-# include <iostream>
-# include <string>
-
-]b4_null_define[
-
-]b4_namespace_open[
-  /// Abstract a position.
->>>>>>> 10b009fa
   class position
   {
   public:
@@ -147,25 +134,10 @@
 ]])
 
 
-<<<<<<< HEAD
 # b4_location_define
 # ------------------
 m4_define([b4_location_define],
 [[  /// Abstract a location.
-=======
-/**
- ** \file ]b4_dir_prefix[location.hh
- ** Define the ]b4_namespace_ref[::location class.
- */
-
-]b4_cpp_guard_open([b4_dir_prefix[]location.hh])[
-
-# include "position.hh"
-
-]b4_namespace_open[
-
-  /// Abstract a location.
->>>>>>> 10b009fa
   class location
   {
   public:
@@ -308,7 +280,7 @@
 ]b4_cpp_guard_open([b4_dir_prefix[]position.hh])[
 
 # include <algorithm> // std::max
-# include <iosfwd>
+# include <iostream>
 # include <string>
 
 ]b4_null_define[
@@ -327,8 +299,6 @@
 
 ]b4_cpp_guard_open([b4_dir_prefix[]location.hh])[
 
-# include <iostream>
-# include <string>
 # include "position.hh"
 
 ]b4_namespace_open[
