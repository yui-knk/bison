                                                             -*- C -*-
# Yacc compatible skeleton for Bison

# Copyright (C) 1984, 1989-1990, 2000-2012 Free Software Foundation,
# Inc.

m4_pushdef([b4_copyright_years],
           [1984, 1989-1990, 2000-2012])

# This program is free software: you can redistribute it and/or modify
# it under the terms of the GNU General Public License as published by
# the Free Software Foundation, either version 3 of the License, or
# (at your option) any later version.
#
# This program is distributed in the hope that it will be useful,
# but WITHOUT ANY WARRANTY; without even the implied warranty of
# MERCHANTABILITY or FITNESS FOR A PARTICULAR PURPOSE.  See the
# GNU General Public License for more details.
#
# You should have received a copy of the GNU General Public License
# along with this program.  If not, see <http://www.gnu.org/licenses/>.

# Check the value of %define api.push-pull.
b4_percent_define_default([[api.push-pull]], [[pull]])
b4_percent_define_check_values([[[[api.push-pull]],
                                 [[pull]], [[push]], [[both]]]])
b4_define_flag_if([pull]) m4_define([b4_pull_flag], [[1]])
b4_define_flag_if([push]) m4_define([b4_push_flag], [[1]])
m4_case(b4_percent_define_get([[api.push-pull]]),
        [pull], [m4_define([b4_push_flag], [[0]])],
        [push], [m4_define([b4_pull_flag], [[0]])])

# Handle BISON_USE_PUSH_FOR_PULL for the test suite.  So that push parsing
# tests function as written, do not let BISON_USE_PUSH_FOR_PULL modify the
# behavior of Bison at all when push parsing is already requested.
b4_define_flag_if([use_push_for_pull])
b4_use_push_for_pull_if([
  b4_push_if([m4_define([b4_use_push_for_pull_flag], [[0]])],
             [m4_define([b4_push_flag], [[1]])])])

# Check the value of %define parse.lac and friends, where LAC stands for
# lookahead correction.
b4_percent_define_default([[parse.lac]], [[none]])
b4_percent_define_default([[parse.lac.es-capacity-initial]], [[20]])
b4_percent_define_default([[parse.lac.memory-trace]], [[failures]])
b4_percent_define_check_values([[[[parse.lac]], [[full]], [[none]]]],
                               [[[[parse.lac.memory-trace]],
                                 [[failures]], [[full]]]])
b4_define_flag_if([lac])
m4_define([b4_lac_flag],
          [m4_if(b4_percent_define_get([[parse.lac]]),
                 [none], [[0]], [[1]])])

m4_include(b4_pkgdatadir/[c.m4])

## ---------------- ##
## Default values.  ##
## ---------------- ##

# Stack parameters.
m4_define_default([b4_stack_depth_max], [10000])
m4_define_default([b4_stack_depth_init],  [200])


## ------------------------ ##
## Pure/impure interfaces.  ##
## ------------------------ ##

b4_percent_define_default([[api.pure]], [[false]])
b4_percent_define_check_values([[[[api.pure]],
                                 [[false]], [[true]], [[]], [[full]]]])

m4_define([b4_pure_flag], [[0]])
m4_case(b4_percent_define_get([[api.pure]]),
        [false], [m4_define([b4_pure_flag], [[0]])],
        [true],  [m4_define([b4_pure_flag], [[1]])],
        [],      [m4_define([b4_pure_flag], [[1]])],
        [full],  [m4_define([b4_pure_flag], [[2]])])

m4_define([b4_pure_if],
[m4_case(b4_pure_flag,
         [0], [$2],
         [1], [$1],
         [2], [$1])])
         [m4_fatal([invalid api.pure value: ]$1)])])

# b4_yyerror_arg_loc_if(ARG)
# --------------------------
# Expand ARG iff yyerror is to be given a location as argument.
m4_define([b4_yyerror_arg_loc_if],
[b4_locations_if([m4_case(b4_pure_flag,
                          [1], [m4_ifset([b4_parse_param], [$1])],
                          [2], [$1])])])

# b4_yyerror_args
# ---------------
# Arguments passed to yyerror: user args plus yylloc.
m4_define([b4_yyerror_args],
[b4_yyerror_arg_loc_if([&yylloc, ])dnl
m4_ifset([b4_parse_param], [b4_args(b4_parse_param), ])])


# b4_lex_param
# ------------
# Accumulate in b4_lex_param all the yylex arguments.
# b4_lex_param arrives quoted twice, but we want to keep only one level.
m4_define([b4_lex_param],
m4_dquote(b4_pure_if([[[[YYSTYPE *]], [[&yylval]]][]dnl
b4_locations_if([, [[YYLTYPE *], [&yylloc]]])m4_ifdef([b4_lex_param], [, ])])dnl
m4_ifdef([b4_lex_param], b4_lex_param)))


## ------------ ##
## Data Types.  ##
## ------------ ##

# b4_int_type(MIN, MAX)
# ---------------------
# Return the smallest int type able to handle numbers ranging from
# MIN to MAX (included).  Overwrite the version from c.m4, which
# uses only C89 types, so that the user can override the shorter
# types, and so that pre-C89 compilers are handled correctly.
m4_define([b4_int_type],
[m4_if(b4_ints_in($@,      [0],   [255]), [1], [yytype_uint8],
       b4_ints_in($@,   [-128],   [127]), [1], [yytype_int8],

       b4_ints_in($@,      [0], [65535]), [1], [yytype_uint16],
       b4_ints_in($@, [-32768], [32767]), [1], [yytype_int16],

       m4_eval([0 <= $1]),                [1], [unsigned int],

                                               [int])])


## ----------------- ##
## Semantic Values.  ##
## ----------------- ##


# b4_lhs_value([TYPE])
# --------------------
# Expansion of $<TYPE>$.
m4_define([b4_lhs_value],
[b4_symbol_value(yyval, [$1])])


# b4_rhs_value(RULE-LENGTH, NUM, [TYPE])
# --------------------------------------
# Expansion of $<TYPE>NUM, where the current rule has RULE-LENGTH
# symbols on RHS.
m4_define([b4_rhs_value],
          [b4_symbol_value([yyvsp@{b4_subtract([$2], [$1])@}], [$3])])



## ----------- ##
## Locations.  ##
## ----------- ##

# b4_lhs_location()
# -----------------
# Expansion of @$.
m4_define([b4_lhs_location],
[(yyloc)])


# b4_rhs_location(RULE-LENGTH, NUM)
# ---------------------------------
# Expansion of @NUM, where the current rule has RULE-LENGTH symbols
# on RHS.
m4_define([b4_rhs_location],
          [(yylsp@{b4_subtract([$2], [$1])@})])


## -------------- ##
## Declarations.  ##
## -------------- ##

# b4_declare_scanner_communication_variables
# ------------------------------------------
# Declare the variables that are global, or local to YYPARSE if
# pure-parser.
m4_define([b4_declare_scanner_communication_variables], [[
/* The lookahead symbol.  */
int yychar;

]b4_pure_if([[
#if defined __GNUC__ && 407 <= __GNUC__ * 100 + __GNUC_MINOR__
/* Suppress an incorrect diagnostic about yylval being uninitialized.  */
# define YY_IGNORE_MAYBE_UNINITIALIZED_BEGIN \
    _Pragma ("GCC diagnostic push") \
    _Pragma ("GCC diagnostic ignored \"-Wuninitialized\"")\
    _Pragma ("GCC diagnostic ignored \"-Wmaybe-uninitialized\"")
# define YY_IGNORE_MAYBE_UNINITIALIZED_END \
    _Pragma ("GCC diagnostic pop")
#else
/* Default value used for initialization, for pacifying older GCCs
   or non-GCC compilers.  */
static YYSTYPE yyval_default;
# define YY_INITIAL_VALUE(Value) = Value
#endif]b4_locations_if([[
static YYLTYPE yyloc_default][]b4_yyloc_default[;]])])[
#ifndef YY_IGNORE_MAYBE_UNINITIALIZED_BEGIN
# define YY_IGNORE_MAYBE_UNINITIALIZED_BEGIN
# define YY_IGNORE_MAYBE_UNINITIALIZED_END
#endif
#ifndef YY_INITIAL_VALUE
# define YY_INITIAL_VALUE(Value) /* Nothing. */
#endif

/* The semantic value of the lookahead symbol.  */
YYSTYPE yylval YY_INITIAL_VALUE(yyval_default);]b4_locations_if([[

/* Location data for the lookahead symbol.  */
YYLTYPE yylloc]b4_pure_if([ = yyloc_default], [b4_yyloc_default])[;
]])b4_pure_if([], [[

/* Number of syntax errors so far.  */
int yynerrs;]])])


# b4_declare_parser_state_variables
# ---------------------------------
# Declare all the variables that are needed to maintain the parser state
# between calls to yypush_parse.
m4_define([b4_declare_parser_state_variables], [b4_pure_if([[
    /* Number of syntax errors so far.  */
    int yynerrs;
]])[
    int yystate;
    /* Number of tokens to shift before error messages enabled.  */
    int yyerrstatus;

    /* The stacks and their tools:
       `yyss': related to states.
       `yyvs': related to semantic values.]b4_locations_if([[
       `yyls': related to locations.]])[

       Refer to the stacks through separate pointers, to allow yyoverflow
       to reallocate them elsewhere.  */

    /* The state stack.  */
    yytype_int16 yyssa[YYINITDEPTH];
    yytype_int16 *yyss;
    yytype_int16 *yyssp;

    /* The semantic value stack.  */
    YYSTYPE yyvsa[YYINITDEPTH];
    YYSTYPE *yyvs;
    YYSTYPE *yyvsp;]b4_locations_if([[

    /* The location stack.  */
    YYLTYPE yylsa[YYINITDEPTH];
    YYLTYPE *yyls;
    YYLTYPE *yylsp;

    /* The locations where the error started and ended.  */
    YYLTYPE yyerror_range[3];]])[

    YYSIZE_T yystacksize;]b4_lac_if([[

    yytype_int16 yyesa@{]b4_percent_define_get([[parse.lac.es-capacity-initial]])[@};
    yytype_int16 *yyes;
    YYSIZE_T yyes_capacity;]])])


# b4_declare_yyparse_push_
# ------------------------
# Declaration of yyparse (and dependencies) when using the push parser
# (including in pull mode).
m4_define([b4_declare_yyparse_push_],
[[#ifndef YYPUSH_MORE_DEFINED
# define YYPUSH_MORE_DEFINED
enum { YYPUSH_MORE = 4 };
#endif

typedef struct ]b4_prefix[pstate ]b4_prefix[pstate;

]b4_pull_if([b4_function_declare([b4_prefix[parse]], [[int]], b4_parse_param)
])b4_function_declare([b4_prefix[push_parse]], [[int]],
  [[b4_prefix[pstate *ps]], [[ps]]]b4_pure_if([,
  [[[int pushed_char]], [[pushed_char]]],
  [[b4_api_PREFIX[STYPE const *pushed_val]], [[pushed_val]]]b4_locations_if([,
  [[b4_api_PREFIX[LTYPE *pushed_loc]], [[pushed_loc]]]])])m4_ifset([b4_parse_param], [,
  b4_parse_param]))
b4_pull_if([b4_function_declare([b4_prefix[pull_parse]], [[int]],
  [[b4_prefix[pstate *ps]], [[ps]]]m4_ifset([b4_parse_param], [,
  b4_parse_param]))])
b4_function_declare([b4_prefix[pstate_new]], [b4_prefix[pstate *]],
                    [[[void]], []])
b4_function_declare([b4_prefix[pstate_delete]], [[void]],
                   [[b4_prefix[pstate *ps]], [[ps]]])dnl
])

# b4_declare_yyparse_
# -------------------
# When not the push parser.
m4_define([b4_declare_yyparse_],
[b4_function_declare(b4_prefix[parse], [int], b4_parse_param)])


# b4_declare_yyparse
# ------------------
m4_define([b4_declare_yyparse],
[b4_push_if([b4_declare_yyparse_push_],
            [b4_declare_yyparse_])[]dnl
])


# b4_shared_declarations
# ----------------------
# Declaration that might either go into the header (if --defines)
# or open coded in the parser body.
m4_define([b4_shared_declarations],
[b4_cpp_guard_open([b4_spec_defines_file])[
]b4_declare_yydebug[
]b4_percent_code_get([[requires]])[
]b4_token_enums_defines[
]b4_declare_yylstype[
]b4_declare_yyparse[
]b4_percent_code_get([[provides]])[
]b4_cpp_guard_close([b4_spec_defines_file])[]dnl
])


## -------------- ##
## Output files.  ##
## -------------- ##

<<<<<<< HEAD
# We do want M4 expansion after # for CPP macros.
m4_changecom()
m4_divert_push(0)dnl
@output(b4_parser_file_name@)@
b4_copyright([Bison implementation for Yacc-like parsers in C])[
=======
b4_output_begin([b4_parser_file_name])
b4_copyright([Bison implementation for Yacc-like parsers in C],
             [1984, 1989-1990, 2000-2012])[
>>>>>>> 03dbf629

/* C LALR(1) parser skeleton written by Richard Stallman, by
   simplifying the original so-called "semantic" parser.  */

/* All symbols defined below should begin with yy or YY, to avoid
   infringing on user name space.  This should be done even for local
   variables, as they might otherwise be expanded by user macros.
   There are some unavoidable exceptions within include files to
   define necessary library symbols; they are noted "INFRINGES ON
   USER NAME SPACE" below.  */

]b4_identification
b4_percent_code_get([[top]])[]dnl
m4_if(b4_api_prefix, [yy], [],
[[/* Substitute the type names.  */
#define YYSTYPE         ]b4_api_PREFIX[STYPE]b4_locations_if([[
#define YYLTYPE         ]b4_api_PREFIX[LTYPE]])])[
]m4_if(b4_prefix, [yy], [],
[[/* Substitute the variable and function names.  */]b4_pull_if([[
#define yyparse         ]b4_prefix[parse]])b4_push_if([[
#define yypush_parse    ]b4_prefix[push_parse]b4_pull_if([[
#define yypull_parse    ]b4_prefix[pull_parse]])[
#define yypstate_new    ]b4_prefix[pstate_new
#define yypstate_delete ]b4_prefix[pstate_delete
#define yypstate        ]b4_prefix[pstate]])[
#define yylex           ]b4_prefix[lex
#define yyerror         ]b4_prefix[error
#define yylval          ]b4_prefix[lval
#define yychar          ]b4_prefix[char
#define yydebug         ]b4_prefix[debug
#define yynerrs         ]b4_prefix[nerrs]b4_locations_if([[
#define yylloc          ]b4_prefix[lloc]])])[

/* Copy the first part of user declarations.  */
]b4_user_pre_prologue[

]b4_null_define[

/* Enabling verbose error messages.  */
#ifdef YYERROR_VERBOSE
# undef YYERROR_VERBOSE
# define YYERROR_VERBOSE 1
#else
# define YYERROR_VERBOSE ]b4_error_verbose_if([1], [0])[
#endif

]m4_ifval(m4_quote(b4_spec_defines_file),
[[/* In a future release of Bison, this section will be replaced
   by #include "@basename(]b4_spec_defines_file[@)".  */
]])dnl
b4_shared_declarations[

/* Copy the second part of user declarations.  */
]b4_user_post_prologue
b4_percent_code_get[]dnl

[#ifdef short
# undef short
#endif

#ifdef YYTYPE_UINT8
typedef YYTYPE_UINT8 yytype_uint8;
#else
typedef unsigned char yytype_uint8;
#endif

#ifdef YYTYPE_INT8
typedef YYTYPE_INT8 yytype_int8;
#else
typedef signed char yytype_int8;
#endif

#ifdef YYTYPE_UINT16
typedef YYTYPE_UINT16 yytype_uint16;
#else
typedef unsigned short int yytype_uint16;
#endif

#ifdef YYTYPE_INT16
typedef YYTYPE_INT16 yytype_int16;
#else
typedef short int yytype_int16;
#endif

#ifndef YYSIZE_T
# ifdef __SIZE_TYPE__
#  define YYSIZE_T __SIZE_TYPE__
# elif defined size_t
#  define YYSIZE_T size_t
# elif ! defined YYSIZE_T
#  include <stddef.h> /* INFRINGES ON USER NAME SPACE */
#  define YYSIZE_T size_t
# else
#  define YYSIZE_T unsigned int
# endif
#endif

#define YYSIZE_MAXIMUM ((YYSIZE_T) -1)

#ifndef YY_
# if defined YYENABLE_NLS && YYENABLE_NLS
#  if ENABLE_NLS
#   include <libintl.h> /* INFRINGES ON USER NAME SPACE */
#   define YY_(Msgid) dgettext ("bison-runtime", Msgid)
#  endif
# endif
# ifndef YY_
#  define YY_(Msgid) Msgid
# endif
#endif

/* Suppress unused-variable warnings by "using" E.  */
#ifdef __GNUC__
# define YYUSE(E) ((void) (E))
#else
# define YYUSE(E) /* empty */
#endif

#if ]b4_lac_if([[1]], [[! defined yyoverflow || YYERROR_VERBOSE]])[

/* The parser invokes alloca or malloc; define the necessary symbols.  */]dnl
b4_push_if([], [b4_lac_if([], [[

# ifdef YYSTACK_USE_ALLOCA
#  if YYSTACK_USE_ALLOCA
#   ifdef __GNUC__
#    define YYSTACK_ALLOC __builtin_alloca
#   elif defined __BUILTIN_VA_ARG_INCR
#    include <alloca.h> /* INFRINGES ON USER NAME SPACE */
#   elif defined _AIX
#    define YYSTACK_ALLOC __alloca
#   elif defined _MSC_VER
#    include <malloc.h> /* INFRINGES ON USER NAME SPACE */
#    define alloca _alloca
#   else
#    define YYSTACK_ALLOC alloca
#    if ! defined _ALLOCA_H && ! defined EXIT_SUCCESS
#     include <stdlib.h> /* INFRINGES ON USER NAME SPACE */
      /* Use EXIT_SUCCESS as a witness for stdlib.h.  */
#     ifndef EXIT_SUCCESS
#      define EXIT_SUCCESS 0
#     endif
#    endif
#   endif
#  endif
# endif]])])[

# ifdef YYSTACK_ALLOC
   /* Pacify GCC's `empty if-body' warning.  */
#  define YYSTACK_FREE(Ptr) do { /* empty */; } while (0)
#  ifndef YYSTACK_ALLOC_MAXIMUM
    /* The OS might guarantee only one guard page at the bottom of the stack,
       and a page size can be as small as 4096 bytes.  So we cannot safely
       invoke alloca (N) if N exceeds 4096.  Use a slightly smaller number
       to allow for a few compiler-allocated temporary stack slots.  */
#   define YYSTACK_ALLOC_MAXIMUM 4032 /* reasonable circa 2006 */
#  endif
# else
#  define YYSTACK_ALLOC YYMALLOC
#  define YYSTACK_FREE YYFREE
#  ifndef YYSTACK_ALLOC_MAXIMUM
#   define YYSTACK_ALLOC_MAXIMUM YYSIZE_MAXIMUM
#  endif
#  if (defined __cplusplus && ! defined EXIT_SUCCESS \
       && ! ((defined YYMALLOC || defined malloc) \
             && (defined YYFREE || defined free)))
#   include <stdlib.h> /* INFRINGES ON USER NAME SPACE */
#   ifndef EXIT_SUCCESS
#    define EXIT_SUCCESS 0
#   endif
#  endif
#  ifndef YYMALLOC
#   define YYMALLOC malloc
#   if ! defined malloc && ! defined EXIT_SUCCESS
void *malloc (YYSIZE_T); /* INFRINGES ON USER NAME SPACE */
#   endif
#  endif
#  ifndef YYFREE
#   define YYFREE free
#   if ! defined free && ! defined EXIT_SUCCESS
void free (void *); /* INFRINGES ON USER NAME SPACE */
#   endif
#  endif
# endif]b4_lac_if([[
# define YYCOPY_NEEDED 1]])[
#endif]b4_lac_if([], [[ /* ! defined yyoverflow || YYERROR_VERBOSE */]])[


#if (! defined yyoverflow \
     && (! defined __cplusplus \
         || (]b4_locations_if([[defined ]b4_api_PREFIX[LTYPE_IS_TRIVIAL && ]b4_api_PREFIX[LTYPE_IS_TRIVIAL \
             && ]])[defined ]b4_api_PREFIX[STYPE_IS_TRIVIAL && ]b4_api_PREFIX[STYPE_IS_TRIVIAL)))

/* A type that is properly aligned for any stack member.  */
union yyalloc
{
  yytype_int16 yyss_alloc;
  YYSTYPE yyvs_alloc;]b4_locations_if([
  YYLTYPE yyls_alloc;])[
};

/* The size of the maximum gap between one aligned stack and the next.  */
# define YYSTACK_GAP_MAXIMUM (sizeof (union yyalloc) - 1)

/* The size of an array large to enough to hold all stacks, each with
   N elements.  */
]b4_locations_if(
[# define YYSTACK_BYTES(N) \
     ((N) * (sizeof (yytype_int16) + sizeof (YYSTYPE) + sizeof (YYLTYPE)) \
      + 2 * YYSTACK_GAP_MAXIMUM)],
[# define YYSTACK_BYTES(N) \
     ((N) * (sizeof (yytype_int16) + sizeof (YYSTYPE)) \
      + YYSTACK_GAP_MAXIMUM)])[

# define YYCOPY_NEEDED 1

/* Relocate STACK from its old location to the new one.  The
   local variables YYSIZE and YYSTACKSIZE give the old and new number of
   elements in the stack, and YYPTR gives the new location of the
   stack.  Advance YYPTR to a properly aligned location for the next
   stack.  */
# define YYSTACK_RELOCATE(Stack_alloc, Stack)                           \
    do                                                                  \
      {                                                                 \
        YYSIZE_T yynewbytes;                                            \
        YYCOPY (&yyptr->Stack_alloc, Stack, yysize);                    \
        Stack = &yyptr->Stack_alloc;                                    \
        yynewbytes = yystacksize * sizeof (*Stack) + YYSTACK_GAP_MAXIMUM; \
        yyptr += yynewbytes / sizeof (*yyptr);                          \
      }                                                                 \
    while (0)

#endif

#if defined YYCOPY_NEEDED && YYCOPY_NEEDED
/* Copy COUNT objects from SRC to DST.  The source and destination do
   not overlap.  */
# ifndef YYCOPY
#  if defined __GNUC__ && 1 < __GNUC__
#   define YYCOPY(Dst, Src, Count) \
      __builtin_memcpy (Dst, Src, (Count) * sizeof (*(Src)))
#  else
#   define YYCOPY(Dst, Src, Count)              \
      do                                        \
        {                                       \
          YYSIZE_T yyi;                         \
          for (yyi = 0; yyi < (Count); yyi++)   \
            (Dst)[yyi] = (Src)[yyi];            \
        }                                       \
      while (0)
#  endif
# endif
#endif /* !YYCOPY_NEEDED */

/* YYFINAL -- State number of the termination state.  */
#define YYFINAL  ]b4_final_state_number[
/* YYLAST -- Last index in YYTABLE.  */
#define YYLAST   ]b4_last[

/* YYNTOKENS -- Number of terminals.  */
#define YYNTOKENS  ]b4_tokens_number[
/* YYNNTS -- Number of nonterminals.  */
#define YYNNTS  ]b4_nterms_number[
/* YYNRULES -- Number of rules.  */
#define YYNRULES  ]b4_rules_number[
/* YYNSTATES -- Number of states.  */
#define YYNSTATES  ]b4_states_number[

/* YYTRANSLATE[YYX] -- Symbol number corresponding to YYX as returned
   by yylex, with out-of-bounds checking.  */
#define YYUNDEFTOK  ]b4_undef_token_number[
#define YYMAXUTOK   ]b4_user_token_number_max[

#define YYTRANSLATE(YYX)                                                \
  ((unsigned int) (YYX) <= YYMAXUTOK ? yytranslate[YYX] : YYUNDEFTOK)

/* YYTRANSLATE[TOKEN-NUM] -- Symbol number corresponding to TOKEN-NUM
   as returned by yylex, without out-of-bounds checking.  */
static const ]b4_int_type_for([b4_translate])[ yytranslate[] =
{
  ]b4_translate[
};

#if ]b4_api_PREFIX[DEBUG
]b4_integral_parser_table_define([rline], [b4_rline],
     [YYRLINE[YYN] -- Source line where rule number YYN was defined.])[
#endif

#if ]b4_api_PREFIX[DEBUG || YYERROR_VERBOSE || ]b4_token_table_flag[
/* YYTNAME[SYMBOL-NUM] -- String name of the symbol SYMBOL-NUM.
   First, the terminals, then, starting at YYNTOKENS, nonterminals.  */
static const char *const yytname[] =
{
  ]b4_tname[
};
#endif

# ifdef YYPRINT
/* YYTOKNUM[NUM] -- (External) token number corresponding to the
   (internal) symbol number NUM (which must be that of a token).  */
static const ]b4_int_type_for([b4_toknum])[ yytoknum[] =
{
  ]b4_toknum[
};
# endif

#define YYPACT_NINF ]b4_pact_ninf[

#define yypact_value_is_default(Yystate) \
  ]b4_table_value_equals([[pact]], [[Yystate]], [b4_pact_ninf])[

#define YYTABLE_NINF ]b4_table_ninf[

#define yytable_value_is_error(Yytable_value) \
  ]b4_table_value_equals([[table]], [[Yytable_value]], [b4_table_ninf])[

]b4_parser_tables_define[

#define yyerrok         (yyerrstatus = 0)
#define yyclearin       (yychar = YYEMPTY)
#define YYEMPTY         (-2)
#define YYEOF           0

#define YYACCEPT        goto yyacceptlab
#define YYABORT         goto yyabortlab
#define YYERROR         goto yyerrorlab


#define YYRECOVERING()  (!!yyerrstatus)

#define YYBACKUP(Token, Value)                                  \
do                                                              \
  if (yychar == YYEMPTY)                                        \
    {                                                           \
      yychar = (Token);                                         \
      yylval = (Value);                                         \
      YYPOPSTACK (yylen);                                       \
      yystate = *yyssp;                                         \]b4_lac_if([[
      YY_LAC_DISCARD ("YYBACKUP");                              \]])[
      goto yybackup;                                            \
    }                                                           \
  else                                                          \
    {                                                           \
      yyerror (]b4_yyerror_args[YY_("syntax error: cannot back up")); \
      YYERROR;                                                  \
    }                                                           \
while (0)

/* Error token number */
#define YYTERROR        1
#define YYERRCODE       256

]b4_locations_if([[
]b4_yylloc_default_define[
#define YYRHSLOC(Rhs, K) ((Rhs)[K])
]])[
]b4_yy_location_print_define[

/* YYLEX -- calling `yylex' with the right arguments.  */
#ifdef YYLEX_PARAM
# define YYLEX yylex (]b4_pure_if([&yylval[]b4_locations_if([, &yylloc]), ])[YYLEX_PARAM)
#else
# define YYLEX ]b4_function_call([yylex], [int], b4_lex_param)[
#endif

/* Enable debugging if requested.  */
#if ]b4_api_PREFIX[DEBUG

# ifndef YYFPRINTF
#  include <stdio.h> /* INFRINGES ON USER NAME SPACE */
#  define YYFPRINTF fprintf
# endif

# define YYDPRINTF(Args)                        \
do {                                            \
  if (yydebug)                                  \
    YYFPRINTF Args;                             \
} while (0)

# define YY_SYMBOL_PRINT(Title, Type, Value, Location)                    \
do {                                                                      \
  if (yydebug)                                                            \
    {                                                                     \
      YYFPRINTF (stderr, "%s ", Title);                                   \
      yy_symbol_print (stderr,                                            \
                  Type, Value]b4_locations_if([, Location])[]b4_user_args[); \
      YYFPRINTF (stderr, "\n");                                           \
    }                                                                     \
} while (0)

]b4_yy_symbol_print_define[

/*------------------------------------------------------------------.
| yy_stack_print -- Print the state stack from its BOTTOM up to its |
| TOP (included).                                                   |
`------------------------------------------------------------------*/

]b4_function_define([yy_stack_print], [static void],
                   [[yytype_int16 *yybottom], [yybottom]],
                   [[yytype_int16 *yytop],    [yytop]])[
{
  YYFPRINTF (stderr, "Stack now");
  for (; yybottom <= yytop; yybottom++)
    {
      int yybot = *yybottom;
      YYFPRINTF (stderr, " %d", yybot);
    }
  YYFPRINTF (stderr, "\n");
}

# define YY_STACK_PRINT(Bottom, Top)                            \
do {                                                            \
  if (yydebug)                                                  \
    yy_stack_print ((Bottom), (Top));                           \
} while (0)


/*------------------------------------------------.
| Report that the YYRULE is going to be reduced.  |
`------------------------------------------------*/

]b4_function_define([yy_reduce_print], [static void],
                   [[yytype_int16 *yyssp], [yyssp]],
                   [[YYSTYPE *yyvsp], [yyvsp]],
    b4_locations_if([[[YYLTYPE *yylsp], [yylsp]],
                   ])[[int yyrule], [yyrule]]m4_ifset([b4_parse_param], [,
                   b4_parse_param]))[
{
  unsigned long int yylno = yyrline[yyrule];
  int yynrhs = yyr2[yyrule];
  int yyi;
  YYFPRINTF (stderr, "Reducing stack by rule %d (line %lu):\n",
             yyrule - 1, yylno);
  /* The symbols being reduced.  */
  for (yyi = 0; yyi < yynrhs; yyi++)
    {
      YYFPRINTF (stderr, "   $%d = ", yyi + 1);
      yy_symbol_print (stderr,
                       yystos[yyssp[yyi + 1 - yynrhs]],
                       &]b4_rhs_value(yynrhs, yyi + 1)[
                       ]b4_locations_if([, &]b4_rhs_location(yynrhs, yyi + 1))[]dnl
                       b4_user_args[);
      YYFPRINTF (stderr, "\n");
    }
}

# define YY_REDUCE_PRINT(Rule)          \
do {                                    \
  if (yydebug)                          \
    yy_reduce_print (yyssp, yyvsp, ]b4_locations_if([yylsp, ])[Rule]b4_user_args[); \
} while (0)

/* Nonzero means print parse trace.  It is left uninitialized so that
   multiple parsers can coexist.  */
int yydebug;
#else /* !]b4_api_PREFIX[DEBUG */
# define YYDPRINTF(Args)
# define YY_SYMBOL_PRINT(Title, Type, Value, Location)
# define YY_STACK_PRINT(Bottom, Top)
# define YY_REDUCE_PRINT(Rule)
#endif /* !]b4_api_PREFIX[DEBUG */


/* YYINITDEPTH -- initial size of the parser's stacks.  */
#ifndef YYINITDEPTH
# define YYINITDEPTH ]b4_stack_depth_init[
#endif

/* YYMAXDEPTH -- maximum size the stacks can grow to (effective only
   if the built-in stack extension method is used).

   Do not make this value too large; the results are undefined if
   YYSTACK_ALLOC_MAXIMUM < YYSTACK_BYTES (YYMAXDEPTH)
   evaluated with infinite-precision integer arithmetic.  */

#ifndef YYMAXDEPTH
# define YYMAXDEPTH ]b4_stack_depth_max[
#endif]b4_lac_if([[

/* Given a state stack such that *YYBOTTOM is its bottom, such that
   *YYTOP is either its top or is YYTOP_EMPTY to indicate an empty
   stack, and such that *YYCAPACITY is the maximum number of elements it
   can hold without a reallocation, make sure there is enough room to
   store YYADD more elements.  If not, allocate a new stack using
   YYSTACK_ALLOC, copy the existing elements, and adjust *YYBOTTOM,
   *YYTOP, and *YYCAPACITY to reflect the new capacity and memory
   location.  If *YYBOTTOM != YYBOTTOM_NO_FREE, then free the old stack
   using YYSTACK_FREE.  Return 0 if successful or if no reallocation is
   required.  Return 1 if memory is exhausted.  */
static int
yy_lac_stack_realloc (YYSIZE_T *yycapacity, YYSIZE_T yyadd,
#if ]b4_api_PREFIX[DEBUG
                      char const *yydebug_prefix,
                      char const *yydebug_suffix,
#endif
                      yytype_int16 **yybottom,
                      yytype_int16 *yybottom_no_free,
                      yytype_int16 **yytop, yytype_int16 *yytop_empty)
{
  YYSIZE_T yysize_old =
    *yytop == yytop_empty ? 0 : *yytop - *yybottom + 1;
  YYSIZE_T yysize_new = yysize_old + yyadd;
  if (*yycapacity < yysize_new)
    {
      YYSIZE_T yyalloc = 2 * yysize_new;
      yytype_int16 *yybottom_new;
      /* Use YYMAXDEPTH for maximum stack size given that the stack
         should never need to grow larger than the main state stack
         needs to grow without LAC.  */
      if (YYMAXDEPTH < yysize_new)
        {
          YYDPRINTF ((stderr, "%smax size exceeded%s", yydebug_prefix,
                      yydebug_suffix));
          return 1;
        }
      if (YYMAXDEPTH < yyalloc)
        yyalloc = YYMAXDEPTH;
      yybottom_new =
        (yytype_int16*) YYSTACK_ALLOC (yyalloc * sizeof *yybottom_new);
      if (!yybottom_new)
        {
          YYDPRINTF ((stderr, "%srealloc failed%s", yydebug_prefix,
                      yydebug_suffix));
          return 1;
        }
      if (*yytop != yytop_empty)
        {
          YYCOPY (yybottom_new, *yybottom, yysize_old);
          *yytop = yybottom_new + (yysize_old - 1);
        }
      if (*yybottom != yybottom_no_free)
        YYSTACK_FREE (*yybottom);
      *yybottom = yybottom_new;
      *yycapacity = yyalloc;]m4_if(b4_percent_define_get([[parse.lac.memory-trace]]),
                                   [full], [[
      YYDPRINTF ((stderr, "%srealloc to %lu%s", yydebug_prefix,
                  (unsigned long int) yyalloc, yydebug_suffix));]])[
    }
  return 0;
}

/* Establish the initial context for the current lookahead if no initial
   context is currently established.

   We define a context as a snapshot of the parser stacks.  We define
   the initial context for a lookahead as the context in which the
   parser initially examines that lookahead in order to select a
   syntactic action.  Thus, if the lookahead eventually proves
   syntactically unacceptable (possibly in a later context reached via a
   series of reductions), the initial context can be used to determine
   the exact set of tokens that would be syntactically acceptable in the
   lookahead's place.  Moreover, it is the context after which any
   further semantic actions would be erroneous because they would be
   determined by a syntactically unacceptable token.

   YY_LAC_ESTABLISH should be invoked when a reduction is about to be
   performed in an inconsistent state (which, for the purposes of LAC,
   includes consistent states that don't know they're consistent because
   their default reductions have been disabled).  Iff there is a
   lookahead token, it should also be invoked before reporting a syntax
   error.  This latter case is for the sake of the debugging output.

   For parse.lac=full, the implementation of YY_LAC_ESTABLISH is as
   follows.  If no initial context is currently established for the
   current lookahead, then check if that lookahead can eventually be
   shifted if syntactic actions continue from the current context.
   Report a syntax error if it cannot.  */
#define YY_LAC_ESTABLISH                                         \
do {                                                             \
  if (!yy_lac_established)                                       \
    {                                                            \
      YYDPRINTF ((stderr,                                        \
                  "LAC: initial context established for %s\n",   \
                  yytname[yytoken]));                            \
      yy_lac_established = 1;                                    \
      {                                                          \
        int yy_lac_status =                                      \
          yy_lac (yyesa, &yyes, &yyes_capacity, yyssp, yytoken); \
        if (yy_lac_status == 2)                                  \
          goto yyexhaustedlab;                                   \
        if (yy_lac_status == 1)                                  \
          goto yyerrlab;                                         \
      }                                                          \
    }                                                            \
} while (0)

/* Discard any previous initial lookahead context because of Event,
   which may be a lookahead change or an invalidation of the currently
   established initial context for the current lookahead.

   The most common example of a lookahead change is a shift.  An example
   of both cases is syntax error recovery.  That is, a syntax error
   occurs when the lookahead is syntactically erroneous for the
   currently established initial context, so error recovery manipulates
   the parser stacks to try to find a new initial context in which the
   current lookahead is syntactically acceptable.  If it fails to find
   such a context, it discards the lookahead.  */
#if ]b4_api_PREFIX[DEBUG
# define YY_LAC_DISCARD(Event)                                           \
do {                                                                     \
  if (yy_lac_established)                                                \
    {                                                                    \
      if (yydebug)                                                       \
        YYFPRINTF (stderr, "LAC: initial context discarded due to "      \
                   Event "\n");                                          \
      yy_lac_established = 0;                                            \
    }                                                                    \
} while (0)
#else
# define YY_LAC_DISCARD(Event) yy_lac_established = 0
#endif

/* Given the stack whose top is *YYSSP, return 0 iff YYTOKEN can
   eventually (after perhaps some reductions) be shifted, return 1 if
   not, or return 2 if memory is exhausted.  As preconditions and
   postconditions: *YYES_CAPACITY is the allocated size of the array to
   which *YYES points, and either *YYES = YYESA or *YYES points to an
   array allocated with YYSTACK_ALLOC.  yy_lac may overwrite the
   contents of either array, alter *YYES and *YYES_CAPACITY, and free
   any old *YYES other than YYESA.  */
static int
yy_lac (yytype_int16 *yyesa, yytype_int16 **yyes,
        YYSIZE_T *yyes_capacity, yytype_int16 *yyssp, int yytoken)
{
  yytype_int16 *yyes_prev = yyssp;
  yytype_int16 *yyesp = yyes_prev;
  YYDPRINTF ((stderr, "LAC: checking lookahead %s:", yytname[yytoken]));
  if (yytoken == YYUNDEFTOK)
    {
      YYDPRINTF ((stderr, " Always Err\n"));
      return 1;
    }
  while (1)
    {
      int yyrule = yypact[*yyesp];
      if (yypact_value_is_default (yyrule)
          || (yyrule += yytoken) < 0 || YYLAST < yyrule
          || yycheck[yyrule] != yytoken)
        {
          yyrule = yydefact[*yyesp];
          if (yyrule == 0)
            {
              YYDPRINTF ((stderr, " Err\n"));
              return 1;
            }
        }
      else
        {
          yyrule = yytable[yyrule];
          if (yytable_value_is_error (yyrule))
            {
              YYDPRINTF ((stderr, " Err\n"));
              return 1;
            }
          if (0 < yyrule)
            {
              YYDPRINTF ((stderr, " S%d\n", yyrule));
              return 0;
            }
          yyrule = -yyrule;
        }
      {
        YYSIZE_T yylen = yyr2[yyrule];
        YYDPRINTF ((stderr, " R%d", yyrule - 1));
        if (yyesp != yyes_prev)
          {
            YYSIZE_T yysize = yyesp - *yyes + 1;
            if (yylen < yysize)
              {
                yyesp -= yylen;
                yylen = 0;
              }
            else
              {
                yylen -= yysize;
                yyesp = yyes_prev;
              }
          }
        if (yylen)
          yyesp = yyes_prev -= yylen;
      }
      {
        int yystate;
        {
          int yylhs = yyr1[yyrule] - YYNTOKENS;
          yystate = yypgoto[yylhs] + *yyesp;
          if (yystate < 0 || YYLAST < yystate
              || yycheck[yystate] != *yyesp)
            yystate = yydefgoto[yylhs];
          else
            yystate = yytable[yystate];
        }
        if (yyesp == yyes_prev)
          {
            yyesp = *yyes;
            *yyesp = yystate;
          }
        else
          {
            if (yy_lac_stack_realloc (yyes_capacity, 1,
#if ]b4_api_PREFIX[DEBUG
                                      " (", ")",
#endif
                                      yyes, yyesa, &yyesp, yyes_prev))
              {
                YYDPRINTF ((stderr, "\n"));
                return 2;
              }
            *++yyesp = yystate;
          }
        YYDPRINTF ((stderr, " G%d", yystate));
      }
    }
}]])[


#if YYERROR_VERBOSE

# ifndef yystrlen
#  if defined __GLIBC__ && defined _STRING_H
#   define yystrlen strlen
#  else
/* Return the length of YYSTR.  */
]b4_function_define([yystrlen], [static YYSIZE_T],
   [[const char *yystr], [yystr]])[
{
  YYSIZE_T yylen;
  for (yylen = 0; yystr[yylen]; yylen++)
    continue;
  return yylen;
}
#  endif
# endif

# ifndef yystpcpy
#  if defined __GLIBC__ && defined _STRING_H && defined _GNU_SOURCE
#   define yystpcpy stpcpy
#  else
/* Copy YYSRC to YYDEST, returning the address of the terminating '\0' in
   YYDEST.  */
]b4_function_define([yystpcpy], [static char *],
   [[char *yydest], [yydest]], [[const char *yysrc], [yysrc]])[
{
  char *yyd = yydest;
  const char *yys = yysrc;

  while ((*yyd++ = *yys++) != '\0')
    continue;

  return yyd - 1;
}
#  endif
# endif

# ifndef yytnamerr
/* Copy to YYRES the contents of YYSTR after stripping away unnecessary
   quotes and backslashes, so that it's suitable for yyerror.  The
   heuristic is that double-quoting is unnecessary unless the string
   contains an apostrophe, a comma, or backslash (other than
   backslash-backslash).  YYSTR is taken from yytname.  If YYRES is
   null, do not copy; instead, return the length of what the result
   would have been.  */
static YYSIZE_T
yytnamerr (char *yyres, const char *yystr)
{
  if (*yystr == '"')
    {
      YYSIZE_T yyn = 0;
      char const *yyp = yystr;

      for (;;)
        switch (*++yyp)
          {
          case '\'':
          case ',':
            goto do_not_strip_quotes;

          case '\\':
            if (*++yyp != '\\')
              goto do_not_strip_quotes;
            /* Fall through.  */
          default:
            if (yyres)
              yyres[yyn] = *yyp;
            yyn++;
            break;

          case '"':
            if (yyres)
              yyres[yyn] = '\0';
            return yyn;
          }
    do_not_strip_quotes: ;
    }

  if (! yyres)
    return yystrlen (yystr);

  return yystpcpy (yyres, yystr) - yyres;
}
# endif

/* Copy into *YYMSG, which is of size *YYMSG_ALLOC, an error message
   about the unexpected token YYTOKEN for the state stack whose top is
   YYSSP.]b4_lac_if([[  In order to see if a particular token T is a
   valid looakhead, invoke yy_lac (YYESA, YYES, YYES_CAPACITY, YYSSP, T).]])[

   Return 0 if *YYMSG was successfully written.  Return 1 if *YYMSG is
   not large enough to hold the message.  In that case, also set
   *YYMSG_ALLOC to the required number of bytes.  Return 2 if the
   required number of bytes is too large to store]b4_lac_if([[ or if
   yy_lac returned 2]])[.  */
static int
yysyntax_error (YYSIZE_T *yymsg_alloc, char **yymsg,
                ]b4_lac_if([[yytype_int16 *yyesa, yytype_int16 **yyes,
                YYSIZE_T *yyes_capacity, ]])[yytype_int16 *yyssp, int yytoken)
{
  YYSIZE_T yysize0 = yytnamerr (YY_NULL, yytname[yytoken]);
  YYSIZE_T yysize = yysize0;
  YYSIZE_T yysize1;
  enum { YYERROR_VERBOSE_ARGS_MAXIMUM = 5 };
  /* Internationalized format string. */
  const char *yyformat = YY_NULL;
  /* Arguments of yyformat. */
  char const *yyarg[YYERROR_VERBOSE_ARGS_MAXIMUM];
  /* Number of reported tokens (one for the "unexpected", one per
     "expected"). */
  int yycount = 0;

  /* There are many possibilities here to consider:
     - If this state is a consistent state with a default action, then
       the only way this function was invoked is if the default action
       is an error action.  In that case, don't check for expected
       tokens because there are none.
     - The only way there can be no lookahead present (in yychar) is if
       this state is a consistent state with a default action.  Thus,
       detecting the absence of a lookahead is sufficient to determine
       that there is no unexpected or expected token to report.  In that
       case, just report a simple "syntax error".
     - Don't assume there isn't a lookahead just because this state is a
       consistent state with a default action.  There might have been a
       previous inconsistent state, consistent state with a non-default
       action, or user semantic action that manipulated yychar.]b4_lac_if([[
       In the first two cases, it might appear that the current syntax
       error should have been detected in the previous state when yy_lac
       was invoked.  However, at that time, there might have been a
       different syntax error that discarded a different initial context
       during error recovery, leaving behind the current lookahead.]], [[
     - Of course, the expected token list depends on states to have
       correct lookahead information, and it depends on the parser not
       to perform extra reductions after fetching a lookahead from the
       scanner and before detecting a syntax error.  Thus, state merging
       (from LALR or IELR) and default reductions corrupt the expected
       token list.  However, the list is correct for canonical LR with
       one exception: it will still contain any token that will not be
       accepted due to an error action in a later state.]])[
  */
  if (yytoken != YYEMPTY)
    {
      int yyn = yypact[*yyssp];]b4_lac_if([[
      YYDPRINTF ((stderr, "Constructing syntax error message\n"));]])[
      yyarg[yycount++] = yytname[yytoken];
      if (!yypact_value_is_default (yyn))
        {]b4_lac_if([], [[
          /* Start YYX at -YYN if negative to avoid negative indexes in
             YYCHECK.  In other words, skip the first -YYN actions for
             this state because they are default actions.  */
          int yyxbegin = yyn < 0 ? -yyn : 0;
          /* Stay within bounds of both yycheck and yytname.  */
          int yychecklim = YYLAST - yyn + 1;
          int yyxend = yychecklim < YYNTOKENS ? yychecklim : YYNTOKENS;]])[
          int yyx;]b4_lac_if([[

          for (yyx = 0; yyx < YYNTOKENS; ++yyx)
            if (yyx != YYTERROR && yyx != YYUNDEFTOK)
              {
                {
                  int yy_lac_status = yy_lac (yyesa, yyes, yyes_capacity,
                                              yyssp, yyx);
                  if (yy_lac_status == 2)
                    return 2;
                  if (yy_lac_status == 1)
                    continue;
                }]], [[

          for (yyx = yyxbegin; yyx < yyxend; ++yyx)
            if (yycheck[yyx + yyn] == yyx && yyx != YYTERROR
                && !yytable_value_is_error (yytable[yyx + yyn]))
              {]])[
                if (yycount == YYERROR_VERBOSE_ARGS_MAXIMUM)
                  {
                    yycount = 1;
                    yysize = yysize0;
                    break;
                  }
                yyarg[yycount++] = yytname[yyx];
                yysize1 = yysize + yytnamerr (YY_NULL, yytname[yyx]);
                if (! (yysize <= yysize1
                       && yysize1 <= YYSTACK_ALLOC_MAXIMUM))
                  return 2;
                yysize = yysize1;
              }
        }]b4_lac_if([[
# if ]b4_api_PREFIX[DEBUG
      else if (yydebug)
        YYFPRINTF (stderr, "No expected tokens.\n");
# endif]])[
    }

  switch (yycount)
    {
# define YYCASE_(N, S)                      \
      case N:                               \
        yyformat = S;                       \
      break
      YYCASE_(0, YY_("syntax error"));
      YYCASE_(1, YY_("syntax error, unexpected %s"));
      YYCASE_(2, YY_("syntax error, unexpected %s, expecting %s"));
      YYCASE_(3, YY_("syntax error, unexpected %s, expecting %s or %s"));
      YYCASE_(4, YY_("syntax error, unexpected %s, expecting %s or %s or %s"));
      YYCASE_(5, YY_("syntax error, unexpected %s, expecting %s or %s or %s or %s"));
# undef YYCASE_
    }

  yysize1 = yysize + yystrlen (yyformat);
  if (! (yysize <= yysize1 && yysize1 <= YYSTACK_ALLOC_MAXIMUM))
    return 2;
  yysize = yysize1;

  if (*yymsg_alloc < yysize)
    {
      *yymsg_alloc = 2 * yysize;
      if (! (yysize <= *yymsg_alloc
             && *yymsg_alloc <= YYSTACK_ALLOC_MAXIMUM))
        *yymsg_alloc = YYSTACK_ALLOC_MAXIMUM;
      return 1;
    }

  /* Avoid sprintf, as that infringes on the user's name space.
     Don't have undefined behavior even if the translation
     produced a string with the wrong number of "%s"s.  */
  {
    char *yyp = *yymsg;
    int yyi = 0;
    while ((*yyp = *yyformat) != '\0')
      if (*yyp == '%' && yyformat[1] == 's' && yyi < yycount)
        {
          yyp += yytnamerr (yyp, yyarg[yyi++]);
          yyformat += 2;
        }
      else
        {
          yyp++;
          yyformat++;
        }
  }
  return 0;
}
#endif /* YYERROR_VERBOSE */

]b4_yydestruct_define[

]b4_pure_if([], [

b4_declare_scanner_communication_variables])[]b4_push_if([[

struct yypstate
  {]b4_declare_parser_state_variables[
    /* Used to determine if this is the first time this instance has
       been used.  */
    int yynew;
  };]b4_pure_if([], [[

static char yypstate_allocated = 0;]])b4_pull_if([

b4_function_define([[yyparse]], [[int]], b4_parse_param)[
{
  return yypull_parse (YY_NULL]m4_ifset([b4_parse_param],
                                  [[, ]b4_args(b4_parse_param)])[);
}

]b4_function_define([[yypull_parse]], [[int]],
  [[[yypstate *yyps]], [[yyps]]]m4_ifset([b4_parse_param], [,
  b4_parse_param]))[
{
  int yystatus;
  yypstate *yyps_local;]b4_pure_if([[
  int yychar;
  YYSTYPE yylval;]b4_locations_if([[
  static YYLTYPE yyloc_default][]b4_yyloc_default[;
  YYLTYPE yylloc = yyloc_default;]])])[
  if (yyps)
    yyps_local = yyps;
  else
    {
      yyps_local = yypstate_new ();
      if (!yyps_local)
        {]b4_pure_if([[
          yyerror (]b4_yyerror_args[YY_("memory exhausted"));]], [[
          if (!yypstate_allocated)
            yyerror (]b4_yyerror_args[YY_("memory exhausted"));]])[
          return 2;
        }
    }
  do {
    yychar = YYLEX;
    yystatus =
      yypush_parse (yyps_local]b4_pure_if([[, yychar, &yylval]b4_locations_if([[, &yylloc]])])m4_ifset([b4_parse_param], [, b4_args(b4_parse_param)])[);
  } while (yystatus == YYPUSH_MORE);
  if (!yyps)
    yypstate_delete (yyps_local);
  return yystatus;
}]])[

/* Initialize the parser data structure.  */
]b4_function_define([[yypstate_new]], [[yypstate *]])[
{
  yypstate *yyps;]b4_pure_if([], [[
  if (yypstate_allocated)
    return YY_NULL;]])[
  yyps = (yypstate *) malloc (sizeof *yyps);
  if (!yyps)
    return YY_NULL;
  yyps->yynew = 1;]b4_pure_if([], [[
  yypstate_allocated = 1;]])[
  return yyps;
}

]b4_function_define([[yypstate_delete]], [[void]],
                   [[[yypstate *yyps]], [[yyps]]])[
{
#ifndef yyoverflow
  /* If the stack was reallocated but the parse did not complete, then the
     stack still needs to be freed.  */
  if (!yyps->yynew && yyps->yyss != yyps->yyssa)
    YYSTACK_FREE (yyps->yyss);
#endif]b4_lac_if([[
  if (!yyps->yynew && yyps->yyes != yyps->yyesa)
    YYSTACK_FREE (yyps->yyes);]])[
  free (yyps);]b4_pure_if([], [[
  yypstate_allocated = 0;]])[
}
]b4_pure_if([[
#define ]b4_prefix[nerrs yyps->]b4_prefix[nerrs]])[
#define yystate yyps->yystate
#define yyerrstatus yyps->yyerrstatus
#define yyssa yyps->yyssa
#define yyss yyps->yyss
#define yyssp yyps->yyssp
#define yyvsa yyps->yyvsa
#define yyvs yyps->yyvs
#define yyvsp yyps->yyvsp]b4_locations_if([[
#define yylsa yyps->yylsa
#define yyls yyps->yyls
#define yylsp yyps->yylsp
#define yyerror_range yyps->yyerror_range]])[
#define yystacksize yyps->yystacksize]b4_lac_if([[
#define yyesa yyps->yyesa
#define yyes yyps->yyes
#define yyes_capacity yyps->yyes_capacity]])[


/*---------------.
| yypush_parse.  |
`---------------*/

]b4_function_define([[yypush_parse]], [[int]],
  [[[yypstate *yyps]], [[yyps]]]b4_pure_if([,
  [[[int yypushed_char]], [[yypushed_char]]],
  [[[YYSTYPE const *yypushed_val]], [[yypushed_val]]]b4_locations_if([,
  [[[YYLTYPE *yypushed_loc]], [[yypushed_loc]]]])])m4_ifset([b4_parse_param], [,
  b4_parse_param]))], [[


/*----------.
| yyparse.  |
`----------*/

]b4_function_define([yyparse], [int], b4_parse_param)])[
{]b4_pure_if([b4_declare_scanner_communication_variables
])b4_push_if([b4_pure_if([], [[
  int yypushed_char = yychar;
  YYSTYPE yypushed_val = yylval;]b4_locations_if([[
  YYLTYPE yypushed_loc = yylloc;]])
])],
  [b4_declare_parser_state_variables
])b4_lac_if([[
  int yy_lac_established = 0;]])[
  int yyn;
  int yyresult;
  /* Lookahead token as an internal (translated) token number.  */
  int yytoken = 0;
  /* The variables used to return semantic value and location from the
     action routines.  */
  YYSTYPE yyval;]b4_locations_if([[
  YYLTYPE yyloc;]])[

#if YYERROR_VERBOSE
  /* Buffer for error messages, and its allocated size.  */
  char yymsgbuf[128];
  char *yymsg = yymsgbuf;
  YYSIZE_T yymsg_alloc = sizeof yymsgbuf;
#endif

#define YYPOPSTACK(N)   (yyvsp -= (N), yyssp -= (N)]b4_locations_if([, yylsp -= (N)])[)

  /* The number of symbols on the RHS of the reduced rule.
     Keep to zero when no symbol should be popped.  */
  int yylen = 0;]b4_push_if([[

  if (!yyps->yynew)
    {
      yyn = yypact[yystate];
      goto yyread_pushed_token;
    }]])[

  yyssp = yyss = yyssa;
  yyvsp = yyvs = yyvsa;]b4_locations_if([[
  yylsp = yyls = yylsa;]])[
  yystacksize = YYINITDEPTH;]b4_lac_if([[

  yyes = yyesa;
  yyes_capacity = sizeof yyesa / sizeof *yyes;
  if (YYMAXDEPTH < yyes_capacity)
    yyes_capacity = YYMAXDEPTH;]])[

  YYDPRINTF ((stderr, "Starting parse\n"));

  yystate = 0;
  yyerrstatus = 0;
  yynerrs = 0;
  yychar = YYEMPTY; /* Cause a token to be read.  */
]m4_ifdef([b4_initial_action], [
b4_dollar_pushdef([m4_define([b4_dollar_dollar_used])yylval], [],
                  [b4_push_if([b4_pure_if([*])yypushed_loc], [yylloc])])dnl
/* User initialization code.  */
b4_user_initial_action
b4_dollar_popdef[]dnl
m4_ifdef([b4_dollar_dollar_used],[[  yyvsp[0] = yylval;
]])])dnl
b4_locations_if([[  yylsp[0] = ]b4_push_if([b4_pure_if([*])yypushed_loc], [yylloc])[;
]])dnl
[  goto yysetstate;

/*------------------------------------------------------------.
| yynewstate -- Push a new state, which is found in yystate.  |
`------------------------------------------------------------*/
 yynewstate:
  /* In all cases, when you get here, the value and location stacks
     have just been pushed.  So pushing a state here evens the stacks.  */
  yyssp++;

 yysetstate:
  *yyssp = yystate;

  if (yyss + yystacksize - 1 <= yyssp)
    {
      /* Get the current used size of the three stacks, in elements.  */
      YYSIZE_T yysize = yyssp - yyss + 1;

#ifdef yyoverflow
      {
        /* Give user a chance to reallocate the stack.  Use copies of
           these so that the &'s don't force the real ones into
           memory.  */
        YYSTYPE *yyvs1 = yyvs;
        yytype_int16 *yyss1 = yyss;]b4_locations_if([
        YYLTYPE *yyls1 = yyls;])[

        /* Each stack pointer address is followed by the size of the
           data in use in that stack, in bytes.  This used to be a
           conditional around just the two extra args, but that might
           be undefined if yyoverflow is a macro.  */
        yyoverflow (YY_("memory exhausted"),
                    &yyss1, yysize * sizeof (*yyssp),
                    &yyvs1, yysize * sizeof (*yyvsp),]b4_locations_if([
                    &yyls1, yysize * sizeof (*yylsp),])[
                    &yystacksize);
]b4_locations_if([
        yyls = yyls1;])[
        yyss = yyss1;
        yyvs = yyvs1;
      }
#else /* no yyoverflow */
# ifndef YYSTACK_RELOCATE
      goto yyexhaustedlab;
# else
      /* Extend the stack our own way.  */
      if (YYMAXDEPTH <= yystacksize)
        goto yyexhaustedlab;
      yystacksize *= 2;
      if (YYMAXDEPTH < yystacksize)
        yystacksize = YYMAXDEPTH;

      {
        yytype_int16 *yyss1 = yyss;
        union yyalloc *yyptr =
          (union yyalloc *) YYSTACK_ALLOC (YYSTACK_BYTES (yystacksize));
        if (! yyptr)
          goto yyexhaustedlab;
        YYSTACK_RELOCATE (yyss_alloc, yyss);
        YYSTACK_RELOCATE (yyvs_alloc, yyvs);]b4_locations_if([
        YYSTACK_RELOCATE (yyls_alloc, yyls);])[
#  undef YYSTACK_RELOCATE
        if (yyss1 != yyssa)
          YYSTACK_FREE (yyss1);
      }
# endif
#endif /* no yyoverflow */

      yyssp = yyss + yysize - 1;
      yyvsp = yyvs + yysize - 1;]b4_locations_if([
      yylsp = yyls + yysize - 1;])[

      YYDPRINTF ((stderr, "Stack size increased to %lu\n",
                  (unsigned long int) yystacksize));

      if (yyss + yystacksize - 1 <= yyssp)
        YYABORT;
    }

  YYDPRINTF ((stderr, "Entering state %d\n", yystate));

  if (yystate == YYFINAL)
    YYACCEPT;

  goto yybackup;

/*-----------.
| yybackup.  |
`-----------*/
yybackup:

  /* Do appropriate processing given the current state.  Read a
     lookahead token if we need one and don't already have one.  */

  /* First try to decide what to do without reference to lookahead token.  */
  yyn = yypact[yystate];
  if (yypact_value_is_default (yyn))
    goto yydefault;

  /* Not known => get a lookahead token if don't already have one.  */

  /* YYCHAR is either YYEMPTY or YYEOF or a valid lookahead symbol.  */
  if (yychar == YYEMPTY)
    {]b4_push_if([[
      if (!yyps->yynew)
        {]b4_use_push_for_pull_if([], [[
          YYDPRINTF ((stderr, "Return for a new token:\n"));]])[
          yyresult = YYPUSH_MORE;
          goto yypushreturn;
        }
      yyps->yynew = 0;]b4_pure_if([], [[
      /* Restoring the pushed token is only necessary for the first
         yypush_parse invocation since subsequent invocations don't overwrite
         it before jumping to yyread_pushed_token.  */
      yychar = yypushed_char;
      yylval = yypushed_val;]b4_locations_if([[
      yylloc = yypushed_loc;]])])[
yyread_pushed_token:]])[
      YYDPRINTF ((stderr, "Reading a token: "));]b4_push_if([b4_pure_if([[
      yychar = yypushed_char;
      if (yypushed_val)
        yylval = *yypushed_val;]b4_locations_if([[
      if (yypushed_loc)
        yylloc = *yypushed_loc;]])])], [[
      yychar = YYLEX;]])[
    }

  if (yychar <= YYEOF)
    {
      yychar = yytoken = YYEOF;
      YYDPRINTF ((stderr, "Now at end of input.\n"));
    }
  else
    {
      yytoken = YYTRANSLATE (yychar);
      YY_SYMBOL_PRINT ("Next token is", yytoken, &yylval, &yylloc);
    }

  /* If the proper action on seeing token YYTOKEN is to reduce or to
     detect an error, take that action.  */
  yyn += yytoken;
  if (yyn < 0 || YYLAST < yyn || yycheck[yyn] != yytoken)]b4_lac_if([[
    {
      YY_LAC_ESTABLISH;
      goto yydefault;
    }]], [[
    goto yydefault;]])[
  yyn = yytable[yyn];
  if (yyn <= 0)
    {
      if (yytable_value_is_error (yyn))
        goto yyerrlab;]b4_lac_if([[
      YY_LAC_ESTABLISH;]])[
      yyn = -yyn;
      goto yyreduce;
    }

  /* Count tokens shifted since error; after three, turn off error
     status.  */
  if (yyerrstatus)
    yyerrstatus--;

  /* Shift the lookahead token.  */
  YY_SYMBOL_PRINT ("Shifting", yytoken, &yylval, &yylloc);

  /* Discard the shifted token.  */
  yychar = YYEMPTY;]b4_lac_if([[
  YY_LAC_DISCARD ("shift");]])[

  yystate = yyn;
  YY_IGNORE_MAYBE_UNINITIALIZED_BEGIN
  *++yyvsp = yylval;
  YY_IGNORE_MAYBE_UNINITIALIZED_END
]b4_locations_if([  *++yylsp = yylloc;])[
  goto yynewstate;


/*-----------------------------------------------------------.
| yydefault -- do the default action for the current state.  |
`-----------------------------------------------------------*/
yydefault:
  yyn = yydefact[yystate];
  if (yyn == 0)
    goto yyerrlab;
  goto yyreduce;


/*-----------------------------.
| yyreduce -- Do a reduction.  |
`-----------------------------*/
yyreduce:
  /* yyn is the number of a rule to reduce with.  */
  yylen = yyr2[yyn];

  /* If YYLEN is nonzero, implement the default value of the action:
     `$$ = $1'.

     Otherwise, the following line sets YYVAL to garbage.
     This behavior is undocumented and Bison
     users should not rely upon it.  Assigning to YYVAL
     unconditionally makes the parser a bit smaller, and it avoids a
     GCC warning that YYVAL may be used uninitialized.  */
  yyval = yyvsp[1-yylen];

]b4_locations_if(
[[  /* Default location.  */
  YYLLOC_DEFAULT (yyloc, (yylsp - yylen), yylen);]])[
  YY_REDUCE_PRINT (yyn);]b4_lac_if([[
  {
    int yychar_backup = yychar;
    switch (yyn)
      {
        ]b4_user_actions[
        default: break;
      }
    if (yychar_backup != yychar)
      YY_LAC_DISCARD ("yychar change");
  }]], [[
  switch (yyn)
    {
      ]b4_user_actions[
      default: break;
    }]])[
  /* User semantic actions sometimes alter yychar, and that requires
     that yytoken be updated with the new translation.  We take the
     approach of translating immediately before every use of yytoken.
     One alternative is translating here after every semantic action,
     but that translation would be missed if the semantic action invokes
     YYABORT, YYACCEPT, or YYERROR immediately after altering yychar or
     if it invokes YYBACKUP.  In the case of YYABORT or YYACCEPT, an
     incorrect destructor might then be invoked immediately.  In the
     case of YYERROR or YYBACKUP, subsequent parser actions might lead
     to an incorrect destructor call or verbose syntax error message
     before the lookahead is translated.  */
  YY_SYMBOL_PRINT ("-> $$ =", yyr1[yyn], &yyval, &yyloc);

  YYPOPSTACK (yylen);
  yylen = 0;
  YY_STACK_PRINT (yyss, yyssp);

  *++yyvsp = yyval;]b4_locations_if([
  *++yylsp = yyloc;])[

  /* Now `shift' the result of the reduction.  Determine what state
     that goes to, based on the state we popped back to and the rule
     number reduced by.  */

  yyn = yyr1[yyn];

  yystate = yypgoto[yyn - YYNTOKENS] + *yyssp;
  if (0 <= yystate && yystate <= YYLAST && yycheck[yystate] == *yyssp)
    yystate = yytable[yystate];
  else
    yystate = yydefgoto[yyn - YYNTOKENS];

  goto yynewstate;


/*--------------------------------------.
| yyerrlab -- here on detecting error.  |
`--------------------------------------*/
yyerrlab:
  /* Make sure we have latest lookahead translation.  See comments at
     user semantic actions for why this is necessary.  */
  yytoken = yychar == YYEMPTY ? YYEMPTY : YYTRANSLATE (yychar);

  /* If not already recovering from an error, report this error.  */
  if (!yyerrstatus)
    {
      ++yynerrs;
#if ! YYERROR_VERBOSE
      yyerror (]b4_yyerror_args[YY_("syntax error"));
#else
# define YYSYNTAX_ERROR yysyntax_error (&yymsg_alloc, &yymsg, \]b4_lac_if([[
                                        yyesa, &yyes, &yyes_capacity, \]])[
                                        yyssp, yytoken)
      {
        char const *yymsgp = YY_("syntax error");
        int yysyntax_error_status;]b4_lac_if([[
        if (yychar != YYEMPTY)
          YY_LAC_ESTABLISH;]])[
        yysyntax_error_status = YYSYNTAX_ERROR;
        if (yysyntax_error_status == 0)
          yymsgp = yymsg;
        else if (yysyntax_error_status == 1)
          {
            if (yymsg != yymsgbuf)
              YYSTACK_FREE (yymsg);
            yymsg = (char *) YYSTACK_ALLOC (yymsg_alloc);
            if (!yymsg)
              {
                yymsg = yymsgbuf;
                yymsg_alloc = sizeof yymsgbuf;
                yysyntax_error_status = 2;
              }
            else
              {
                yysyntax_error_status = YYSYNTAX_ERROR;
                yymsgp = yymsg;
              }
          }
        yyerror (]b4_yyerror_args[yymsgp);
        if (yysyntax_error_status == 2)
          goto yyexhaustedlab;
      }
# undef YYSYNTAX_ERROR
#endif
    }

]b4_locations_if([[  yyerror_range[1] = yylloc;]])[

  if (yyerrstatus == 3)
    {
      /* If just tried and failed to reuse lookahead token after an
         error, discard it.  */

      if (yychar <= YYEOF)
        {
          /* Return failure if at end of input.  */
          if (yychar == YYEOF)
            YYABORT;
        }
      else
        {
          yydestruct ("Error: discarding",
                      yytoken, &yylval]b4_locations_if([, &yylloc])[]b4_user_args[);
          yychar = YYEMPTY;
        }
    }

  /* Else will try to reuse lookahead token after shifting the error
     token.  */
  goto yyerrlab1;


/*---------------------------------------------------.
| yyerrorlab -- error raised explicitly by YYERROR.  |
`---------------------------------------------------*/
yyerrorlab:

  /* Pacify compilers like GCC when the user code never invokes
     YYERROR and the label yyerrorlab therefore never appears in user
     code.  */
  if (/*CONSTCOND*/ 0)
     goto yyerrorlab;

]b4_locations_if([[  yyerror_range[1] = yylsp[1-yylen];
]])[  /* Do not reclaim the symbols of the rule which action triggered
     this YYERROR.  */
  YYPOPSTACK (yylen);
  yylen = 0;
  YY_STACK_PRINT (yyss, yyssp);
  yystate = *yyssp;
  goto yyerrlab1;


/*-------------------------------------------------------------.
| yyerrlab1 -- common code for both syntax error and YYERROR.  |
`-------------------------------------------------------------*/
yyerrlab1:
  yyerrstatus = 3;      /* Each real token shifted decrements this.  */

  for (;;)
    {
      yyn = yypact[yystate];
      if (!yypact_value_is_default (yyn))
        {
          yyn += YYTERROR;
          if (0 <= yyn && yyn <= YYLAST && yycheck[yyn] == YYTERROR)
            {
              yyn = yytable[yyn];
              if (0 < yyn)
                break;
            }
        }

      /* Pop the current state because it cannot handle the error token.  */
      if (yyssp == yyss)
        YYABORT;

]b4_locations_if([[      yyerror_range[1] = *yylsp;]])[
      yydestruct ("Error: popping",
                  yystos[yystate], yyvsp]b4_locations_if([, yylsp])[]b4_user_args[);
      YYPOPSTACK (1);
      yystate = *yyssp;
      YY_STACK_PRINT (yyss, yyssp);
    }]b4_lac_if([[

  /* If the stack popping above didn't lose the initial context for the
     current lookahead token, the shift below will for sure.  */
  YY_LAC_DISCARD ("error recovery");]])[

  YY_IGNORE_MAYBE_UNINITIALIZED_BEGIN
  *++yyvsp = yylval;
  YY_IGNORE_MAYBE_UNINITIALIZED_END
]b4_locations_if([[
  yyerror_range[2] = yylloc;
  /* Using YYLLOC is tempting, but would change the location of
     the lookahead.  YYLOC is available though.  */
  YYLLOC_DEFAULT (yyloc, yyerror_range, 2);
  *++yylsp = yyloc;]])[

  /* Shift the error token.  */
  YY_SYMBOL_PRINT ("Shifting", yystos[yyn], yyvsp, yylsp);

  yystate = yyn;
  goto yynewstate;


/*-------------------------------------.
| yyacceptlab -- YYACCEPT comes here.  |
`-------------------------------------*/
yyacceptlab:
  yyresult = 0;
  goto yyreturn;

/*-----------------------------------.
| yyabortlab -- YYABORT comes here.  |
`-----------------------------------*/
yyabortlab:
  yyresult = 1;
  goto yyreturn;

#if ]b4_lac_if([[1]], [[!defined yyoverflow || YYERROR_VERBOSE]])[
/*-------------------------------------------------.
| yyexhaustedlab -- memory exhaustion comes here.  |
`-------------------------------------------------*/
yyexhaustedlab:
  yyerror (]b4_yyerror_args[YY_("memory exhausted"));
  yyresult = 2;
  /* Fall through.  */
#endif

yyreturn:
  if (yychar != YYEMPTY)
    {
      /* Make sure we have latest lookahead translation.  See comments at
         user semantic actions for why this is necessary.  */
      yytoken = YYTRANSLATE (yychar);
      yydestruct ("Cleanup: discarding lookahead",
                  yytoken, &yylval]b4_locations_if([, &yylloc])[]b4_user_args[);
    }
  /* Do not reclaim the symbols of the rule which action triggered
     this YYABORT or YYACCEPT.  */
  YYPOPSTACK (yylen);
  YY_STACK_PRINT (yyss, yyssp);
  while (yyssp != yyss)
    {
      yydestruct ("Cleanup: popping",
                  yystos[*yyssp], yyvsp]b4_locations_if([, yylsp])[]b4_user_args[);
      YYPOPSTACK (1);
    }
#ifndef yyoverflow
  if (yyss != yyssa)
    YYSTACK_FREE (yyss);
#endif]b4_lac_if([[
  if (yyes != yyesa)
    YYSTACK_FREE (yyes);]])b4_push_if([[
  yyps->yynew = 1;

yypushreturn:]])[
#if YYERROR_VERBOSE
  if (yymsg != yymsgbuf)
    YYSTACK_FREE (yymsg);
#endif
  return yyresult;
}
]b4_epilogue[]dnl
b4_output_end()

b4_defines_if(
<<<<<<< HEAD
[@output(b4_spec_defines_file@)@
b4_copyright([Bison interface for Yacc-like parsers in C])[

]b4_shared_declarations[
]])dnl b4_defines_if
m4_divert_pop(0)
m4_popdef([b4_copyright_years])
=======
[b4_output_begin([b4_spec_defines_file])[
]b4_copyright([Bison interface for Yacc-like parsers in C],
              [1984, 1989-1990, 2000-2012])[

]b4_shared_declarations[
]b4_output_end()
])
>>>>>>> 03dbf629
<|MERGE_RESOLUTION|>--- conflicted
+++ resolved
@@ -322,22 +322,12 @@
 ]b4_cpp_guard_close([b4_spec_defines_file])[]dnl
 ])
 
-
 ## -------------- ##
 ## Output files.  ##
 ## -------------- ##
 
-<<<<<<< HEAD
-# We do want M4 expansion after # for CPP macros.
-m4_changecom()
-m4_divert_push(0)dnl
-@output(b4_parser_file_name@)@
+b4_output_begin([b4_parser_file_name])
 b4_copyright([Bison implementation for Yacc-like parsers in C])[
-=======
-b4_output_begin([b4_parser_file_name])
-b4_copyright([Bison implementation for Yacc-like parsers in C],
-             [1984, 1989-1990, 2000-2012])[
->>>>>>> 03dbf629
 
 /* C LALR(1) parser skeleton written by Richard Stallman, by
    simplifying the original so-called "semantic" parser.  */
@@ -1951,20 +1941,9 @@
 b4_output_end()
 
 b4_defines_if(
-<<<<<<< HEAD
-[@output(b4_spec_defines_file@)@
-b4_copyright([Bison interface for Yacc-like parsers in C])[
-
-]b4_shared_declarations[
-]])dnl b4_defines_if
-m4_divert_pop(0)
-m4_popdef([b4_copyright_years])
-=======
 [b4_output_begin([b4_spec_defines_file])[
-]b4_copyright([Bison interface for Yacc-like parsers in C],
-              [1984, 1989-1990, 2000-2012])[
+]b4_copyright([Bison interface for Yacc-like parsers in C])[
 
 ]b4_shared_declarations[
 ]b4_output_end()
-])
->>>>>>> 03dbf629
+])# b4_defines_if