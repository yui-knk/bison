--- conflicted
+++ resolved
@@ -428,30 +428,12 @@
 #endif
 
 /* Suppress unused-variable warnings by "using" E.  */
-<<<<<<< HEAD
 #ifdef __GNUC__
-# define YYUSE(e) ((void) (e))
-=======
-#if ! defined lint || defined __GNUC__
 # define YYUSE(E) ((void) (E))
->>>>>>> c12c4c50
 #else
 # define YYUSE(E) /* empty */
 #endif
 
-<<<<<<< HEAD
-=======
-/* Identity function, used to suppress warnings about constant conditions.  */
-#ifndef lint
-# define YYID(N) (N)
-#else
-]b4_c_function_def([YYID], [static int], [[int yyi], [yyi]])[
-{
-  return yyi;
-}
-#endif
-
->>>>>>> c12c4c50
 #if ]b4_lac_if([[1]], [[! defined yyoverflow || YYERROR_VERBOSE]])[
 
 /* The parser invokes alloca or malloc; define the necessary symbols.  */]dnl
@@ -645,15 +627,10 @@
 #define yypact_value_is_default(Yystate) \
   ]b4_table_value_equals([[pact]], [[Yystate]], [b4_pact_ninf])[
 
-<<<<<<< HEAD
 #define YYTABLE_NINF ]b4_table_ninf[
 
-#define yytable_value_is_error(yytable_value) \
-  ]b4_table_value_equals([[table]], [[yytable_value]], [b4_table_ninf])[
-=======
 #define yytable_value_is_error(Yytable_value) \
   ]b4_table_value_equals([[table]], [[Yytable_value]], [b4_table_ninf])[
->>>>>>> c12c4c50
 
 ]b4_parser_tables_define[
 
