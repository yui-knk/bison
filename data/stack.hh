# C++ skeleton for Bison

# Copyright (C) 2002-2012 Free Software Foundation, Inc.

# This program is free software: you can redistribute it and/or modify
# it under the terms of the GNU General Public License as published by
# the Free Software Foundation, either version 3 of the License, or
# (at your option) any later version.
#
# This program is distributed in the hope that it will be useful,
# but WITHOUT ANY WARRANTY; without even the implied warranty of
# MERCHANTABILITY or FITNESS FOR A PARTICULAR PURPOSE.  See the
# GNU General Public License for more details.
#
# You should have received a copy of the GNU General Public License
# along with this program.  If not, see <http://www.gnu.org/licenses/>.

m4_pushdef([b4_copyright_years],
           [2002-2012])

<<<<<<< HEAD
# b4_stack_define
# ---------------
m4_define([b4_stack_define],
[[  template <class T, class S = std::deque<T> >
=======
b4_output_begin([b4_dir_prefix[]stack.hh])
b4_copyright([Stack handling for Bison parsers in C++],
             [2002-2012])[

/**
 ** \file ]b4_dir_prefix[stack.hh
 ** Define the ]b4_namespace_ref[::stack class.
 */

]b4_cpp_guard_open([b4_dir_prefix[]stack.hh])[

# include <deque>

]b4_namespace_open[
  template <class T, class S = std::deque<T> >
>>>>>>> 03dbf629
  class stack
  {
  public:
    // Hide our reversed order.
    typedef typename S::reverse_iterator iterator;
    typedef typename S::const_reverse_iterator const_iterator;

    stack ()
      : seq_ ()
    {
    }

    stack (unsigned int n)
      : seq_ (n)
    {
    }

    inline
    T&
    operator [] (unsigned int i)
    {
      return seq_[i];
    }

    inline
    const T&
    operator [] (unsigned int i) const
    {
      return seq_[i];
    }

    inline
    void
    push (const T& t)
    {
      seq_.push_front (t);
    }

    inline
    void
    pop (unsigned int n = 1)
    {
      for (; n; --n)
        seq_.pop_front ();
    }

    inline
    typename S::size_type
    size () const
    {
      return seq_.size ();
    }

    inline
    const_iterator
    begin () const
    {
      return seq_.rbegin ();
    }

    inline
    const_iterator
    end () const
    {
      return seq_.rend ();
    }

  private:
    /// The wrapped container.
    S seq_;
  };

  /// Present a slice of the top of a stack.
  template <class T, class S = stack<T> >
  class slice
  {
  public:
    slice (const S& stack, unsigned int range)
      : stack_ (stack)
      , range_ (range)
    {
    }

    inline
    const T&
    operator [] (unsigned int i) const
    {
      return stack_[range_ - i];
    }

  private:
    const S& stack_;
    unsigned int range_;
  };
]])

b4_defines_if(
[# We do want M4 expansion after # for CPP macros.
m4_changecom()
m4_divert_push(0)dnl
@output(b4_dir_prefix[]stack.hh@)@
b4_copyright([Stack handling for Bison parsers in C++])[

/**
 ** \file ]b4_dir_prefix[stack.hh
 ** Define the ]b4_namespace_ref[::stack class.
 */

]b4_cpp_guard_open([b4_dir_prefix[]stack.hh])[

# include <deque>

]b4_namespace_open[
]b4_stack_define[
]b4_namespace_close[

]b4_cpp_guard_close([b4_dir_prefix[]stack.hh])
<<<<<<< HEAD
m4_divert_pop(0)
m4_popdef([b4_copyright_years])dnl
m4_changecom([#])
])
=======
b4_output_end()

m4_popdef([b4_copyright_years])
>>>>>>> 03dbf629
<|MERGE_RESOLUTION|>--- conflicted
+++ resolved
@@ -18,28 +18,10 @@
 m4_pushdef([b4_copyright_years],
            [2002-2012])
 
-<<<<<<< HEAD
 # b4_stack_define
 # ---------------
 m4_define([b4_stack_define],
 [[  template <class T, class S = std::deque<T> >
-=======
-b4_output_begin([b4_dir_prefix[]stack.hh])
-b4_copyright([Stack handling for Bison parsers in C++],
-             [2002-2012])[
-
-/**
- ** \file ]b4_dir_prefix[stack.hh
- ** Define the ]b4_namespace_ref[::stack class.
- */
-
-]b4_cpp_guard_open([b4_dir_prefix[]stack.hh])[
-
-# include <deque>
-
-]b4_namespace_open[
-  template <class T, class S = std::deque<T> >
->>>>>>> 03dbf629
   class stack
   {
   public:
@@ -137,10 +119,7 @@
 ]])
 
 b4_defines_if(
-[# We do want M4 expansion after # for CPP macros.
-m4_changecom()
-m4_divert_push(0)dnl
-@output(b4_dir_prefix[]stack.hh@)@
+[b4_output_begin([b4_dir_prefix[]stack.hh])
 b4_copyright([Stack handling for Bison parsers in C++])[
 
 /**
@@ -157,13 +136,7 @@
 ]b4_namespace_close[
 
 ]b4_cpp_guard_close([b4_dir_prefix[]stack.hh])
-<<<<<<< HEAD
-m4_divert_pop(0)
-m4_popdef([b4_copyright_years])dnl
-m4_changecom([#])
+b4_output_end()
 ])
-=======
-b4_output_end()
 
-m4_popdef([b4_copyright_years])
->>>>>>> 03dbf629
+m4_popdef([b4_copyright_years])