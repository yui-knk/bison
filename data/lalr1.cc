# C++ skeleton for Bison

# Copyright (C) 2002-2012 Free Software Foundation, Inc.

# This program is free software: you can redistribute it and/or modify
# it under the terms of the GNU General Public License as published by
# the Free Software Foundation, either version 3 of the License, or
# (at your option) any later version.
#
# This program is distributed in the hope that it will be useful,
# but WITHOUT ANY WARRANTY; without even the implied warranty of
# MERCHANTABILITY or FITNESS FOR A PARTICULAR PURPOSE.  See the
# GNU General Public License for more details.
#
# You should have received a copy of the GNU General Public License
# along with this program.  If not, see <http://www.gnu.org/licenses/>.

m4_include(b4_pkgdatadir/[c++.m4])


# b4_integral_parser_table_declare(TABLE-NAME, CONTENT, COMMENT)
# --------------------------------------------------------------
# Declare "parser::yy<TABLE-NAME>_" which contents is CONTENT.
m4_define([b4_integral_parser_table_declare],
[m4_ifval([$3], [b4_comment([$3], [  ])
])dnl
  static const b4_int_type_for([$2]) yy$1_[[]];dnl
])

# b4_integral_parser_table_define(TABLE-NAME, CONTENT, COMMENT)
# -------------------------------------------------------------
# Define "parser::yy<TABLE-NAME>_" which contents is CONTENT.
m4_define([b4_integral_parser_table_define],
[  const b4_int_type_for([$2])
  b4_parser_class_name::yy$1_[[]] =
  {
  $2
  };dnl
])


# b4_symbol_value_template(VAL, [TYPE])
# -------------------------------------
# Same as b4_symbol_value, but used in a template method.  It makes
# a difference when using variants.
m4_copy([b4_symbol_value], [b4_symbol_value_template])


# b4_lhs_value([TYPE])
# --------------------
# Expansion of $<TYPE>$.
m4_define([b4_lhs_value],
          [b4_symbol_value([yylhs.value], [$1])])


# b4_lhs_location()
# -----------------
# Expansion of @$.
m4_define([b4_lhs_location],
          [yylhs.location])


# b4_rhs_data(RULE-LENGTH, NUM)
# -----------------------------
# Return the data corresponding to the symbol #NUM, where the current
# rule has RULE-LENGTH symbols on RHS.
m4_define([b4_rhs_data],
          [yystack_@{b4_subtract($@)@}])


# b4_rhs_state(RULE-LENGTH, NUM)
# ------------------------------
# The state corresponding to the symbol #NUM, where the current
# rule has RULE-LENGTH symbols on RHS.
m4_define([b4_rhs_state],
          [b4_rhs_data([$1], [$2]).state])


# b4_rhs_value(RULE-LENGTH, NUM, [TYPE])
# --------------------------------------
# Expansion of $<TYPE>NUM, where the current rule has RULE-LENGTH
# symbols on RHS.
m4_define([b4_rhs_value],
          [b4_symbol_value([b4_rhs_data([$1], [$2]).value], [$3])])


# b4_rhs_location(RULE-LENGTH, NUM)
# ---------------------------------
# Expansion of @NUM, where the current rule has RULE-LENGTH symbols
# on RHS.
m4_define([b4_rhs_location],
          [b4_rhs_data([$1], [$2]).location])


# b4_symbol_action(SYMBOL-NUM, KIND)
# ----------------------------------
# Run the action KIND (destructor or printer) for SYMBOL-NUM.
# Same as in C, but using references instead of pointers.
m4_define([b4_symbol_action],
[b4_symbol_if([$1], [has_$2],
[m4_pushdef([b4_symbol_value], m4_defn([b4_symbol_value_template]))[]dnl
b4_dollar_pushdef([yysym.value],
                   b4_symbol_if([$1], [has_type],
                                [m4_dquote(b4_symbol([$1], [type]))]),
                   [yysym.location])dnl
      b4_symbol_case_([$1])
b4_syncline([b4_symbol([$1], [$2_line])], ["b4_symbol([$1], [$2_file])"])
        b4_symbol([$1], [$2])
b4_syncline([@oline@], [@ofile@])
        break;

<<<<<<< HEAD
m4_popdef([b4_symbol_value])[]dnl
b4_dollar_popdef[]dnl
])])
=======
b4_percent_define_ifdef([[api.location.type]], [],
  [# Backward compatibility.
  m4_define([b4_location_constructors])
  m4_include(b4_pkgdatadir/[location.cc])])
m4_include(b4_pkgdatadir/[stack.hh])
>>>>>>> e94ca80b


m4_pushdef([b4_copyright_years],
           [2002-2012])

m4_define([b4_parser_class_name],
          [b4_percent_define_get([[parser_class_name]])])

<<<<<<< HEAD
b4_locations_if([b4_percent_define_ifdef([[location_type]], [],
  [# Backward compatibility.
   m4_define([b4_location_constructors])
   m4_include(b4_pkgdatadir/[location.cc])])])
m4_include(b4_pkgdatadir/[stack.hh])
b4_variant_if([m4_include(b4_pkgdatadir/[variant.hh])])

# b4_shared_declarations
# ----------------------
# Declaration that might either go into the header (if --defines)
# or open coded in the parser body.
m4_define([b4_shared_declarations],
[b4_percent_code_get([[requires]])[
]b4_parse_assert_if([# include <cassert>])[
# include <deque>
# include <iostream>
# include <stdexcept>
# include <string>]b4_defines_if([[
# include "stack.hh"
]b4_locations_if([b4_percent_define_ifdef([[location_type]], [],
                                          [[# include "location.hh"]])])])[
=======
#include <string>
#include <iostream>
#include "stack.hh"
]b4_percent_define_ifdef([[api.location.type]], [],
                         [[#include "location.hh"]])[
>>>>>>> e94ca80b

]b4_YYDEBUG_define[

]b4_namespace_open[

]b4_defines_if([],
[b4_stack_define
b4_locations_if([b4_percent_define_ifdef([[location_type]], [],
                                         [b4_position_define
b4_location_define])])])[

]b4_variant_if([b4_variant_define])[

  /// A Bison parser.
  class ]b4_parser_class_name[
  {
  public:
<<<<<<< HEAD
]b4_public_types_declare[
=======
    /// Symbol semantic values.
#ifndef ]b4_api_PREFIX[STYPE
]m4_ifdef([b4_stype],
[    union semantic_type
    {
b4_user_stype
    };],
[m4_if(b4_tag_seen_flag, 0,
[[    typedef int semantic_type;]],
[[    typedef ]b4_api_PREFIX[STYPE semantic_type;]])])[
#else
    typedef ]b4_api_PREFIX[STYPE semantic_type;
#endif
    /// Symbol locations.
    typedef ]b4_percent_define_get([[api.location.type]],
                                   [[location]])[ location_type;
    /// Tokens.
    struct token
    {
      ]b4_token_enums(b4_tokens)[
    };
    /// Token type.
    typedef token::yytokentype token_type;

>>>>>>> e94ca80b
    /// Build a parser object.
    ]b4_parser_class_name[ (]b4_parse_param_decl[);
    virtual ~]b4_parser_class_name[ ();

    /// Parse.
    /// \returns  0 iff parsing succeeded.
    virtual int parse ();

#if ]b4_api_PREFIX[DEBUG
    /// The current debugging stream.
    std::ostream& debug_stream () const;
    /// Set the current debugging stream.
    void set_debug_stream (std::ostream &);

    /// Type for debugging levels.
    typedef int debug_level_type;
    /// The current debugging level.
    debug_level_type debug_level () const;
    /// Set the current debugging level.
    void set_debug_level (debug_level_type l);
#endif

    /// Report a syntax error.]b4_locations_if([[
    /// \param loc    where the syntax error is found.]])[
    /// \param msg    a description of the syntax error.
    virtual void error (]b4_locations_if([[const location_type& loc, ]])[const std::string& msg);

    /// Report a syntax error.
    void error (const syntax_error& err);

  private:
    /// State numbers.
    typedef int state_type;

    /// Generate an error message.
    /// \param yystate   the state where the error occurred.
    /// \param yytoken   the lookahead token.
    virtual std::string yysyntax_error_ (state_type yystate, int yytoken);

    /// Compute post-reduction state.
    /// \param yystate   the current state
    /// \param yylhs     the nonterminal to push on the stack
    state_type yy_lr_goto_state_ (state_type yystate, int yylhs);

    /// Whether the given \c yypact_ value indicates a defaulted state.
    /// \param yyvalue   the value to check
    static bool yy_pact_value_is_default_ (int yyvalue);

    /// Whether the given \c yytable_ value indicates a syntax error.
    /// \param yyvalue   the value to check
    static bool yy_table_value_is_error_ (int yyvalue);

    /// Internal symbol numbers.
    typedef ]b4_int_type_for([b4_translate])[ token_number_type;
    static const ]b4_int_type(b4_pact_ninf, b4_pact_ninf)[ yypact_ninf_;
    static const ]b4_int_type(b4_table_ninf, b4_table_ninf)[ yytable_ninf_;

    // Tables.
]b4_parser_tables_declare[]b4_error_verbose_if([

    /// Convert the symbol name \a n to a form suitable for a diagnostic.
    static std::string yytnamerr_ (const char *n);])[

]b4_token_table_if([], [[#if ]b4_api_PREFIX[DEBUG]])[
    /// For a symbol, its name in clear.
    static const char* const yytname_[];
]b4_token_table_if([[#if ]b4_api_PREFIX[DEBUG]])[
]b4_integral_parser_table_declare([rline], [b4_rline],
     [YYRLINE[YYN] -- Source line where rule number YYN was defined.])[
    /// Report on the debug stream that the rule \a r is going to be reduced.
    virtual void yy_reduce_print_ (int r);
    /// Print the state stack on the debug stream.
    virtual void yystack_print_ ();

    // Debugging.
    int yydebug_;
    std::ostream* yycdebug_;
#endif // ]b4_api_PREFIX[DEBUG

    /// Convert a scanner token number \a t to a symbol number.
    static inline token_number_type yytranslate_ (]b4_lex_symbol_if([token_type], [int])[ t);

#if ]b4_api_PREFIX[DEBUG
    /// \brief Display a symbol type, value and location.
    /// \param yyo    The output stream.
    /// \param yysym  The symbol.
    template <typename Exact>
    void yy_print_ (std::ostream& yyo,
                    const symbol_base_type<Exact>& yysym) const;
#endif

    /// \brief Reclaim the memory associated to a symbol.
    /// \param yymsg     Why this token is reclaimed.
    ///                  If null, print nothing.
    /// \param s         The symbol.
    template <typename Exact>
    inline void yy_destroy_ (const char* yymsg,
                             symbol_base_type<Exact>& yysym) const;

  private:
    /// Element of the stack: a state and its attributes.
    struct stack_symbol_type : symbol_base_type<stack_symbol_type>
    {
      /// The parent class.
      typedef symbol_base_type<stack_symbol_type> super_type;

      /// Default constructor.
      inline stack_symbol_type ();

      /// Constructor.
      inline stack_symbol_type (]b4_join([state_type s],
                                         [const semantic_type& v],
                                         b4_locations_if([const location_type& l]))[);

      /// The state.
      state_type state;

      /// The type (corresponding to \a state).
      inline int type_get_ () const;
    };

    /// Stack type.
    typedef stack<stack_symbol_type> stack_type;

    /// The stack.
    stack_type yystack_;

    /// Push a new state on the stack.
    /// \param m    a debug message to display
    ///             if null, no trace is output.
    /// \param s    the symbol
    /// \warning the contents of \a s.value is stolen.
    inline void yypush_ (const char* m, stack_symbol_type& s);

    /// Push a new look ahead token on the state on the stack.
    /// \param m    a debug message to display
    ///             if null, no trace is output.
    /// \param s    the state
    /// \param sym  the symbol (for its value and location).
    /// \warning the contents of \a s.value is stolen.
    inline void yypush_ (const char* m, state_type s, symbol_type& sym);

    /// Pop \a n symbols the three stacks.
    inline void yypop_ (unsigned int n = 1);

    /* Constants.  */
    enum
    {
      yyeof_ = 0,
      yylast_ = ]b4_last[,           //< Last index in yytable_.
      yynnts_ = ]b4_nterms_number[,  //< Number of nonterminal symbols.
      yyempty_ = -2,
      yyfinal_ = ]b4_final_state_number[, //< Termination state number.
      yyterror_ = 1,
      yyerrcode_ = 256,
      yyntokens_ = ]b4_tokens_number[    //< Number of tokens.
    };

]b4_parse_param_vars[
  };

]b4_lex_symbol_if([b4_yytranslate_define
b4_public_types_define])[
]b4_namespace_close[

]b4_percent_define_flag_if([[global_tokens_and_yystype]],
[b4_token_defines

#ifndef ]b4_api_PREFIX[STYPE
 /* Redirection for backward compatibility.  */
# define ]b4_api_PREFIX[STYPE b4_namespace_ref::b4_parser_class_name::semantic_type
#endif
])[
]b4_percent_code_get([[provides]])[
]])

# We do want M4 expansion after # for CPP macros.
m4_changecom()
b4_defines_if(
[m4_divert_push(0)dnl
@output(b4_spec_defines_file@)@
b4_copyright([Skeleton interface for Bison LALR(1) parsers in C++])
[
/**
 ** \file ]b4_spec_defines_file[
 ** Define the ]b4_namespace_ref[::parser class.
 */

/* C++ LALR(1) parser skeleton written by Akim Demaille.  */

]b4_cpp_guard_open([b4_spec_defines_file])[
]b4_shared_declarations[
]b4_cpp_guard_close([b4_spec_defines_file])
m4_divert_pop(0)dnl
])


m4_divert_push(0)dnl
@output(b4_parser_file_name@)@
b4_copyright([Skeleton implementation for Bison LALR(1) parsers in C++])
b4_percent_code_get([[top]])[]dnl
m4_if(b4_prefix, [yy], [],
[
// Take the name prefix into account.
#define yylex   b4_prefix[]lex])[

// First part of user declarations.
]b4_user_pre_prologue[

]b4_null_define[

]b4_defines_if([[#include "@basename(]b4_spec_defines_file[@)"]],
               [b4_shared_declarations])[

/* User implementation prologue.  */
]b4_user_post_prologue[
]b4_percent_code_get[

#ifndef YY_
# if defined YYENABLE_NLS && YYENABLE_NLS
#  if ENABLE_NLS
#   include <libintl.h> /* FIXME: INFRINGES ON USER NAME SPACE */
#   define YY_(msgid) dgettext ("bison-runtime", msgid)
#  endif
# endif
# ifndef YY_
#  define YY_(msgid) msgid
# endif
#endif

]b4_locations_if([dnl
[#define YYRHSLOC(Rhs, K) ((Rhs)[K].location)
]b4_yylloc_default_define])[

/* Suppress unused-variable warnings by "using" E.  */
#define YYUSE(e) ((void) (e))

/* Enable debugging if requested.  */
#if ]b4_api_PREFIX[DEBUG

/* A pseudo ostream that takes yydebug_ into account.  */
# define YYCDEBUG if (yydebug_) (*yycdebug_)

# define YY_SYMBOL_PRINT(Title, Symbol)         \
  do {                                          \
    if (yydebug_)                               \
    {                                           \
      *yycdebug_ << Title << ' ';               \
      yy_print_ (*yycdebug_, Symbol);           \
      *yycdebug_ << std::endl;                  \
    }                                           \
  } while (false)

# define YY_REDUCE_PRINT(Rule)          \
  do {                                  \
    if (yydebug_)                       \
      yy_reduce_print_ (Rule);          \
  } while (false)

# define YY_STACK_PRINT()               \
  do {                                  \
    if (yydebug_)                       \
      yystack_print_ ();                \
  } while (false)

#else /* !]b4_api_PREFIX[DEBUG */

# define YYCDEBUG if (false) std::cerr
# define YY_SYMBOL_PRINT(Title, Symbol)  YYUSE(Symbol)
# define YY_REDUCE_PRINT(Rule)           static_cast<void>(0)
# define YY_STACK_PRINT()                static_cast<void>(0)

#endif /* !]b4_api_PREFIX[DEBUG */

#define yyerrok         (yyerrstatus_ = 0)
#define yyclearin       (yyempty = true)

#define YYACCEPT        goto yyacceptlab
#define YYABORT         goto yyabortlab
#define YYERROR         goto yyerrorlab
#define YYRECOVERING()  (!!yyerrstatus_)

]b4_namespace_open[]b4_error_verbose_if([[

  /* Return YYSTR after stripping away unnecessary quotes and
     backslashes, so that it's suitable for yyerror.  The heuristic is
     that double-quoting is unnecessary unless the string contains an
     apostrophe, a comma, or backslash (other than backslash-backslash).
     YYSTR is taken from yytname.  */
  std::string
  ]b4_parser_class_name[::yytnamerr_ (const char *yystr)
  {
    if (*yystr == '"')
      {
        std::string yyr = "";
        char const *yyp = yystr;

        for (;;)
          switch (*++yyp)
            {
            case '\'':
            case ',':
              goto do_not_strip_quotes;

            case '\\':
              if (*++yyp != '\\')
                goto do_not_strip_quotes;
              /* Fall through.  */
            default:
              yyr += *yyp;
              break;

            case '"':
              return yyr;
            }
      do_not_strip_quotes: ;
      }

    return yystr;
  }
]])[

  /// Build a parser object.
  ]b4_parser_class_name::b4_parser_class_name[ (]b4_parse_param_decl[)]m4_ifset([b4_parse_param], [
    :])[
#if ]b4_api_PREFIX[DEBUG
    ]m4_ifset([b4_parse_param], [  ], [ :])[yydebug_ (false),
      yycdebug_ (&std::cerr)]m4_ifset([b4_parse_param], [,])[
#endif]b4_parse_param_cons[
  {
  }

  ]b4_parser_class_name::~b4_parser_class_name[ ()
  {
  }


  /*---------------.
  | Symbol types.  |
  `---------------*/

]b4_lex_symbol_if([], [b4_public_types_define])[

  // stack_symbol_type.
  ]b4_parser_class_name[::stack_symbol_type::stack_symbol_type ()
    : super_type ()
    , state ()
  {
  }

  ]b4_parser_class_name[::stack_symbol_type::stack_symbol_type (]b4_join(
                 [state_type s],
                 [const semantic_type& v],
                 b4_locations_if([const location_type& l]))[)
    : super_type (v]b4_locations_if([, l])[)
    , state (s)
  {
  }

  int
  ]b4_parser_class_name[::stack_symbol_type::type_get_ () const
  {
    return yystos_[state];
  }


  template <typename Exact>
  void
  ]b4_parser_class_name[::yy_destroy_ (const char* yymsg,
                                       symbol_base_type<Exact>& yysym) const
  {
    if (yymsg)
      YY_SYMBOL_PRINT (yymsg, yysym);

    // User destructor.
    int yytype = yysym.type_get ();
    switch (yytype)
      {
]b4_symbol_foreach([b4_symbol_destructor])dnl
[       default:
          break;
      }]b4_variant_if([

    // Type destructor.
  b4_symbol_variant([[yytype]], [[yysym.value]], [[template destroy]])])[
  }

#if ]b4_api_PREFIX[DEBUG
  template <typename Exact>
  void
  ]b4_parser_class_name[::yy_print_ (std::ostream& yyo,
                                     const symbol_base_type<Exact>& yysym) const
  {
    std::ostream& yyoutput = yyo;
    YYUSE (yyoutput);
    int yytype = yysym.type_get ();
    yyo << (yytype < yyntokens_ ? "token" : "nterm")
        << ' ' << yytname_[yytype] << " ("]b4_locations_if([
        << yysym.location << ": "])[;
    switch (yytype)
      {
]b4_symbol_foreach([b4_symbol_printer])dnl
[       default:
          break;
      }
    yyo << ')';
  }
#endif

  void
  ]b4_parser_class_name[::yypush_ (const char* m, state_type s,
                                   symbol_type& sym)
  {
    if (m)
      YY_SYMBOL_PRINT (m, sym);
]b4_variant_if(
[[    yystack_.push (stack_symbol_type (]b4_join(
                    [s],
                    [semantic_type()],
                    b4_locations_if([sym.location]))[));
    ]b4_symbol_variant([[yystos_[s]]], [[yystack_[0].value]],
                       [build], [sym.value])],
[[    yystack_.push (stack_symbol_type (]b4_join(
                      [s],
                      [sym.value],
                      b4_locations_if([sym.location]))[));]])[
  }

  void
  ]b4_parser_class_name[::yypush_ (const char* m, stack_symbol_type& s)
  {
    if (m)
      YY_SYMBOL_PRINT (m, s);
]b4_variant_if(
[[    yystack_.push (stack_symbol_type (]b4_join(
                       [s.state],
                       [semantic_type()],
                       b4_locations_if([s.location]))[));
    ]b4_symbol_variant([[yystos_[s.state]]], [[yystack_[0].value]],
                       [build], [s.value])],
[    yystack_.push (s);])[
  }

  void
  ]b4_parser_class_name[::yypop_ (unsigned int n)
  {
    yystack_.pop (n);
  }

#if ]b4_api_PREFIX[DEBUG
  std::ostream&
  ]b4_parser_class_name[::debug_stream () const
  {
    return *yycdebug_;
  }

  void
  ]b4_parser_class_name[::set_debug_stream (std::ostream& o)
  {
    yycdebug_ = &o;
  }


  ]b4_parser_class_name[::debug_level_type
  ]b4_parser_class_name[::debug_level () const
  {
    return yydebug_;
  }

  void
  ]b4_parser_class_name[::set_debug_level (debug_level_type l)
  {
    yydebug_ = l;
  }
#endif // ]b4_api_PREFIX[DEBUG

  inline ]b4_parser_class_name[::state_type
  ]b4_parser_class_name[::yy_lr_goto_state_ (state_type yystate, int yylhs)
  {
    int yyr = yypgoto_[yylhs - yyntokens_] + yystate;
    if (0 <= yyr && yyr <= yylast_ && yycheck_[yyr] == yystate)
      return yytable_[yyr];
    else
      return yydefgoto_[yylhs - yyntokens_];
  }

  inline bool
  ]b4_parser_class_name[::yy_pact_value_is_default_ (int yyvalue)
  {
    return yyvalue == yypact_ninf_;
  }

  inline bool
  ]b4_parser_class_name[::yy_table_value_is_error_ (int yyvalue)
  {
    return yyvalue == yytable_ninf_;
  }

  int
  ]b4_parser_class_name[::parse ()
  {
    /// Whether yyla contains a lookahead.
    bool yyempty = true;

    /* State.  */
    int yyn;
    int yylen = 0;

    /* Error handling.  */
    int yynerrs_ = 0;
    int yyerrstatus_ = 0;

    /// The lookahead symbol.
    symbol_type yyla;]b4_locations_if([[

    /// The locations where the error started and ended.
    stack_symbol_type yyerror_range[3];]])[

    /// $$ and @@$.
    stack_symbol_type yylhs;

    /// The return value of parse ().
    int yyresult;

    // FIXME: This shoud be completely indented.  It is not yet to
    // avoid gratuitous conflicts when merging into the master branch.
    try
      {
    YYCDEBUG << "Starting parse" << std::endl;

]m4_ifdef([b4_initial_action], [
b4_dollar_pushdef([yyla.value], [], [yyla.location])dnl
    /* User initialization code.  */
    b4_user_initial_action
b4_dollar_popdef])[]dnl

  [  /* Initialize the stack.  The initial state will be set in
       yynewstate, since the latter expects the semantical and the
       location values to have been already stored, initialize these
       stacks with a primary value.  */
    yystack_ = stack_type (0);
    yypush_ (YY_NULL, 0, yyla);

    // A new symbol was pushed on the stack.
  yynewstate:
    YYCDEBUG << "Entering state " << yystack_[0].state << std::endl;

    /* Accept?  */
    if (yystack_[0].state == yyfinal_)
      goto yyacceptlab;

    goto yybackup;

    /* Backup.  */
  yybackup:

    /* Try to take a decision without lookahead.  */
    yyn = yypact_[yystack_[0].state];
    if (yy_pact_value_is_default_ (yyn))
      goto yydefault;

    /* Read a lookahead token.  */
    if (yyempty)
      {
        YYCDEBUG << "Reading a token: ";
        try
          {
]b4_lex_symbol_if(
[            yyla = b4_function_call([yylex], [symbol_type],
                                     m4_ifdef([b4_lex_param], b4_lex_param));],
[            yyla.type = yytranslate_ (b4_function_call([yylex], [int],
                                     [b4_api_PREFIX[STYPE*], [&yyla.value]][]dnl
b4_locations_if([, [[location*], [&yyla.location]]])dnl
m4_ifdef([b4_lex_param], [, ]b4_lex_param)));])[
          }
        catch (const syntax_error& yyexc)
          {
            error (yyexc);
            goto yyerrlab1;
          }
        yyempty = false;
      }
    YY_SYMBOL_PRINT ("Next token is", yyla);

    /* If the proper action on seeing token YYLA.TYPE is to reduce or
       to detect an error, take that action.  */
    yyn += yyla.type;
    if (yyn < 0 || yylast_ < yyn || yycheck_[yyn] != yyla.type)
      goto yydefault;

    /* Reduce or error.  */
    yyn = yytable_[yyn];
    if (yyn <= 0)
      {
        if (yy_table_value_is_error_ (yyn))
          goto yyerrlab;
        yyn = -yyn;
        goto yyreduce;
      }

    /* Discard the token being shifted.  */
    yyempty = true;

    /* Count tokens shifted since error; after three, turn off error
       status.  */
    if (yyerrstatus_)
      --yyerrstatus_;

    /* Shift the lookahead token.  */
    yypush_ ("Shifting", yyn, yyla);
    goto yynewstate;

  /*-----------------------------------------------------------.
  | yydefault -- do the default action for the current state.  |
  `-----------------------------------------------------------*/
  yydefault:
    yyn = yydefact_[yystack_[0].state];
    if (yyn == 0)
      goto yyerrlab;
    goto yyreduce;

  /*-----------------------------.
  | yyreduce -- Do a reduction.  |
  `-----------------------------*/
  yyreduce:
    yylen = yyr2_[yyn];
    yylhs.state = yy_lr_goto_state_(yystack_[yylen].state, yyr1_[yyn]);]b4_variant_if([
    /* Variants are always initialized to an empty instance of the
       correct type. The default $$=$1 action is NOT applied when using
       variants.  */
    b4_symbol_variant([[yyr1_@{yyn@}]], [yylhs.value], [build])],[
    /* If YYLEN is nonzero, implement the default value of the action:
       `$$ = $1'.  Otherwise, use the top of the stack.

       Otherwise, the following line sets YYLHS.VALUE to garbage.
       This behavior is undocumented and Bison
       users should not rely upon it.  */
    if (yylen)
      yylhs.value = yystack_@{yylen - 1@}.value;
    else
      yylhs.value = yystack_@{0@}.value;])[
]b4_locations_if([dnl
[
    // Compute the default @@$.
    {
      slice<stack_symbol_type, stack_type> slice (yystack_, yylen);
      YYLLOC_DEFAULT (yylhs.location, slice, yylen);
    }]])[

    // Perform the reduction.
    YY_REDUCE_PRINT (yyn);
    try
      {
        switch (yyn)
          {
]b4_user_actions[
          default:
            break;
          }
      }
    catch (const syntax_error& yyexc)
      {
        error (yyexc);
        YYERROR;
      }
    YY_SYMBOL_PRINT ("-> $$ =", yylhs);
]b4_variant_if([[
    // Destroy the rhs symbols.
    for (int i = 0; i < yylen; ++i)
      // Destroy a variant which value may have been swapped with
      // yylhs.value (for instance if the action was "std::swap($$,
      // $1)").  The value of yylhs.value (hence possibly one of these
      // rhs symbols) depends on the default construction for this
      // type.  In the case of pointers for instance, no
      // initialization is done, so the value is junk.  Therefore do
      // not try to report the value of symbols about to be destroyed
      // in the debug trace, it's possibly junk.  Hence yymsg = 0.
      // Besides, that keeps exactly the same traces as with the other
      // Bison skeletons.
      yy_destroy_ (YY_NULL, yystack_[i]);]])[

    yypop_ (yylen);
    yylen = 0;
    YY_STACK_PRINT ();

    /* Shift the result of the reduction.  */
    yypush_ (YY_NULL, yylhs);
    goto yynewstate;

  /*--------------------------------------.
  | yyerrlab -- here on detecting error.  |
  `--------------------------------------*/
  yyerrlab:
    /* If not already recovering from an error, report this error.  */
    if (!yyerrstatus_)
      {
        ++yynerrs_;
        error (]b4_join(b4_locations_if([yyla.location]),
                        [[yysyntax_error_ (yystack_[0].state,
                                           yyempty ? yyempty_ : yyla.type)]])[);
      }

]b4_locations_if([[
    yyerror_range[1].location = yyla.location;]])[
    if (yyerrstatus_ == 3)
      {
        /* If just tried and failed to reuse lookahead token after an
           error, discard it.  */

        /* Return failure if at end of input.  */
        if (yyla.type == yyeof_)
          YYABORT;
        else if (!yyempty)
          {
            yy_destroy_ ("Error: discarding", yyla);
            yyempty = true;
          }
      }

    /* Else will try to reuse lookahead token after shifting the error
       token.  */
    goto yyerrlab1;


  /*---------------------------------------------------.
  | yyerrorlab -- error raised explicitly by YYERROR.  |
  `---------------------------------------------------*/
  yyerrorlab:

    /* Pacify compilers like GCC when the user code never invokes
       YYERROR and the label yyerrorlab therefore never appears in user
       code.  */
    if (false)
      goto yyerrorlab;]b4_locations_if([[
    yyerror_range[1].location = yystack_[yylen - 1].location;]])b4_variant_if([[
    /* $$ was initialized before running the user action.  */
    yy_destroy_ ("Error: discarding", yylhs);]])[
    /* Do not reclaim the symbols of the rule which action triggered
       this YYERROR.  */
    yypop_ (yylen);
    yylen = 0;
    goto yyerrlab1;

  /*-------------------------------------------------------------.
  | yyerrlab1 -- common code for both syntax error and YYERROR.  |
  `-------------------------------------------------------------*/
  yyerrlab1:
    yyerrstatus_ = 3;   /* Each real token shifted decrements this.  */
    {
      stack_symbol_type error_token;
      for (;;)
        {
          yyn = yypact_[yystack_[0].state];
          if (!yy_pact_value_is_default_ (yyn))
            {
              yyn += yyterror_;
              if (0 <= yyn && yyn <= yylast_ && yycheck_[yyn] == yyterror_)
                {
                  yyn = yytable_[yyn];
                  if (0 < yyn)
                    break;
                }
            }

          // Pop the current state because it cannot handle the error token.
          if (yystack_.size () == 1)
            YYABORT;
]b4_locations_if([[
          yyerror_range[1].location = yystack_[0].location;]])[
          yy_destroy_ ("Error: popping", yystack_[0]);
          yypop_ ();
          YY_STACK_PRINT ();
        }
]b4_locations_if([[
      yyerror_range[2].location = yyla.location;
      YYLLOC_DEFAULT (error_token.location, yyerror_range, 2);]])[

      /* Shift the error token.  */
      error_token.state = yyn;
      yypush_ ("Shifting", error_token);
    }
    goto yynewstate;

    /* Accept.  */
  yyacceptlab:
    yyresult = 0;
    goto yyreturn;

    /* Abort.  */
  yyabortlab:
    yyresult = 1;
    goto yyreturn;

  yyreturn:
    if (!yyempty)
      yy_destroy_ ("Cleanup: discarding lookahead", yyla);

    /* Do not reclaim the symbols of the rule which action triggered
       this YYABORT or YYACCEPT.  */
    yypop_ (yylen);
    while (1 < yystack_.size ())
      {
        yy_destroy_ ("Cleanup: popping", yystack_[0]);
        yypop_ ();
      }

    return yyresult;
  }
    catch (...)
      {
        YYCDEBUG << "Exception caught: cleaning lookahead and stack"
                 << std::endl;
        // Do not try to display the values of the reclaimed symbols,
        // as their printer might throw an exception.
        if (!yyempty)
          yy_destroy_ (YY_NULL, yyla);

        while (1 < yystack_.size ())
          {
            yy_destroy_ (YY_NULL, yystack_[0]);
            yypop_ ();
          }
        throw;
      }
  }

  void
  ]b4_parser_class_name[::error (const syntax_error& yyexc)
  {
    error (]b4_join(b4_locations_if([yyexc.location]),
                    [[yyexc.what()]])[);
  }

  // Generate an error message.
  std::string
  ]b4_parser_class_name[::yysyntax_error_ (]dnl
b4_error_verbose_if([state_type yystate, int yytoken],
                    [int, int])[)
  {]b4_error_verbose_if([[
    std::string yyres;
    // Number of reported tokens (one for the "unexpected", one per
    // "expected").
    size_t yycount = 0;
    // Its maximum.
    enum { YYERROR_VERBOSE_ARGS_MAXIMUM = 5 };
    // Arguments of yyformat.
    char const *yyarg[YYERROR_VERBOSE_ARGS_MAXIMUM];

    /* There are many possibilities here to consider:
       - If this state is a consistent state with a default action, then
         the only way this function was invoked is if the default action
         is an error action.  In that case, don't check for expected
         tokens because there are none.
       - The only way there can be no lookahead present (in yytoken) is
         if this state is a consistent state with a default action.
         Thus, detecting the absence of a lookahead is sufficient to
         determine that there is no unexpected or expected token to
         report.  In that case, just report a simple "syntax error".
       - Don't assume there isn't a lookahead just because this state is
         a consistent state with a default action.  There might have
         been a previous inconsistent state, consistent state with a
         non-default action, or user semantic action that manipulated
         yyla.  (However, yyla is currently not documented for users.)
       - Of course, the expected token list depends on states to have
         correct lookahead information, and it depends on the parser not
         to perform extra reductions after fetching a lookahead from the
         scanner and before detecting a syntax error.  Thus, state
         merging (from LALR or IELR) and default reductions corrupt the
         expected token list.  However, the list is correct for
         canonical LR with one exception: it will still contain any
         token that will not be accepted due to an error action in a
         later state.
    */
    if (yytoken != yyempty_)
      {
        yyarg[yycount++] = yytname_[yytoken];
        int yyn = yypact_[yystate];
        if (!yy_pact_value_is_default_ (yyn))
          {
            /* Start YYX at -YYN if negative to avoid negative indexes in
               YYCHECK.  In other words, skip the first -YYN actions for
               this state because they are default actions.  */
            int yyxbegin = yyn < 0 ? -yyn : 0;
            /* Stay within bounds of both yycheck and yytname.  */
            int yychecklim = yylast_ - yyn + 1;
            int yyxend = yychecklim < yyntokens_ ? yychecklim : yyntokens_;
            for (int yyx = yyxbegin; yyx < yyxend; ++yyx)
              if (yycheck_[yyx + yyn] == yyx && yyx != yyterror_
                  && !yy_table_value_is_error_ (yytable_[yyx + yyn]))
                {
                  if (yycount == YYERROR_VERBOSE_ARGS_MAXIMUM)
                    {
                      yycount = 1;
                      break;
                    }
                  else
                    yyarg[yycount++] = yytname_[yyx];
                }
          }
      }

    char const* yyformat = YY_NULL;
    switch (yycount)
      {
#define YYCASE_(N, S)                         \
        case N:                               \
          yyformat = S;                       \
        break
        YYCASE_(0, YY_("syntax error"));
        YYCASE_(1, YY_("syntax error, unexpected %s"));
        YYCASE_(2, YY_("syntax error, unexpected %s, expecting %s"));
        YYCASE_(3, YY_("syntax error, unexpected %s, expecting %s or %s"));
        YYCASE_(4, YY_("syntax error, unexpected %s, expecting %s or %s or %s"));
        YYCASE_(5, YY_("syntax error, unexpected %s, expecting %s or %s or %s or %s"));
#undef YYCASE_
      }

    // Argument number.
    size_t yyi = 0;
    for (char const* yyp = yyformat; *yyp; ++yyp)
      if (yyp[0] == '%' && yyp[1] == 's' && yyi < yycount)
        {
          yyres += yytnamerr_ (yyarg[yyi++]);
          ++yyp;
        }
      else
        yyres += *yyp;
    return yyres;]], [[
    return YY_("syntax error");]])[
  }


  const ]b4_int_type(b4_pact_ninf, b4_pact_ninf) b4_parser_class_name::yypact_ninf_ = b4_pact_ninf[;

  const ]b4_int_type(b4_table_ninf, b4_table_ninf) b4_parser_class_name::yytable_ninf_ = b4_table_ninf[;

]b4_parser_tables_define[

]b4_token_table_if([], [[#if ]b4_api_PREFIX[DEBUG]])[
  /* YYTNAME[SYMBOL-NUM] -- String name of the symbol SYMBOL-NUM.
     First, the terminals, then, starting at \a yyntokens_, nonterminals.  */
  const char*
  const ]b4_parser_class_name[::yytname_[] =
  {
  ]b4_tname[
  };

]b4_token_table_if([[#if ]b4_api_PREFIX[DEBUG]])[
]b4_integral_parser_table_define([rline], [b4_rline])[

  // Print the state stack on the debug stream.
  void
  ]b4_parser_class_name[::yystack_print_ ()
  {
    *yycdebug_ << "Stack now";
    for (stack_type::const_iterator
           i = yystack_.begin (),
           i_end = yystack_.end ();
         i != i_end; ++i)
      *yycdebug_ << ' ' << i->state;
    *yycdebug_ << std::endl;
  }

  // Report on the debug stream that the rule \a yyrule is going to be reduced.
  void
  ]b4_parser_class_name[::yy_reduce_print_ (int yyrule)
  {
    unsigned int yylno = yyrline_[yyrule];
    int yynrhs = yyr2_[yyrule];
    /* Print the symbols being reduced, and their result.  */
    *yycdebug_ << "Reducing stack by rule " << yyrule - 1
               << " (line " << yylno << "):" << std::endl;
    /* The symbols being reduced.  */
    for (int yyi = 0; yyi < yynrhs; yyi++)
      YY_SYMBOL_PRINT ("   $" << yyi + 1 << " =",
                       ]b4_rhs_data(yynrhs, yyi + 1)[);
  }
#endif // ]b4_api_PREFIX[DEBUG

]b4_lex_symbol_if([], [b4_yytranslate_define])[
]b4_namespace_close[
]b4_epilogue[]dnl
m4_divert_pop(0)
m4_popdef([b4_copyright_years])dnl<|MERGE_RESOLUTION|>--- conflicted
+++ resolved
@@ -109,17 +109,9 @@
 b4_syncline([@oline@], [@ofile@])
         break;
 
-<<<<<<< HEAD
 m4_popdef([b4_symbol_value])[]dnl
 b4_dollar_popdef[]dnl
 ])])
-=======
-b4_percent_define_ifdef([[api.location.type]], [],
-  [# Backward compatibility.
-  m4_define([b4_location_constructors])
-  m4_include(b4_pkgdatadir/[location.cc])])
-m4_include(b4_pkgdatadir/[stack.hh])
->>>>>>> e94ca80b
 
 
 m4_pushdef([b4_copyright_years],
@@ -128,8 +120,7 @@
 m4_define([b4_parser_class_name],
           [b4_percent_define_get([[parser_class_name]])])
 
-<<<<<<< HEAD
-b4_locations_if([b4_percent_define_ifdef([[location_type]], [],
+b4_locations_if([b4_percent_define_ifdef([[api.location.type]], [],
   [# Backward compatibility.
    m4_define([b4_location_constructors])
    m4_include(b4_pkgdatadir/[location.cc])])])
@@ -148,15 +139,8 @@
 # include <stdexcept>
 # include <string>]b4_defines_if([[
 # include "stack.hh"
-]b4_locations_if([b4_percent_define_ifdef([[location_type]], [],
+]b4_locations_if([b4_percent_define_ifdef([[api.location.type]], [],
                                           [[# include "location.hh"]])])])[
-=======
-#include <string>
-#include <iostream>
-#include "stack.hh"
-]b4_percent_define_ifdef([[api.location.type]], [],
-                         [[#include "location.hh"]])[
->>>>>>> e94ca80b
 
 ]b4_YYDEBUG_define[
 
@@ -164,7 +148,7 @@
 
 ]b4_defines_if([],
 [b4_stack_define
-b4_locations_if([b4_percent_define_ifdef([[location_type]], [],
+b4_locations_if([b4_percent_define_ifdef([[api.location.type]], [],
                                          [b4_position_define
 b4_location_define])])])[
 
@@ -174,34 +158,7 @@
   class ]b4_parser_class_name[
   {
   public:
-<<<<<<< HEAD
 ]b4_public_types_declare[
-=======
-    /// Symbol semantic values.
-#ifndef ]b4_api_PREFIX[STYPE
-]m4_ifdef([b4_stype],
-[    union semantic_type
-    {
-b4_user_stype
-    };],
-[m4_if(b4_tag_seen_flag, 0,
-[[    typedef int semantic_type;]],
-[[    typedef ]b4_api_PREFIX[STYPE semantic_type;]])])[
-#else
-    typedef ]b4_api_PREFIX[STYPE semantic_type;
-#endif
-    /// Symbol locations.
-    typedef ]b4_percent_define_get([[api.location.type]],
-                                   [[location]])[ location_type;
-    /// Tokens.
-    struct token
-    {
-      ]b4_token_enums(b4_tokens)[
-    };
-    /// Token type.
-    typedef token::yytokentype token_type;
-
->>>>>>> e94ca80b
     /// Build a parser object.
     ]b4_parser_class_name[ (]b4_parse_param_decl[);
     virtual ~]b4_parser_class_name[ ();
