--- conflicted
+++ resolved
@@ -39,19 +39,6 @@
   $2
   };dnl
 ])
-
-<<<<<<< HEAD
-=======
-b4_defines_if(
-[b4_output_begin([b4_spec_defines_file])
-b4_copyright([Skeleton interface for Bison LALR(1) parsers in C++],
-             [2002-2013])
-[
-/**
- ** \file ]b4_spec_defines_file[
- ** Define the ]b4_namespace_ref[::parser class.
- */
->>>>>>> 49964a4f
 
 # b4_symbol_value_template(VAL, [TYPE])
 # -------------------------------------
@@ -208,25 +195,19 @@
     void set_debug_level (debug_level_type l);
 #endif
 
-<<<<<<< HEAD
     /// Report a syntax error.]b4_locations_if([[
     /// \param loc    where the syntax error is found.]])[
-=======
+    /// \param msg    a description of the syntax error.
+    virtual void error (]b4_locations_if([[const location_type& loc, ]])[const std::string& msg);
+
+    /// Report a syntax error.
+    void error (const syntax_error& err);
+
   private:
     /// This class is not copyable.
     ]b4_parser_class_name[ (const ]b4_parser_class_name[&);
     ]b4_parser_class_name[& operator= (const ]b4_parser_class_name[&);
 
-    /// Report a syntax error.
-    /// \param loc    where the syntax error is found.
->>>>>>> 49964a4f
-    /// \param msg    a description of the syntax error.
-    virtual void error (]b4_locations_if([[const location_type& loc, ]])[const std::string& msg);
-
-    /// Report a syntax error.
-    void error (const syntax_error& err);
-
-  private:
     /// State numbers.
     typedef int state_type;
 
@@ -406,12 +387,7 @@
 
 
 b4_output_begin([b4_parser_file_name])
-<<<<<<< HEAD
 b4_copyright([Skeleton implementation for Bison LALR(1) parsers in C++])
-=======
-b4_copyright([Skeleton implementation for Bison LALR(1) parsers in C++],
-             [2002-2013])
->>>>>>> 49964a4f
 b4_percent_code_get([[top]])[]dnl
 m4_if(b4_prefix, [yy], [],
 [
@@ -622,13 +598,7 @@
       YY_SYMBOL_PRINT (yymsg, yysym);]b4_variant_if([], [
 
     // User destructor.
-    symbol_number_type yytype = yysym.type_get ();
-    switch (yytype)
-      {
-]b4_symbol_foreach([b4_symbol_destructor])dnl
-[       default:
-          break;
-      }])[
+    b4_symbol_actions([destructor], [yysym.type_get ()])])[
   }
 
 #if ]b4_api_PREFIX[DEBUG
@@ -639,21 +609,12 @@
   {
     std::ostream& yyoutput = yyo;
     YYUSE (yyoutput);
-<<<<<<< HEAD
     symbol_number_type yytype = yysym.type_get ();
     yyo << (yytype < yyntokens_ ? "token" : "nterm")
         << ' ' << yytname_[yytype] << " ("]b4_locations_if([
         << yysym.location << ": "])[;
-    switch (yytype)
-      {
-]b4_symbol_foreach([b4_symbol_printer])dnl
-[       default:
-          break;
-      }
+    ]b4_symbol_actions([printer])[
     yyo << ')';
-=======
-    ]b4_symbol_actions([printers])[
->>>>>>> 49964a4f
   }
 #endif
 
@@ -669,20 +630,9 @@
   void
   ]b4_parser_class_name[::yypush_ (const char* m, stack_symbol_type& s)
   {
-<<<<<<< HEAD
     if (m)
       YY_SYMBOL_PRINT (m, s);
     yystack_.push (s);
-=======
-    YYUSE (yylocationp);
-    YYUSE (yymsg);
-    YYUSE (yyvaluep);
-
-    if (yymsg)
-      YY_SYMBOL_PRINT (yymsg, yytype, yyvaluep, yylocationp);
-
-    ]b4_symbol_actions([destructors])[
->>>>>>> 49964a4f
   }
 
   inline
@@ -783,16 +733,8 @@
        yynewstate, since the latter expects the semantical and the
        location values to have been already stored, initialize these
        stacks with a primary value.  */
-<<<<<<< HEAD
-    yystack_ = stack_type (0);
+    yystack_.clear ();
     yypush_ (YY_NULL, 0, yyla);
-=======
-    yystate_stack_.clear ();
-    yysemantic_stack_.clear ();
-    yylocation_stack_.clear ();
-    yysemantic_stack_.push (yylval);
-    yylocation_stack_.push (yylloc);
->>>>>>> 49964a4f
 
     // A new symbol was pushed on the stack.
   yynewstate:
