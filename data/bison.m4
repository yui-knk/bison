--- conflicted
+++ resolved
@@ -331,10 +331,13 @@
 # -----------------------------
 # Expand IF-TRUE, if FLAG is true, IF-FALSE otherwise.
 b4_define_flag_if([defines])            # Whether headers are requested.
-<<<<<<< HEAD
 b4_define_flag_if([glr])                # Whether a GLR parser is requested.
 b4_define_flag_if([nondeterministic])   # Whether conflicts should be handled.
+b4_define_flag_if([token_table])        # Whether yytoken_table is demanded.
 b4_define_flag_if([yacc])               # Whether POSIX Yacc is emulated.
+
+# yytoken_table is needed to support verbose errors.
+b4_error_verbose_if([m4_define([b4_token_table_flag], [1])])
 
 
 ## --------- ##
@@ -425,17 +428,6 @@
 ## ------- ##
 ## Types.  ##
 ## ------- ##
-=======
-b4_define_flag_if([error_verbose])      # Whether error are verbose.
-b4_define_flag_if([glr])                # Whether a GLR parser is requested.
-b4_define_flag_if([locations])          # Whether locations are tracked.
-b4_define_flag_if([nondeterministic])   # Whether conflicts should be handled.
-b4_define_flag_if([token_table])        # Whether yytoken_table is demanded.
-b4_define_flag_if([yacc])               # Whether POSIX Yacc is emulated.
-
-# yytoken_table is needed to support verbose errors.
-b4_error_verbose_if([m4_define([b4_token_table_flag], [1])])
->>>>>>> 087dcd78
 
 # b4_type_action_(NUMS)
 # ---------------------
