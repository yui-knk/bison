                                                                    -*- C -*-

# GLR skeleton for Bison

# Copyright (C) 2002-2012 Free Software Foundation, Inc.

# This program is free software: you can redistribute it and/or modify
# it under the terms of the GNU General Public License as published by
# the Free Software Foundation, either version 3 of the License, or
# (at your option) any later version.
#
# This program is distributed in the hope that it will be useful,
# but WITHOUT ANY WARRANTY; without even the implied warranty of
# MERCHANTABILITY or FITNESS FOR A PARTICULAR PURPOSE.  See the
# GNU General Public License for more details.
#
# You should have received a copy of the GNU General Public License
# along with this program.  If not, see <http://www.gnu.org/licenses/>.


# If we are loaded by glr.cc, do not override c++.m4 definitions by
# those of c.m4.
m4_if(b4_skeleton, ["glr.c"],
      [m4_include(b4_pkgdatadir/[c.m4])])

## ---------------- ##
## Default values.  ##
## ---------------- ##

# Stack parameters.
m4_define_default([b4_stack_depth_max], [10000])
m4_define_default([b4_stack_depth_init],  [200])



## ------------------------ ##
## Pure/impure interfaces.  ##
## ------------------------ ##

b4_define_flag_if([pure])
# If glr.cc is including this file and thus has already set b4_pure_flag,
# do not change the value of b4_pure_flag, and do not record a use of api.pure.
m4_ifndef([b4_pure_flag],
[b4_percent_define_default([[api.pure]], [[false]])
 m4_define([b4_pure_flag],
           [b4_percent_define_flag_if([[api.pure]], [[1]], [[0]])])])

# b4_user_formals
# ---------------
# The possible parse-params formal arguments preceded by a comma.
#
# This is not shared with yacc.c in c.m4 because  GLR relies on ISO C
# formal argument declarations.
m4_define([b4_user_formals],
[m4_ifset([b4_parse_param], [, b4_formals(b4_parse_param)])])


# b4_lex_param
# ------------
# Accumule in b4_lex_param all the yylex arguments.
# Yes, this is quite ugly...
m4_define([b4_lex_param],
m4_dquote(b4_pure_if([[[[YYSTYPE *]], [[&yylval]]][]dnl
b4_locations_if([, [[YYLTYPE *], [&yylloc]]])])dnl
m4_ifdef([b4_lex_param], [, ]b4_lex_param)))


# b4_yyerror_args
# ---------------
# Optional effective arguments passed to yyerror: user args plus yylloc, and
# a trailing comma.
m4_define([b4_yyerror_args],
[b4_pure_if([b4_locations_if([yylocp, ])])dnl
m4_ifset([b4_parse_param], [b4_args(b4_parse_param), ])])


# b4_lyyerror_args
# ----------------
# Same as above, but on the lookahead, hence &yylloc instead of yylocp.
m4_define([b4_lyyerror_args],
[b4_pure_if([b4_locations_if([&yylloc, ])])dnl
m4_ifset([b4_parse_param], [b4_args(b4_parse_param), ])])


# b4_pure_args
# ------------
# Same as b4_yyerror_args, but with a leading comma.
m4_define([b4_pure_args],
[b4_pure_if([b4_locations_if([, yylocp])])[]b4_user_args])


# b4_lpure_args
# -------------
# Same as above, but on the lookahead, hence &yylloc instead of yylocp.
m4_define([b4_lpure_args],
[b4_pure_if([b4_locations_if([, &yylloc])])[]b4_user_args])



# b4_pure_formals
# ---------------
# Arguments passed to yyerror: user formals plus yylocp with leading comma.
m4_define([b4_pure_formals],
[b4_pure_if([b4_locations_if([, YYLTYPE *yylocp])])[]b4_user_formals])


# b4_locuser_formals(LOC = yylocp)
# --------------------------------
m4_define([b4_locuser_formals],
[b4_locations_if([, YYLTYPE *m4_default([$1], [yylocp])])[]b4_user_formals])


# b4_locuser_args(LOC = yylocp)
# -----------------------------
m4_define([b4_locuser_args],
[b4_locations_if([, m4_default([$1], [yylocp])])[]b4_user_args])



## ----------------- ##
## Semantic Values.  ##
## ----------------- ##


# b4_lhs_value([TYPE])
# --------------------
# Expansion of $<TYPE>$.
m4_define([b4_lhs_value],
[b4_symbol_value([(*yyvalp)], [$1])])


# b4_rhs_data(RULE-LENGTH, NUM)
# -----------------------------
# Expand to the semantic stack place that contains value and location
# of symbol number NUM in a rule of length RULE-LENGTH.
m4_define([b4_rhs_data],
[((yyGLRStackItem const *)yyvsp)@{YYFILL (b4_subtract([$2], [$1]))@}.yystate])


# b4_rhs_value(RULE-LENGTH, NUM, [TYPE])
# --------------------------------------
# Expansion of $<TYPE>NUM, where the current rule has RULE-LENGTH
# symbols on RHS.
m4_define([b4_rhs_value],
[b4_symbol_value([b4_rhs_data([$1], [$2]).yysemantics.yysval], [$3])])



## ----------- ##
## Locations.  ##
## ----------- ##

# b4_lhs_location()
# -----------------
# Expansion of @$.
m4_define([b4_lhs_location],
[(*yylocp)])


# b4_rhs_location(RULE-LENGTH, NUM)
# ---------------------------------
# Expansion of @NUM, where the current rule has RULE-LENGTH symbols
# on RHS.
m4_define([b4_rhs_location],
[(b4_rhs_data([$1], [$2]).yyloc)])


## -------------- ##
## Declarations.  ##
## -------------- ##

# b4_shared_declarations
# ----------------------
# Declaration that might either go into the header (if --defines)
# or open coded in the parser body.  glr.cc has its own definition.
m4_if(b4_skeleton, ["glr.c"],
[m4_define([b4_shared_declarations],
[b4_declare_yydebug[
]b4_percent_code_get([[requires]])[
]b4_token_enums[
]b4_declare_yylstype[
]b4_function_declare(b4_prefix[parse], [int], b4_parse_param)[
]b4_percent_code_get([[provides]])[]dnl
])
])

## -------------- ##
## Output files.  ##
## -------------- ##

# We do want M4 expansion after # for CPP macros.
m4_changecom()
m4_divert_push(0)dnl
@output(b4_parser_file_name@)@
b4_copyright([Skeleton implementation for Bison GLR parsers in C],
             [2002-2012])
[
/* C GLR parser skeleton written by Paul Hilfinger.  */

]b4_identification

b4_percent_code_get([[top]])[
]m4_if(b4_api_prefix, [yy], [],
[[/* Substitute the type names.  */
#define YYSTYPE ]b4_api_PREFIX[STYPE]b4_locations_if([[
#define YYLTYPE ]b4_api_PREFIX[LTYPE]])])[
]m4_if(b4_prefix, [yy], [],
[[/* Substitute the variable and function names.  */
#define yyparse ]b4_prefix[parse
#define yylex   ]b4_prefix[lex
#define yyerror ]b4_prefix[error
#define yylval  ]b4_prefix[lval
#define yychar  ]b4_prefix[char
#define yydebug ]b4_prefix[debug
#define yynerrs ]b4_prefix[nerrs]b4_locations_if([[
#define yylloc  ]b4_prefix[lloc]])])[

/* First part of user declarations.  */
]b4_user_pre_prologue[

]b4_null_define[

]b4_defines_if([[#include "@basename(]b4_spec_defines_file[@)"]],
               [b4_shared_declarations])[

/* Enabling verbose error messages.  */
#ifdef YYERROR_VERBOSE
# undef YYERROR_VERBOSE
# define YYERROR_VERBOSE 1
#else
# define YYERROR_VERBOSE ]b4_error_verbose_if([1], [0])[
#endif

/* Default (constant) value used for initialization for null
   right-hand sides.  Unlike the standard yacc.c template,
   here we set the default value of $$ to a zeroed-out value.
   Since the default value is undefined, this behavior is
   technically correct.  */
static YYSTYPE yyval_default;

/* Copy the second part of user declarations.  */
]b4_user_post_prologue
b4_percent_code_get[]dnl

[#include <stdio.h>
#include <stdlib.h>
#include <string.h>

#ifndef YY_
# if defined YYENABLE_NLS && YYENABLE_NLS
#  if ENABLE_NLS
#   include <libintl.h> /* INFRINGES ON USER NAME SPACE */
#   define YY_(Msgid) dgettext ("bison-runtime", Msgid)
#  endif
# endif
# ifndef YY_
#  define YY_(Msgid) Msgid
# endif
#endif

/* Suppress unused-variable warnings by "using" E.  */
<<<<<<< HEAD
#ifdef __GNUC__
# define YYUSE(e) ((void) (e))
=======
#if ! defined lint || defined __GNUC__
# define YYUSE(E) ((void) (E))
>>>>>>> c12c4c50
#else
# define YYUSE(E) /* empty */
#endif

<<<<<<< HEAD
=======
/* Identity function, used to suppress warnings about constant conditions.  */
#ifndef lint
# define YYID(N) (N)
#else
]b4_c_function_def([YYID], [static int], [[int i], [i]])[
{
  return i;
}
#endif

>>>>>>> c12c4c50
#ifndef YYFREE
# define YYFREE free
#endif
#ifndef YYMALLOC
# define YYMALLOC malloc
#endif
#ifndef YYREALLOC
# define YYREALLOC realloc
#endif

#define YYSIZEMAX ((size_t) -1)

#ifdef __cplusplus
   typedef bool yybool;
#else
   typedef unsigned char yybool;
#endif
#define yytrue 1
#define yyfalse 0

#ifndef YYSETJMP
# include <setjmp.h>
# define YYJMP_BUF jmp_buf
# define YYSETJMP(Env) setjmp (Env)
// Pacify clang.
# define YYLONGJMP(Env, Val) (longjmp (Env, Val), YYASSERT (0))
#endif

/*-----------------.
| GCC extensions.  |
`-----------------*/

#ifndef __attribute__
/* This feature is available in gcc versions 2.5 and later.  */
# if (! defined __GNUC__ || __GNUC__ < 2 \
      || (__GNUC__ == 2 && __GNUC_MINOR__ < 5))
#  define __attribute__(Spec) /* empty */
# endif
#endif

]b4_locations_if([#define YYOPTIONAL_LOC(Name) Name],[
#ifdef __cplusplus
# define YYOPTIONAL_LOC(Name) /* empty */
#else
# define YYOPTIONAL_LOC(Name) Name __attribute__ ((__unused__))
#endif])[

#ifndef YYASSERT
# define YYASSERT(Condition) ((void) ((Condition) || (abort (), 0)))
#endif

/* YYFINAL -- State number of the termination state.  */
#define YYFINAL  ]b4_final_state_number[
/* YYLAST -- Last index in YYTABLE.  */
#define YYLAST   ]b4_last[

/* YYNTOKENS -- Number of terminals.  */
#define YYNTOKENS  ]b4_tokens_number[
/* YYNNTS -- Number of nonterminals.  */
#define YYNNTS  ]b4_nterms_number[
/* YYNRULES -- Number of rules.  */
#define YYNRULES  ]b4_rules_number[
/* YYNRULES -- Number of states.  */
#define YYNSTATES  ]b4_states_number[
/* YYMAXRHS -- Maximum number of symbols on right-hand side of rule.  */
#define YYMAXRHS ]b4_r2_max[
/* YYMAXLEFT -- Maximum number of symbols to the left of a handle
   accessed by $0, $-1, etc., in any rule.  */
#define YYMAXLEFT ]b4_max_left_semantic_context[

/* YYTRANSLATE(X) -- Bison symbol number corresponding to X.  */
#define YYUNDEFTOK  ]b4_undef_token_number[
#define YYMAXUTOK   ]b4_user_token_number_max[

#define YYTRANSLATE(YYX)                                                \
  ((unsigned int) (YYX) <= YYMAXUTOK ? yytranslate[YYX] : YYUNDEFTOK)

/* YYTRANSLATE[YYLEX] -- Bison symbol number corresponding to YYLEX.  */
static const ]b4_int_type_for([b4_translate])[ yytranslate[] =
{
  ]b4_translate[
};

#if ]b4_api_PREFIX[DEBUG
/* YYRLINE[YYN] -- source line where rule number YYN was defined.  */
static const ]b4_int_type_for([b4_rline])[ yyrline[] =
{
  ]b4_rline[
};
#endif

#if ]b4_api_PREFIX[DEBUG || YYERROR_VERBOSE || ]b4_token_table_flag[
/* YYTNAME[SYMBOL-NUM] -- String name of the symbol SYMBOL-NUM.
   First, the terminals, then, starting at YYNTOKENS, nonterminals.  */
static const char *const yytname[] =
{
  ]b4_tname[
};
#endif

#define YYPACT_NINF ]b4_pact_ninf[
#define YYTABLE_NINF ]b4_table_ninf[

]b4_parser_tables_define[

/* YYDPREC[RULE-NUM] -- Dynamic precedence of rule #RULE-NUM (0 if none).  */
static const ]b4_int_type_for([b4_dprec])[ yydprec[] =
{
  ]b4_dprec[
};

/* YYMERGER[RULE-NUM] -- Index of merging function for rule #RULE-NUM.  */
static const ]b4_int_type_for([b4_merger])[ yymerger[] =
{
  ]b4_merger[
};

/* YYIMMEDIATE[RULE-NUM] -- True iff rule #RULE-NUM is not to be deferred, as
   in the case of predicates.  */
static const yybool yyimmediate[] =
{
  ]b4_immediate[
};

/* YYCONFLP[YYPACT[STATE-NUM]] -- Pointer into YYCONFL of start of
   list of conflicting reductions corresponding to action entry for
   state STATE-NUM in yytable.  0 means no conflicts.  The list in
   yyconfl is terminated by a rule number of 0.  */
static const ]b4_int_type_for([b4_conflict_list_heads])[ yyconflp[] =
{
  ]b4_conflict_list_heads[
};

/* YYCONFL[I] -- lists of conflicting rule numbers, each terminated by
   0, pointed into by YYCONFLP.  */
]dnl Do not use b4_int_type_for here, since there are places where
dnl pointers onto yyconfl are taken, which type is "short int *".
dnl We probably ought to introduce a type for confl.
[static const short int yyconfl[] =
{
  ]b4_conflicting_rules[
};

/* Error token number */
#define YYTERROR 1

]b4_locations_if([[
#ifndef YYLLOC_DEFAULT
]b4_yylloc_default_define[
# define YYRHSLOC(Rhs, K) ((Rhs)[K].yystate.yyloc)

/* YY_LOCATION_PRINT -- Print the location on the stream.
   This macro was not mandated originally: define only if we know
   we won't break user code: when these are the locations we know.  */

# define YY_LOCATION_PRINT(File, Loc)                   \
    fprintf (File, "%d.%d-%d.%d",                       \
             (Loc).first_line, (Loc).first_column,      \
             (Loc).last_line,  (Loc).last_column)
#endif
]],[
#ifndef YYLLOC_DEFAULT
# define YYLLOC_DEFAULT(Current, Rhs, N) ((void) 0)
#endif
])[

#ifndef YY_LOCATION_PRINT
# define YY_LOCATION_PRINT(File, Loc) ((void) 0)
#endif

/* YYLEX -- calling `yylex' with the right arguments.  */
#define YYLEX ]b4_function_call([yylex], [int], b4_lex_param)[

]b4_pure_if(
[
#undef yynerrs
#define yynerrs (yystackp->yyerrcnt)
#undef yychar
#define yychar (yystackp->yyrawchar)
#undef yylval
#define yylval (yystackp->yyval)
#undef yylloc
#define yylloc (yystackp->yyloc)
m4_if(b4_prefix[], [yy], [],
[#define b4_prefix[]nerrs yynerrs
#define b4_prefix[]char yychar
#define b4_prefix[]lval yylval
#define b4_prefix[]lloc yylloc])],
[YYSTYPE yylval;]b4_locations_if([[
YYLTYPE yylloc;]])[

int yynerrs;
int yychar;])[

static const int YYEOF = 0;
static const int YYEMPTY = -2;

typedef enum { yyok, yyaccept, yyabort, yyerr } YYRESULTTAG;

#define YYCHK(YYE)                              \
  do {                                          \
    YYRESULTTAG yychk_flag = YYE;               \
    if (yychk_flag != yyok)                     \
      return yychk_flag;                        \
  } while (0)

#if ]b4_api_PREFIX[DEBUG

# ifndef YYFPRINTF
#  define YYFPRINTF fprintf
# endif

# define YYDPRINTF(Args)                        \
  do {                                          \
    if (yydebug)                                \
      YYFPRINTF Args;                           \
  } while (0)

]b4_yy_symbol_print_define[

# define YY_SYMBOL_PRINT(Title, Type, Value, Location)                  \
  do {                                                                  \
    if (yydebug)                                                        \
      {                                                                 \
        YYFPRINTF (stderr, "%s ", Title);                               \
        yy_symbol_print (stderr, Type, Value]b4_locuser_args([Location])[);        \
        YYFPRINTF (stderr, "\n");                                       \
      }                                                                 \
  } while (0)

/* Nonzero means print parse trace.  It is left uninitialized so that
   multiple parsers can coexist.  */
int yydebug;

#else /* !]b4_api_PREFIX[DEBUG */

# define YYDPRINTF(Args)
# define YY_SYMBOL_PRINT(Title, Type, Value, Location)

#endif /* !]b4_api_PREFIX[DEBUG */

/* YYINITDEPTH -- initial size of the parser's stacks.  */
#ifndef YYINITDEPTH
# define YYINITDEPTH ]b4_stack_depth_init[
#endif

/* YYMAXDEPTH -- maximum size the stacks can grow to (effective only
   if the built-in stack extension method is used).

   Do not make this value too large; the results are undefined if
   SIZE_MAX < YYMAXDEPTH * sizeof (GLRStackItem)
   evaluated with infinite-precision integer arithmetic.  */

#ifndef YYMAXDEPTH
# define YYMAXDEPTH ]b4_stack_depth_max[
#endif

/* Minimum number of free items on the stack allowed after an
   allocation.  This is to allow allocation and initialization
   to be completed by functions that call yyexpandGLRStack before the
   stack is expanded, thus insuring that all necessary pointers get
   properly redirected to new data.  */
#define YYHEADROOM 2

#ifndef YYSTACKEXPANDABLE
#  define YYSTACKEXPANDABLE 1
#endif

#if YYSTACKEXPANDABLE
# define YY_RESERVE_GLRSTACK(Yystack)                   \
  do {                                                  \
    if (Yystack->yyspaceLeft < YYHEADROOM)              \
      yyexpandGLRStack (Yystack);                       \
  } while (0)
#else
# define YY_RESERVE_GLRSTACK(Yystack)                   \
  do {                                                  \
    if (Yystack->yyspaceLeft < YYHEADROOM)              \
      yyMemoryExhausted (Yystack);                      \
  } while (0)
#endif


#if YYERROR_VERBOSE

# ifndef yystpcpy
#  if defined __GLIBC__ && defined _STRING_H && defined _GNU_SOURCE
#   define yystpcpy stpcpy
#  else
/* Copy YYSRC to YYDEST, returning the address of the terminating '\0' in
   YYDEST.  */
static char *
yystpcpy (char *yydest, const char *yysrc)
{
  char *yyd = yydest;
  const char *yys = yysrc;

  while ((*yyd++ = *yys++) != '\0')
    continue;

  return yyd - 1;
}
#  endif
# endif

# ifndef yytnamerr
/* Copy to YYRES the contents of YYSTR after stripping away unnecessary
   quotes and backslashes, so that it's suitable for yyerror.  The
   heuristic is that double-quoting is unnecessary unless the string
   contains an apostrophe, a comma, or backslash (other than
   backslash-backslash).  YYSTR is taken from yytname.  If YYRES is
   null, do not copy; instead, return the length of what the result
   would have been.  */
static size_t
yytnamerr (char *yyres, const char *yystr)
{
  if (*yystr == '"')
    {
      size_t yyn = 0;
      char const *yyp = yystr;

      for (;;)
        switch (*++yyp)
          {
          case '\'':
          case ',':
            goto do_not_strip_quotes;

          case '\\':
            if (*++yyp != '\\')
              goto do_not_strip_quotes;
            /* Fall through.  */
          default:
            if (yyres)
              yyres[yyn] = *yyp;
            yyn++;
            break;

          case '"':
            if (yyres)
              yyres[yyn] = '\0';
            return yyn;
          }
    do_not_strip_quotes: ;
    }

  if (! yyres)
    return strlen (yystr);

  return yystpcpy (yyres, yystr) - yyres;
}
# endif

#endif /* !YYERROR_VERBOSE */

/** State numbers, as in LALR(1) machine */
typedef int yyStateNum;

/** Rule numbers, as in LALR(1) machine */
typedef int yyRuleNum;

/** Grammar symbol */
typedef int yySymbol;

/** Item references, as in LALR(1) machine */
typedef short int yyItemNum;

typedef struct yyGLRState yyGLRState;
typedef struct yyGLRStateSet yyGLRStateSet;
typedef struct yySemanticOption yySemanticOption;
typedef union yyGLRStackItem yyGLRStackItem;
typedef struct yyGLRStack yyGLRStack;

struct yyGLRState {
  /** Type tag: always true.  */
  yybool yyisState;
  /** Type tag for yysemantics.  If true, yysval applies, otherwise
   *  yyfirstVal applies.  */
  yybool yyresolved;
  /** Number of corresponding LALR(1) machine state.  */
  yyStateNum yylrState;
  /** Preceding state in this stack */
  yyGLRState* yypred;
  /** Source position of the last token produced by my symbol */
  size_t yyposn;
  union {
    /** First in a chain of alternative reductions producing the
     *  non-terminal corresponding to this state, threaded through
     *  yynext.  */
    yySemanticOption* yyfirstVal;
    /** Semantic value for this state.  */
    YYSTYPE yysval;
  } yysemantics;]b4_locations_if([[
  /** Source location for this state.  */
  YYLTYPE yyloc;]])[
};

struct yyGLRStateSet {
  yyGLRState** yystates;
  /** During nondeterministic operation, yylookaheadNeeds tracks which
   *  stacks have actually needed the current lookahead.  During deterministic
   *  operation, yylookaheadNeeds[0] is not maintained since it would merely
   *  duplicate yychar != YYEMPTY.  */
  yybool* yylookaheadNeeds;
  size_t yysize, yycapacity;
};

struct yySemanticOption {
  /** Type tag: always false.  */
  yybool yyisState;
  /** Rule number for this reduction */
  yyRuleNum yyrule;
  /** The last RHS state in the list of states to be reduced.  */
  yyGLRState* yystate;
  /** The lookahead for this reduction.  */
  int yyrawchar;
  YYSTYPE yyval;]b4_locations_if([[
  YYLTYPE yyloc;]])[
  /** Next sibling in chain of options.  To facilitate merging,
   *  options are chained in decreasing order by address.  */
  yySemanticOption* yynext;
};

/** Type of the items in the GLR stack.  The yyisState field
 *  indicates which item of the union is valid.  */
union yyGLRStackItem {
  yyGLRState yystate;
  yySemanticOption yyoption;
};

struct yyGLRStack {
  int yyerrState;
]b4_locations_if([[  /* To compute the location of the error token.  */
  yyGLRStackItem yyerror_range[3];]])[
]b4_pure_if(
[
  int yyerrcnt;
  int yyrawchar;
  YYSTYPE yyval;]b4_locations_if([[
  YYLTYPE yyloc;]])[
])[
  YYJMP_BUF yyexception_buffer;
  yyGLRStackItem* yyitems;
  yyGLRStackItem* yynextFree;
  size_t yyspaceLeft;
  yyGLRState* yysplitPoint;
  yyGLRState* yylastDeleted;
  yyGLRStateSet yytops;
};

#if YYSTACKEXPANDABLE
static void yyexpandGLRStack (yyGLRStack* yystackp);
#endif

static void yyFail (yyGLRStack* yystackp]b4_pure_formals[, const char* yymsg)
  __attribute__ ((__noreturn__));
static void
yyFail (yyGLRStack* yystackp]b4_pure_formals[, const char* yymsg)
{
  if (yymsg != YY_NULL)
    yyerror (]b4_yyerror_args[yymsg);
  YYLONGJMP (yystackp->yyexception_buffer, 1);
}

static void yyMemoryExhausted (yyGLRStack* yystackp)
  __attribute__ ((__noreturn__));
static void
yyMemoryExhausted (yyGLRStack* yystackp)
{
  YYLONGJMP (yystackp->yyexception_buffer, 2);
}

#if ]b4_api_PREFIX[DEBUG || YYERROR_VERBOSE
/** A printable representation of TOKEN.  */
static inline const char*
yytokenName (yySymbol yytoken)
{
  if (yytoken == YYEMPTY)
    return "";

  return yytname[yytoken];
}
#endif

/** Fill in YYVSP[YYLOW1 .. YYLOW0-1] from the chain of states starting
 *  at YYVSP[YYLOW0].yystate.yypred.  Leaves YYVSP[YYLOW1].yystate.yypred
 *  containing the pointer to the next state in the chain.  */
static void yyfillin (yyGLRStackItem *, int, int) __attribute__ ((__unused__));
static void
yyfillin (yyGLRStackItem *yyvsp, int yylow0, int yylow1)
{
  int i;
  yyGLRState *s = yyvsp[yylow0].yystate.yypred;
  for (i = yylow0-1; i >= yylow1; i -= 1)
    {
#if ]b4_api_PREFIX[DEBUG
      yyvsp[i].yystate.yylrState = s->yylrState;
#endif
      yyvsp[i].yystate.yyresolved = s->yyresolved;
      if (s->yyresolved)
        yyvsp[i].yystate.yysemantics.yysval = s->yysemantics.yysval;
      else
        /* The effect of using yysval or yyloc (in an immediate rule) is
         * undefined.  */
        yyvsp[i].yystate.yysemantics.yyfirstVal = YY_NULL;]b4_locations_if([[
      yyvsp[i].yystate.yyloc = s->yyloc;]])[
      s = yyvsp[i].yystate.yypred = s->yypred;
    }
}

/* Do nothing if YYNORMAL or if *YYLOW <= YYLOW1.  Otherwise, fill in
 * YYVSP[YYLOW1 .. *YYLOW-1] as in yyfillin and set *YYLOW = YYLOW1.
 * For convenience, always return YYLOW1.  */
static inline int yyfill (yyGLRStackItem *, int *, int, yybool)
     __attribute__ ((__unused__));
static inline int
yyfill (yyGLRStackItem *yyvsp, int *yylow, int yylow1, yybool yynormal)
{
  if (!yynormal && yylow1 < *yylow)
    {
      yyfillin (yyvsp, *yylow, yylow1);
      *yylow = yylow1;
    }
  return yylow1;
}

/** Perform user action for rule number YYN, with RHS length YYRHSLEN,
 *  and top stack item YYVSP.  YYLVALP points to place to put semantic
 *  value ($$), and yylocp points to place for location information
 *  (@@$).  Returns yyok for normal return, yyaccept for YYACCEPT,
 *  yyerr for YYERROR, yyabort for YYABORT.  */
static YYRESULTTAG
yyuserAction (yyRuleNum yyn, int yyrhslen, yyGLRStackItem* yyvsp,
              yyGLRStack* yystackp,
              YYSTYPE* yyvalp]b4_locuser_formals[)
{
  yybool yynormal __attribute__ ((__unused__)) =
    (yystackp->yysplitPoint == YY_NULL);
  int yylow;
]b4_parse_param_use([yyvalp], [yylocp])dnl
[# undef yyerrok
# define yyerrok (yystackp->yyerrState = 0)
# undef YYACCEPT
# define YYACCEPT return yyaccept
# undef YYABORT
# define YYABORT return yyabort
# undef YYERROR
# define YYERROR return yyerrok, yyerr
# undef YYRECOVERING
# define YYRECOVERING() (yystackp->yyerrState != 0)
# undef yyclearin
# define yyclearin (yychar = YYEMPTY)
# undef YYFILL
# define YYFILL(N) yyfill (yyvsp, &yylow, N, yynormal)
# undef YYBACKUP
# define YYBACKUP(Token, Value)                                              \
  return yyerror (]b4_yyerror_args[YY_("syntax error: cannot back up")),     \
         yyerrok, yyerr

  yylow = 1;
  if (yyrhslen == 0)
    *yyvalp = yyval_default;
  else
    *yyvalp = yyvsp[YYFILL (1-yyrhslen)].yystate.yysemantics.yysval;]b4_locations_if([[
  YYLLOC_DEFAULT ((*yylocp), (yyvsp - yyrhslen), yyrhslen);
  yystackp->yyerror_range[1].yystate.yyloc = *yylocp;
]])[
  switch (yyn)
    {
      ]b4_user_actions[
      default: break;
    }

  return yyok;
# undef yyerrok
# undef YYABORT
# undef YYACCEPT
# undef YYERROR
# undef YYBACKUP
# undef yyclearin
# undef YYRECOVERING
}


static void
yyuserMerge (int yyn, YYSTYPE* yy0, YYSTYPE* yy1)
{
  YYUSE (yy0);
  YYUSE (yy1);

  switch (yyn)
    {
]b4_mergers[
      default: break;
    }
}

                              /* Bison grammar-table manipulation.  */

]b4_yydestruct_define[

/** Number of symbols composing the right hand side of rule #RULE.  */
static inline int
yyrhsLength (yyRuleNum yyrule)
{
  return yyr2[yyrule];
}

static void
yydestroyGLRState (char const *yymsg, yyGLRState *yys]b4_user_formals[)
{
  if (yys->yyresolved)
    yydestruct (yymsg, yystos[yys->yylrState],
                &yys->yysemantics.yysval]b4_locuser_args([&yys->yyloc])[);
  else
    {
#if ]b4_api_PREFIX[DEBUG
      if (yydebug)
        {
          if (yys->yysemantics.yyfirstVal)
            YYFPRINTF (stderr, "%s unresolved ", yymsg);
          else
            YYFPRINTF (stderr, "%s incomplete ", yymsg);
          yy_symbol_print (stderr, yystos[yys->yylrState],
                           YY_NULL]b4_locuser_args([&yys->yyloc])[);
          YYFPRINTF (stderr, "\n");
        }
#endif

      if (yys->yysemantics.yyfirstVal)
        {
          yySemanticOption *yyoption = yys->yysemantics.yyfirstVal;
          yyGLRState *yyrh;
          int yyn;
          for (yyrh = yyoption->yystate, yyn = yyrhsLength (yyoption->yyrule);
               yyn > 0;
               yyrh = yyrh->yypred, yyn -= 1)
            yydestroyGLRState (yymsg, yyrh]b4_user_args[);
        }
    }
}

/** Left-hand-side symbol for rule #YYRULE.  */
static inline yySymbol
yylhsNonterm (yyRuleNum yyrule)
{
  return yyr1[yyrule];
}

#define yypact_value_is_default(Yystate) \
  ]b4_table_value_equals([[pact]], [[Yystate]], [b4_pact_ninf])[

/** True iff LR state YYSTATE has only a default reduction (regardless
 *  of token).  */
static inline yybool
yyisDefaultedState (yyStateNum yystate)
{
  return yypact_value_is_default (yypact[yystate]);
}

/** The default reduction for YYSTATE, assuming it has one.  */
static inline yyRuleNum
yydefaultAction (yyStateNum yystate)
{
  return yydefact[yystate];
}

#define yytable_value_is_error(Yytable_value) \
  ]b4_table_value_equals([[table]], [[Yytable_value]], [b4_table_ninf])[

/** Set *YYACTION to the action to take in YYSTATE on seeing YYTOKEN.
 *  Result R means
 *    R < 0:  Reduce on rule -R.
 *    R = 0:  Error.
 *    R > 0:  Shift to state R.
 *  Set *YYCONFLICTS to a pointer into yyconfl to a 0-terminated list
 *  of conflicting reductions.
 */
static inline void
yygetLRActions (yyStateNum yystate, int yytoken,
                int* yyaction, const short int** yyconflicts)
{
  int yyindex = yypact[yystate] + yytoken;
  if (yypact_value_is_default (yypact[yystate])
      || yyindex < 0 || YYLAST < yyindex || yycheck[yyindex] != yytoken)
    {
      *yyaction = -yydefact[yystate];
      *yyconflicts = yyconfl;
    }
  else if (! yytable_value_is_error (yytable[yyindex]))
    {
      *yyaction = yytable[yyindex];
      *yyconflicts = yyconfl + yyconflp[yyindex];
    }
  else
    {
      *yyaction = 0;
      *yyconflicts = yyconfl + yyconflp[yyindex];
    }
}

static inline yyStateNum
yyLRgotoState (yyStateNum yystate, yySymbol yylhs)
{
  int yyr = yypgoto[yylhs - YYNTOKENS] + yystate;
  if (0 <= yyr && yyr <= YYLAST && yycheck[yyr] == yystate)
    return yytable[yyr];
  else
    return yydefgoto[yylhs - YYNTOKENS];
}

static inline yybool
yyisShiftAction (int yyaction)
{
  return 0 < yyaction;
}

static inline yybool
yyisErrorAction (int yyaction)
{
  return yyaction == 0;
}

                                /* GLRStates */

/** Return a fresh GLRStackItem in YYSTACKP.  The item is an LR state
 *  if YYISSTATE, and otherwise a semantic option.  Callers should call
 *  YY_RESERVE_GLRSTACK afterwards to make sure there is sufficient
 *  headroom.  */

static inline yyGLRStackItem*
yynewGLRStackItem (yyGLRStack* yystackp, yybool yyisState)
{
  yyGLRStackItem* yynewItem = yystackp->yynextFree;
  yystackp->yyspaceLeft -= 1;
  yystackp->yynextFree += 1;
  yynewItem->yystate.yyisState = yyisState;
  return yynewItem;
}

/** Add a new semantic action that will execute the action for rule
 *  YYRULE on the semantic values in YYRHS to the list of
 *  alternative actions for YYSTATE.  Assumes that YYRHS comes from
 *  stack #YYK of *YYSTACKP. */
static void
yyaddDeferredAction (yyGLRStack* yystackp, size_t yyk, yyGLRState* yystate,
                     yyGLRState* yyrhs, yyRuleNum yyrule)
{
  yySemanticOption* yynewOption =
    &yynewGLRStackItem (yystackp, yyfalse)->yyoption;
  yynewOption->yystate = yyrhs;
  yynewOption->yyrule = yyrule;
  if (yystackp->yytops.yylookaheadNeeds[yyk])
    {
      yynewOption->yyrawchar = yychar;
      yynewOption->yyval = yylval;]b4_locations_if([
      yynewOption->yyloc = yylloc;])[
    }
  else
    yynewOption->yyrawchar = YYEMPTY;
  yynewOption->yynext = yystate->yysemantics.yyfirstVal;
  yystate->yysemantics.yyfirstVal = yynewOption;

  YY_RESERVE_GLRSTACK (yystackp);
}

                                /* GLRStacks */

/** Initialize YYSET to a singleton set containing an empty stack.  */
static yybool
yyinitStateSet (yyGLRStateSet* yyset)
{
  yyset->yysize = 1;
  yyset->yycapacity = 16;
  yyset->yystates = (yyGLRState**) YYMALLOC (16 * sizeof yyset->yystates[0]);
  if (! yyset->yystates)
    return yyfalse;
  yyset->yystates[0] = YY_NULL;
  yyset->yylookaheadNeeds =
    (yybool*) YYMALLOC (16 * sizeof yyset->yylookaheadNeeds[0]);
  if (! yyset->yylookaheadNeeds)
    {
      YYFREE (yyset->yystates);
      return yyfalse;
    }
  return yytrue;
}

static void yyfreeStateSet (yyGLRStateSet* yyset)
{
  YYFREE (yyset->yystates);
  YYFREE (yyset->yylookaheadNeeds);
}

/** Initialize *YYSTACKP to a single empty stack, with total maximum
 *  capacity for all stacks of YYSIZE.  */
static yybool
yyinitGLRStack (yyGLRStack* yystackp, size_t yysize)
{
  yystackp->yyerrState = 0;
  yynerrs = 0;
  yystackp->yyspaceLeft = yysize;
  yystackp->yyitems =
    (yyGLRStackItem*) YYMALLOC (yysize * sizeof yystackp->yynextFree[0]);
  if (!yystackp->yyitems)
    return yyfalse;
  yystackp->yynextFree = yystackp->yyitems;
  yystackp->yysplitPoint = YY_NULL;
  yystackp->yylastDeleted = YY_NULL;
  return yyinitStateSet (&yystackp->yytops);
}


#if YYSTACKEXPANDABLE
# define YYRELOC(YYFROMITEMS,YYTOITEMS,YYX,YYTYPE) \
  &((YYTOITEMS) - ((YYFROMITEMS) - (yyGLRStackItem*) (YYX)))->YYTYPE

/** If *YYSTACKP is expandable, extend it.  WARNING: Pointers into the
    stack from outside should be considered invalid after this call.
    We always expand when there are 1 or fewer items left AFTER an
    allocation, so that we can avoid having external pointers exist
    across an allocation.  */
static void
yyexpandGLRStack (yyGLRStack* yystackp)
{
  yyGLRStackItem* yynewItems;
  yyGLRStackItem* yyp0, *yyp1;
  size_t yynewSize;
  size_t yyn;
  size_t yysize = yystackp->yynextFree - yystackp->yyitems;
  if (YYMAXDEPTH - YYHEADROOM < yysize)
    yyMemoryExhausted (yystackp);
  yynewSize = 2*yysize;
  if (YYMAXDEPTH < yynewSize)
    yynewSize = YYMAXDEPTH;
  yynewItems = (yyGLRStackItem*) YYMALLOC (yynewSize * sizeof yynewItems[0]);
  if (! yynewItems)
    yyMemoryExhausted (yystackp);
  for (yyp0 = yystackp->yyitems, yyp1 = yynewItems, yyn = yysize;
       0 < yyn;
       yyn -= 1, yyp0 += 1, yyp1 += 1)
    {
      *yyp1 = *yyp0;
      if (*(yybool *) yyp0)
        {
          yyGLRState* yys0 = &yyp0->yystate;
          yyGLRState* yys1 = &yyp1->yystate;
          if (yys0->yypred != YY_NULL)
            yys1->yypred =
              YYRELOC (yyp0, yyp1, yys0->yypred, yystate);
          if (! yys0->yyresolved && yys0->yysemantics.yyfirstVal != YY_NULL)
            yys1->yysemantics.yyfirstVal =
              YYRELOC (yyp0, yyp1, yys0->yysemantics.yyfirstVal, yyoption);
        }
      else
        {
          yySemanticOption* yyv0 = &yyp0->yyoption;
          yySemanticOption* yyv1 = &yyp1->yyoption;
          if (yyv0->yystate != YY_NULL)
            yyv1->yystate = YYRELOC (yyp0, yyp1, yyv0->yystate, yystate);
          if (yyv0->yynext != YY_NULL)
            yyv1->yynext = YYRELOC (yyp0, yyp1, yyv0->yynext, yyoption);
        }
    }
  if (yystackp->yysplitPoint != YY_NULL)
    yystackp->yysplitPoint = YYRELOC (yystackp->yyitems, yynewItems,
                                 yystackp->yysplitPoint, yystate);

  for (yyn = 0; yyn < yystackp->yytops.yysize; yyn += 1)
    if (yystackp->yytops.yystates[yyn] != YY_NULL)
      yystackp->yytops.yystates[yyn] =
        YYRELOC (yystackp->yyitems, yynewItems,
                 yystackp->yytops.yystates[yyn], yystate);
  YYFREE (yystackp->yyitems);
  yystackp->yyitems = yynewItems;
  yystackp->yynextFree = yynewItems + yysize;
  yystackp->yyspaceLeft = yynewSize - yysize;
}
#endif

static void
yyfreeGLRStack (yyGLRStack* yystackp)
{
  YYFREE (yystackp->yyitems);
  yyfreeStateSet (&yystackp->yytops);
}

/** Assuming that YYS is a GLRState somewhere on *YYSTACKP, update the
 *  splitpoint of *YYSTACKP, if needed, so that it is at least as deep as
 *  YYS.  */
static inline void
yyupdateSplit (yyGLRStack* yystackp, yyGLRState* yys)
{
  if (yystackp->yysplitPoint != YY_NULL && yystackp->yysplitPoint > yys)
    yystackp->yysplitPoint = yys;
}

/** Invalidate stack #YYK in *YYSTACKP.  */
static inline void
yymarkStackDeleted (yyGLRStack* yystackp, size_t yyk)
{
  if (yystackp->yytops.yystates[yyk] != YY_NULL)
    yystackp->yylastDeleted = yystackp->yytops.yystates[yyk];
  yystackp->yytops.yystates[yyk] = YY_NULL;
}

/** Undelete the last stack in *YYSTACKP that was marked as deleted.  Can
    only be done once after a deletion, and only when all other stacks have
    been deleted.  */
static void
yyundeleteLastStack (yyGLRStack* yystackp)
{
  if (yystackp->yylastDeleted == YY_NULL || yystackp->yytops.yysize != 0)
    return;
  yystackp->yytops.yystates[0] = yystackp->yylastDeleted;
  yystackp->yytops.yysize = 1;
  YYDPRINTF ((stderr, "Restoring last deleted stack as stack #0.\n"));
  yystackp->yylastDeleted = YY_NULL;
}

static inline void
yyremoveDeletes (yyGLRStack* yystackp)
{
  size_t yyi, yyj;
  yyi = yyj = 0;
  while (yyj < yystackp->yytops.yysize)
    {
      if (yystackp->yytops.yystates[yyi] == YY_NULL)
        {
          if (yyi == yyj)
            {
              YYDPRINTF ((stderr, "Removing dead stacks.\n"));
            }
          yystackp->yytops.yysize -= 1;
        }
      else
        {
          yystackp->yytops.yystates[yyj] = yystackp->yytops.yystates[yyi];
          /* In the current implementation, it's unnecessary to copy
             yystackp->yytops.yylookaheadNeeds[yyi] since, after
             yyremoveDeletes returns, the parser immediately either enters
             deterministic operation or shifts a token.  However, it doesn't
             hurt, and the code might evolve to need it.  */
          yystackp->yytops.yylookaheadNeeds[yyj] =
            yystackp->yytops.yylookaheadNeeds[yyi];
          if (yyj != yyi)
            {
              YYDPRINTF ((stderr, "Rename stack %lu -> %lu.\n",
                          (unsigned long int) yyi, (unsigned long int) yyj));
            }
          yyj += 1;
        }
      yyi += 1;
    }
}

/** Shift to a new state on stack #YYK of *YYSTACKP, corresponding to LR
 * state YYLRSTATE, at input position YYPOSN, with (resolved) semantic
 * value *YYVALP and source location *YYLOCP.  */
static inline void
yyglrShift (yyGLRStack* yystackp, size_t yyk, yyStateNum yylrState,
            size_t yyposn,
            YYSTYPE* yyvalp]b4_locations_if([, YYLTYPE* yylocp])[)
{
  yyGLRState* yynewState = &yynewGLRStackItem (yystackp, yytrue)->yystate;

  yynewState->yylrState = yylrState;
  yynewState->yyposn = yyposn;
  yynewState->yyresolved = yytrue;
  yynewState->yypred = yystackp->yytops.yystates[yyk];
  yynewState->yysemantics.yysval = *yyvalp;]b4_locations_if([
  yynewState->yyloc = *yylocp;])[
  yystackp->yytops.yystates[yyk] = yynewState;

  YY_RESERVE_GLRSTACK (yystackp);
}

/** Shift stack #YYK of *YYSTACKP, to a new state corresponding to LR
 *  state YYLRSTATE, at input position YYPOSN, with the (unresolved)
 *  semantic value of YYRHS under the action for YYRULE.  */
static inline void
yyglrShiftDefer (yyGLRStack* yystackp, size_t yyk, yyStateNum yylrState,
                 size_t yyposn, yyGLRState* yyrhs, yyRuleNum yyrule)
{
  yyGLRState* yynewState = &yynewGLRStackItem (yystackp, yytrue)->yystate;

  yynewState->yylrState = yylrState;
  yynewState->yyposn = yyposn;
  yynewState->yyresolved = yyfalse;
  yynewState->yypred = yystackp->yytops.yystates[yyk];
  yynewState->yysemantics.yyfirstVal = YY_NULL;
  yystackp->yytops.yystates[yyk] = yynewState;

  /* Invokes YY_RESERVE_GLRSTACK.  */
  yyaddDeferredAction (yystackp, yyk, yynewState, yyrhs, yyrule);
}

#if !]b4_api_PREFIX[DEBUG
# define YY_REDUCE_PRINT(Args)
#else
# define YY_REDUCE_PRINT(Args)          \
do {                                    \
  if (yydebug)                          \
    yy_reduce_print Args;               \
} while (0)

/*----------------------------------------------------------------------.
| Report that stack #YYK of *YYSTACKP is going to be reduced by YYRULE. |
`----------------------------------------------------------------------*/

static inline void
yy_reduce_print (int yynormal, yyGLRStackItem* yyvsp, size_t yyk,
                 yyRuleNum yyrule]b4_user_formals[)
{
  int yynrhs = yyrhsLength (yyrule);]b4_locations_if([
  int yylow = 1;])[
  int yyi;
  YYFPRINTF (stderr, "Reducing stack %lu by rule %d (line %lu):\n",
             (unsigned long int) yyk, yyrule - 1,
             (unsigned long int) yyrline[yyrule]);
  if (! yynormal)
    yyfillin (yyvsp, 1, -yynrhs);
  /* The symbols being reduced.  */
  for (yyi = 0; yyi < yynrhs; yyi++)
    {
      YYFPRINTF (stderr, "   $%d = ", yyi + 1);
      yy_symbol_print (stderr,
                       yystos[yyvsp[yyi - yynrhs + 1].yystate.yylrState],
                       &yyvsp[yyi - yynrhs + 1].yystate.yysemantics.yysval
                       ]b4_locations_if([, &]b4_rhs_location(yynrhs, yyi + 1))[]dnl
                       b4_user_args[);
      if (!yyvsp[yyi - yynrhs + 1].yystate.yyresolved)
        YYFPRINTF (stderr, " (unresolved)");
      YYFPRINTF (stderr, "\n");
    }
}
#endif

/** Pop the symbols consumed by reduction #YYRULE from the top of stack
 *  #YYK of *YYSTACKP, and perform the appropriate semantic action on their
 *  semantic values.  Assumes that all ambiguities in semantic values
 *  have been previously resolved.  Set *YYVALP to the resulting value,
 *  and *YYLOCP to the computed location (if any).  Return value is as
 *  for userAction.  */
static inline YYRESULTTAG
yydoAction (yyGLRStack* yystackp, size_t yyk, yyRuleNum yyrule,
            YYSTYPE* yyvalp]b4_locuser_formals[)
{
  int yynrhs = yyrhsLength (yyrule);

  if (yystackp->yysplitPoint == YY_NULL)
    {
      /* Standard special case: single stack.  */
      yyGLRStackItem* yyrhs = (yyGLRStackItem*) yystackp->yytops.yystates[yyk];
      YYASSERT (yyk == 0);
      yystackp->yynextFree -= yynrhs;
      yystackp->yyspaceLeft += yynrhs;
      yystackp->yytops.yystates[0] = & yystackp->yynextFree[-1].yystate;
      YY_REDUCE_PRINT ((1, yyrhs, yyk, yyrule]b4_user_args[));
      return yyuserAction (yyrule, yynrhs, yyrhs, yystackp,
                           yyvalp]b4_locuser_args[);
    }
  else
    {
      int yyi;
      yyGLRState* yys;
      yyGLRStackItem yyrhsVals[YYMAXRHS + YYMAXLEFT + 1];
      yys = yyrhsVals[YYMAXRHS + YYMAXLEFT].yystate.yypred
        = yystackp->yytops.yystates[yyk];]b4_locations_if([[
      if (yynrhs == 0)
        /* Set default location.  */
        yyrhsVals[YYMAXRHS + YYMAXLEFT - 1].yystate.yyloc = yys->yyloc;]])[
      for (yyi = 0; yyi < yynrhs; yyi += 1)
        {
          yys = yys->yypred;
          YYASSERT (yys);
        }
      yyupdateSplit (yystackp, yys);
      yystackp->yytops.yystates[yyk] = yys;
      YY_REDUCE_PRINT ((0, yyrhsVals + YYMAXRHS + YYMAXLEFT - 1, yyk, yyrule]b4_user_args[));
      return yyuserAction (yyrule, yynrhs, yyrhsVals + YYMAXRHS + YYMAXLEFT - 1,
                           yystackp, yyvalp]b4_locuser_args[);
    }
}

/** Pop items off stack #YYK of *YYSTACKP according to grammar rule YYRULE,
 *  and push back on the resulting nonterminal symbol.  Perform the
 *  semantic action associated with YYRULE and store its value with the
 *  newly pushed state, if YYFORCEEVAL or if *YYSTACKP is currently
 *  unambiguous.  Otherwise, store the deferred semantic action with
 *  the new state.  If the new state would have an identical input
 *  position, LR state, and predecessor to an existing state on the stack,
 *  it is identified with that existing state, eliminating stack #YYK from
 *  *YYSTACKP.  In this case, the semantic value is
 *  added to the options for the existing state's semantic value.
 */
static inline YYRESULTTAG
yyglrReduce (yyGLRStack* yystackp, size_t yyk, yyRuleNum yyrule,
             yybool yyforceEval]b4_user_formals[)
{
  size_t yyposn = yystackp->yytops.yystates[yyk]->yyposn;

  if (yyforceEval || yystackp->yysplitPoint == YY_NULL)
    {
      YYRESULTTAG yyflag;
      YYSTYPE yysval;]b4_locations_if([
      YYLTYPE yyloc;])[

      yyflag = yydoAction (yystackp, yyk, yyrule, &yysval]b4_locuser_args([&yyloc])[);
      if (yyflag == yyerr && yystackp->yysplitPoint != YY_NULL)
        {
          YYDPRINTF ((stderr, "Parse on stack %lu rejected by rule #%d.\n",
                     (unsigned long int) yyk, yyrule - 1));
        }
      if (yyflag != yyok)
        return yyflag;
      YY_SYMBOL_PRINT ("-> $$ =", yyr1[yyrule], &yysval, &yyloc);
      yyglrShift (yystackp, yyk,
                  yyLRgotoState (yystackp->yytops.yystates[yyk]->yylrState,
                                 yylhsNonterm (yyrule)),
                  yyposn, &yysval]b4_locations_if([, &yyloc])[);
    }
  else
    {
      size_t yyi;
      int yyn;
      yyGLRState* yys, *yys0 = yystackp->yytops.yystates[yyk];
      yyStateNum yynewLRState;

      for (yys = yystackp->yytops.yystates[yyk], yyn = yyrhsLength (yyrule);
           0 < yyn; yyn -= 1)
        {
          yys = yys->yypred;
          YYASSERT (yys);
        }
      yyupdateSplit (yystackp, yys);
      yynewLRState = yyLRgotoState (yys->yylrState, yylhsNonterm (yyrule));
      YYDPRINTF ((stderr,
                  "Reduced stack %lu by rule #%d; action deferred.  "
                  "Now in state %d.\n",
                  (unsigned long int) yyk, yyrule - 1, yynewLRState));
      for (yyi = 0; yyi < yystackp->yytops.yysize; yyi += 1)
        if (yyi != yyk && yystackp->yytops.yystates[yyi] != YY_NULL)
          {
            yyGLRState *yysplit = yystackp->yysplitPoint;
            yyGLRState *yyp = yystackp->yytops.yystates[yyi];
            while (yyp != yys && yyp != yysplit && yyp->yyposn >= yyposn)
              {
                if (yyp->yylrState == yynewLRState && yyp->yypred == yys)
                  {
                    yyaddDeferredAction (yystackp, yyk, yyp, yys0, yyrule);
                    yymarkStackDeleted (yystackp, yyk);
                    YYDPRINTF ((stderr, "Merging stack %lu into stack %lu.\n",
                                (unsigned long int) yyk,
                                (unsigned long int) yyi));
                    return yyok;
                  }
                yyp = yyp->yypred;
              }
          }
      yystackp->yytops.yystates[yyk] = yys;
      yyglrShiftDefer (yystackp, yyk, yynewLRState, yyposn, yys0, yyrule);
    }
  return yyok;
}

static size_t
yysplitStack (yyGLRStack* yystackp, size_t yyk)
{
  if (yystackp->yysplitPoint == YY_NULL)
    {
      YYASSERT (yyk == 0);
      yystackp->yysplitPoint = yystackp->yytops.yystates[yyk];
    }
  if (yystackp->yytops.yysize >= yystackp->yytops.yycapacity)
    {
      yyGLRState** yynewStates;
      yybool* yynewLookaheadNeeds;

      yynewStates = YY_NULL;

      if (yystackp->yytops.yycapacity
          > (YYSIZEMAX / (2 * sizeof yynewStates[0])))
        yyMemoryExhausted (yystackp);
      yystackp->yytops.yycapacity *= 2;

      yynewStates =
        (yyGLRState**) YYREALLOC (yystackp->yytops.yystates,
                                  (yystackp->yytops.yycapacity
                                   * sizeof yynewStates[0]));
      if (yynewStates == YY_NULL)
        yyMemoryExhausted (yystackp);
      yystackp->yytops.yystates = yynewStates;

      yynewLookaheadNeeds =
        (yybool*) YYREALLOC (yystackp->yytops.yylookaheadNeeds,
                             (yystackp->yytops.yycapacity
                              * sizeof yynewLookaheadNeeds[0]));
      if (yynewLookaheadNeeds == YY_NULL)
        yyMemoryExhausted (yystackp);
      yystackp->yytops.yylookaheadNeeds = yynewLookaheadNeeds;
    }
  yystackp->yytops.yystates[yystackp->yytops.yysize]
    = yystackp->yytops.yystates[yyk];
  yystackp->yytops.yylookaheadNeeds[yystackp->yytops.yysize]
    = yystackp->yytops.yylookaheadNeeds[yyk];
  yystackp->yytops.yysize += 1;
  return yystackp->yytops.yysize-1;
}

/** True iff YYY0 and YYY1 represent identical options at the top level.
 *  That is, they represent the same rule applied to RHS symbols
 *  that produce the same terminal symbols.  */
static yybool
yyidenticalOptions (yySemanticOption* yyy0, yySemanticOption* yyy1)
{
  if (yyy0->yyrule == yyy1->yyrule)
    {
      yyGLRState *yys0, *yys1;
      int yyn;
      for (yys0 = yyy0->yystate, yys1 = yyy1->yystate,
           yyn = yyrhsLength (yyy0->yyrule);
           yyn > 0;
           yys0 = yys0->yypred, yys1 = yys1->yypred, yyn -= 1)
        if (yys0->yyposn != yys1->yyposn)
          return yyfalse;
      return yytrue;
    }
  else
    return yyfalse;
}

/** Assuming identicalOptions (YYY0,YYY1), destructively merge the
 *  alternative semantic values for the RHS-symbols of YYY1 and YYY0.  */
static void
yymergeOptionSets (yySemanticOption* yyy0, yySemanticOption* yyy1)
{
  yyGLRState *yys0, *yys1;
  int yyn;
  for (yys0 = yyy0->yystate, yys1 = yyy1->yystate,
       yyn = yyrhsLength (yyy0->yyrule);
       yyn > 0;
       yys0 = yys0->yypred, yys1 = yys1->yypred, yyn -= 1)
    {
      if (yys0 == yys1)
        break;
      else if (yys0->yyresolved)
        {
          yys1->yyresolved = yytrue;
          yys1->yysemantics.yysval = yys0->yysemantics.yysval;
        }
      else if (yys1->yyresolved)
        {
          yys0->yyresolved = yytrue;
          yys0->yysemantics.yysval = yys1->yysemantics.yysval;
        }
      else
        {
          yySemanticOption** yyz0p = &yys0->yysemantics.yyfirstVal;
          yySemanticOption* yyz1 = yys1->yysemantics.yyfirstVal;
          while (yytrue)
            {
              if (yyz1 == *yyz0p || yyz1 == YY_NULL)
                break;
              else if (*yyz0p == YY_NULL)
                {
                  *yyz0p = yyz1;
                  break;
                }
              else if (*yyz0p < yyz1)
                {
                  yySemanticOption* yyz = *yyz0p;
                  *yyz0p = yyz1;
                  yyz1 = yyz1->yynext;
                  (*yyz0p)->yynext = yyz;
                }
              yyz0p = &(*yyz0p)->yynext;
            }
          yys1->yysemantics.yyfirstVal = yys0->yysemantics.yyfirstVal;
        }
    }
}

/** Y0 and Y1 represent two possible actions to take in a given
 *  parsing state; return 0 if no combination is possible,
 *  1 if user-mergeable, 2 if Y0 is preferred, 3 if Y1 is preferred.  */
static int
yypreference (yySemanticOption* y0, yySemanticOption* y1)
{
  yyRuleNum r0 = y0->yyrule, r1 = y1->yyrule;
  int p0 = yydprec[r0], p1 = yydprec[r1];

  if (p0 == p1)
    {
      if (yymerger[r0] == 0 || yymerger[r0] != yymerger[r1])
        return 0;
      else
        return 1;
    }
  if (p0 == 0 || p1 == 0)
    return 0;
  if (p0 < p1)
    return 3;
  if (p1 < p0)
    return 2;
  return 0;
}

static YYRESULTTAG yyresolveValue (yyGLRState* yys,
                                   yyGLRStack* yystackp]b4_user_formals[);


/** Resolve the previous YYN states starting at and including state YYS
 *  on *YYSTACKP. If result != yyok, some states may have been left
 *  unresolved possibly with empty semantic option chains.  Regardless
 *  of whether result = yyok, each state has been left with consistent
 *  data so that yydestroyGLRState can be invoked if necessary.  */
static YYRESULTTAG
yyresolveStates (yyGLRState* yys, int yyn,
                 yyGLRStack* yystackp]b4_user_formals[)
{
  if (0 < yyn)
    {
      YYASSERT (yys->yypred);
      YYCHK (yyresolveStates (yys->yypred, yyn-1, yystackp]b4_user_args[));
      if (! yys->yyresolved)
        YYCHK (yyresolveValue (yys, yystackp]b4_user_args[));
    }
  return yyok;
}

/** Resolve the states for the RHS of YYOPT on *YYSTACKP, perform its
 *  user action, and return the semantic value and location in *YYVALP
 *  and *YYLOCP.  Regardless of whether result = yyok, all RHS states
 *  have been destroyed (assuming the user action destroys all RHS
 *  semantic values if invoked).  */
static YYRESULTTAG
yyresolveAction (yySemanticOption* yyopt, yyGLRStack* yystackp,
                 YYSTYPE* yyvalp]b4_locuser_formals[)
{
  yyGLRStackItem yyrhsVals[YYMAXRHS + YYMAXLEFT + 1];
  int yynrhs = yyrhsLength (yyopt->yyrule);
  YYRESULTTAG yyflag =
    yyresolveStates (yyopt->yystate, yynrhs, yystackp]b4_user_args[);
  if (yyflag != yyok)
    {
      yyGLRState *yys;
      for (yys = yyopt->yystate; yynrhs > 0; yys = yys->yypred, yynrhs -= 1)
        yydestroyGLRState ("Cleanup: popping", yys]b4_user_args[);
      return yyflag;
    }

  yyrhsVals[YYMAXRHS + YYMAXLEFT].yystate.yypred = yyopt->yystate;]b4_locations_if([[
  if (yynrhs == 0)
    /* Set default location.  */
    yyrhsVals[YYMAXRHS + YYMAXLEFT - 1].yystate.yyloc = yyopt->yystate->yyloc;]])[
  {
    int yychar_current = yychar;
    YYSTYPE yylval_current = yylval;]b4_locations_if([
    YYLTYPE yylloc_current = yylloc;])[
    yychar = yyopt->yyrawchar;
    yylval = yyopt->yyval;]b4_locations_if([
    yylloc = yyopt->yyloc;])[
    yyflag = yyuserAction (yyopt->yyrule, yynrhs,
                           yyrhsVals + YYMAXRHS + YYMAXLEFT - 1,
                           yystackp, yyvalp]b4_locuser_args[);
    yychar = yychar_current;
    yylval = yylval_current;]b4_locations_if([
    yylloc = yylloc_current;])[
  }
  return yyflag;
}

#if ]b4_api_PREFIX[DEBUG
static void
yyreportTree (yySemanticOption* yyx, int yyindent)
{
  int yynrhs = yyrhsLength (yyx->yyrule);
  int yyi;
  yyGLRState* yys;
  yyGLRState* yystates[1 + YYMAXRHS];
  yyGLRState yyleftmost_state;

  for (yyi = yynrhs, yys = yyx->yystate; 0 < yyi; yyi -= 1, yys = yys->yypred)
    yystates[yyi] = yys;
  if (yys == YY_NULL)
    {
      yyleftmost_state.yyposn = 0;
      yystates[0] = &yyleftmost_state;
    }
  else
    yystates[0] = yys;

  if (yyx->yystate->yyposn < yys->yyposn + 1)
    YYFPRINTF (stderr, "%*s%s -> <Rule %d, empty>\n",
               yyindent, "", yytokenName (yylhsNonterm (yyx->yyrule)),
               yyx->yyrule - 1);
  else
    YYFPRINTF (stderr, "%*s%s -> <Rule %d, tokens %lu .. %lu>\n",
               yyindent, "", yytokenName (yylhsNonterm (yyx->yyrule)),
               yyx->yyrule - 1, (unsigned long int) (yys->yyposn + 1),
               (unsigned long int) yyx->yystate->yyposn);
  for (yyi = 1; yyi <= yynrhs; yyi += 1)
    {
      if (yystates[yyi]->yyresolved)
        {
          if (yystates[yyi-1]->yyposn+1 > yystates[yyi]->yyposn)
            YYFPRINTF (stderr, "%*s%s <empty>\n", yyindent+2, "",
                       yytokenName (yystos[yystates[yyi]->yylrState]));
          else
            YYFPRINTF (stderr, "%*s%s <tokens %lu .. %lu>\n", yyindent+2, "",
                       yytokenName (yystos[yystates[yyi]->yylrState]),
                       (unsigned long int) (yystates[yyi-1]->yyposn + 1),
                       (unsigned long int) yystates[yyi]->yyposn);
        }
      else
        yyreportTree (yystates[yyi]->yysemantics.yyfirstVal, yyindent+2);
    }
}
#endif

static YYRESULTTAG
yyreportAmbiguity (yySemanticOption* yyx0,
                   yySemanticOption* yyx1]b4_pure_formals[)
{
  YYUSE (yyx0);
  YYUSE (yyx1);

#if ]b4_api_PREFIX[DEBUG
  YYFPRINTF (stderr, "Ambiguity detected.\n");
  YYFPRINTF (stderr, "Option 1,\n");
  yyreportTree (yyx0, 2);
  YYFPRINTF (stderr, "\nOption 2,\n");
  yyreportTree (yyx1, 2);
  YYFPRINTF (stderr, "\n");
#endif

  yyerror (]b4_yyerror_args[YY_("syntax is ambiguous"));
  return yyabort;
}]b4_locations_if([[

/** Resolve the locations for each of the YYN1 states in *YYSTACKP,
 *  ending at YYS1.  Has no effect on previously resolved states.
 *  The first semantic option of a state is always chosen.  */
static void
yyresolveLocations (yyGLRState* yys1, int yyn1,
                    yyGLRStack *yystackp]b4_user_formals[)
{
  if (0 < yyn1)
    {
      yyresolveLocations (yys1->yypred, yyn1 - 1, yystackp]b4_user_args[);
      if (!yys1->yyresolved)
        {
          yyGLRStackItem yyrhsloc[1 + YYMAXRHS];
          int yynrhs;
          yySemanticOption *yyoption = yys1->yysemantics.yyfirstVal;
          YYASSERT (yyoption != YY_NULL);
          yynrhs = yyrhsLength (yyoption->yyrule);
          if (yynrhs > 0)
            {
              yyGLRState *yys;
              int yyn;
              yyresolveLocations (yyoption->yystate, yynrhs,
                                  yystackp]b4_user_args[);
              for (yys = yyoption->yystate, yyn = yynrhs;
                   yyn > 0;
                   yys = yys->yypred, yyn -= 1)
                yyrhsloc[yyn].yystate.yyloc = yys->yyloc;
            }
          else
            {
              /* Both yyresolveAction and yyresolveLocations traverse the GSS
                 in reverse rightmost order.  It is only necessary to invoke
                 yyresolveLocations on a subforest for which yyresolveAction
                 would have been invoked next had an ambiguity not been
                 detected.  Thus the location of the previous state (but not
                 necessarily the previous state itself) is guaranteed to be
                 resolved already.  */
              yyGLRState *yyprevious = yyoption->yystate;
              yyrhsloc[0].yystate.yyloc = yyprevious->yyloc;
            }
          {
            int yychar_current = yychar;
            YYSTYPE yylval_current = yylval;
            YYLTYPE yylloc_current = yylloc;
            yychar = yyoption->yyrawchar;
            yylval = yyoption->yyval;
            yylloc = yyoption->yyloc;
            YYLLOC_DEFAULT ((yys1->yyloc), yyrhsloc, yynrhs);
            yychar = yychar_current;
            yylval = yylval_current;
            yylloc = yylloc_current;
          }
        }
    }
}]])[

/** Resolve the ambiguity represented in state YYS in *YYSTACKP,
 *  perform the indicated actions, and set the semantic value of YYS.
 *  If result != yyok, the chain of semantic options in YYS has been
 *  cleared instead or it has been left unmodified except that
 *  redundant options may have been removed.  Regardless of whether
 *  result = yyok, YYS has been left with consistent data so that
 *  yydestroyGLRState can be invoked if necessary.  */
static YYRESULTTAG
yyresolveValue (yyGLRState* yys, yyGLRStack* yystackp]b4_user_formals[)
{
  yySemanticOption* yyoptionList = yys->yysemantics.yyfirstVal;
  yySemanticOption* yybest = yyoptionList;
  yySemanticOption** yypp;
  yybool yymerge = yyfalse;
  YYSTYPE yysval;
  YYRESULTTAG yyflag;]b4_locations_if([
  YYLTYPE *yylocp = &yys->yyloc;])[

  for (yypp = &yyoptionList->yynext; *yypp != YY_NULL; )
    {
      yySemanticOption* yyp = *yypp;

      if (yyidenticalOptions (yybest, yyp))
        {
          yymergeOptionSets (yybest, yyp);
          *yypp = yyp->yynext;
        }
      else
        {
          switch (yypreference (yybest, yyp))
            {
            case 0:]b4_locations_if([[
              yyresolveLocations (yys, 1, yystackp]b4_user_args[);]])[
              return yyreportAmbiguity (yybest, yyp]b4_pure_args[);
              break;
            case 1:
              yymerge = yytrue;
              break;
            case 2:
              break;
            case 3:
              yybest = yyp;
              yymerge = yyfalse;
              break;
            default:
              /* This cannot happen so it is not worth a YYASSERT (yyfalse),
                 but some compilers complain if the default case is
                 omitted.  */
              break;
            }
          yypp = &yyp->yynext;
        }
    }

  if (yymerge)
    {
      yySemanticOption* yyp;
      int yyprec = yydprec[yybest->yyrule];
      yyflag = yyresolveAction (yybest, yystackp, &yysval]b4_locuser_args[);
      if (yyflag == yyok)
        for (yyp = yybest->yynext; yyp != YY_NULL; yyp = yyp->yynext)
          {
            if (yyprec == yydprec[yyp->yyrule])
              {
                YYSTYPE yysval_other;]b4_locations_if([
                YYLTYPE yydummy;])[
                yyflag = yyresolveAction (yyp, yystackp, &yysval_other]b4_locuser_args([&yydummy])[);
                if (yyflag != yyok)
                  {
                    yydestruct ("Cleanup: discarding incompletely merged value for",
                                yystos[yys->yylrState],
                                &yysval]b4_locuser_args[);
                    break;
                  }
                yyuserMerge (yymerger[yyp->yyrule], &yysval, &yysval_other);
              }
          }
    }
  else
    yyflag = yyresolveAction (yybest, yystackp, &yysval]b4_locuser_args([yylocp])[);

  if (yyflag == yyok)
    {
      yys->yyresolved = yytrue;
      yys->yysemantics.yysval = yysval;
    }
  else
    yys->yysemantics.yyfirstVal = YY_NULL;
  return yyflag;
}

static YYRESULTTAG
yyresolveStack (yyGLRStack* yystackp]b4_user_formals[)
{
  if (yystackp->yysplitPoint != YY_NULL)
    {
      yyGLRState* yys;
      int yyn;

      for (yyn = 0, yys = yystackp->yytops.yystates[0];
           yys != yystackp->yysplitPoint;
           yys = yys->yypred, yyn += 1)
        continue;
      YYCHK (yyresolveStates (yystackp->yytops.yystates[0], yyn, yystackp
                             ]b4_user_args[));
    }
  return yyok;
}

static void
yycompressStack (yyGLRStack* yystackp)
{
  yyGLRState* yyp, *yyq, *yyr;

  if (yystackp->yytops.yysize != 1 || yystackp->yysplitPoint == YY_NULL)
    return;

  for (yyp = yystackp->yytops.yystates[0], yyq = yyp->yypred, yyr = YY_NULL;
       yyp != yystackp->yysplitPoint;
       yyr = yyp, yyp = yyq, yyq = yyp->yypred)
    yyp->yypred = yyr;

  yystackp->yyspaceLeft += yystackp->yynextFree - yystackp->yyitems;
  yystackp->yynextFree = ((yyGLRStackItem*) yystackp->yysplitPoint) + 1;
  yystackp->yyspaceLeft -= yystackp->yynextFree - yystackp->yyitems;
  yystackp->yysplitPoint = YY_NULL;
  yystackp->yylastDeleted = YY_NULL;

  while (yyr != YY_NULL)
    {
      yystackp->yynextFree->yystate = *yyr;
      yyr = yyr->yypred;
      yystackp->yynextFree->yystate.yypred = &yystackp->yynextFree[-1].yystate;
      yystackp->yytops.yystates[0] = &yystackp->yynextFree->yystate;
      yystackp->yynextFree += 1;
      yystackp->yyspaceLeft -= 1;
    }
}

static YYRESULTTAG
yyprocessOneStack (yyGLRStack* yystackp, size_t yyk,
                   size_t yyposn]b4_pure_formals[)
{
  while (yystackp->yytops.yystates[yyk] != YY_NULL)
    {
      yyStateNum yystate = yystackp->yytops.yystates[yyk]->yylrState;
      YYDPRINTF ((stderr, "Stack %lu Entering state %d\n",
                  (unsigned long int) yyk, yystate));

      YYASSERT (yystate != YYFINAL);

      if (yyisDefaultedState (yystate))
        {
          YYRESULTTAG yyflag;
          yyRuleNum yyrule = yydefaultAction (yystate);
          if (yyrule == 0)
            {
              YYDPRINTF ((stderr, "Stack %lu dies.\n",
                          (unsigned long int) yyk));
              yymarkStackDeleted (yystackp, yyk);
              return yyok;
            }
          yyflag = yyglrReduce (yystackp, yyk, yyrule, yyimmediate[yyrule]]b4_user_args[);
          if (yyflag == yyerr)
            {
              YYDPRINTF ((stderr,
                          "Stack %lu dies "
                          "(predicate failure or explicit user error).\n",
                          (unsigned long int) yyk));
              yymarkStackDeleted (yystackp, yyk);
              return yyok;
            }
          if (yyflag != yyok)
            return yyflag;
        }
      else
        {
          yySymbol yytoken;
          int yyaction;
          const short int* yyconflicts;

          yystackp->yytops.yylookaheadNeeds[yyk] = yytrue;
          if (yychar == YYEMPTY)
            {
              YYDPRINTF ((stderr, "Reading a token: "));
              yychar = YYLEX;
            }

          if (yychar <= YYEOF)
            {
              yychar = yytoken = YYEOF;
              YYDPRINTF ((stderr, "Now at end of input.\n"));
            }
          else
            {
              yytoken = YYTRANSLATE (yychar);
              YY_SYMBOL_PRINT ("Next token is", yytoken, &yylval, &yylloc);
            }

          yygetLRActions (yystate, yytoken, &yyaction, &yyconflicts);

          while (*yyconflicts != 0)
            {
              YYRESULTTAG yyflag;
              size_t yynewStack = yysplitStack (yystackp, yyk);
              YYDPRINTF ((stderr, "Splitting off stack %lu from %lu.\n",
                          (unsigned long int) yynewStack,
                          (unsigned long int) yyk));
              yyflag = yyglrReduce (yystackp, yynewStack,
                                    *yyconflicts,
                                    yyimmediate[*yyconflicts]]b4_user_args[);
              if (yyflag == yyok)
                YYCHK (yyprocessOneStack (yystackp, yynewStack,
                                          yyposn]b4_pure_args[));
              else if (yyflag == yyerr)
                {
                  YYDPRINTF ((stderr, "Stack %lu dies.\n",
                              (unsigned long int) yynewStack));
                  yymarkStackDeleted (yystackp, yynewStack);
                }
              else
                return yyflag;
              yyconflicts += 1;
            }

          if (yyisShiftAction (yyaction))
            break;
          else if (yyisErrorAction (yyaction))
            {
              YYDPRINTF ((stderr, "Stack %lu dies.\n",
                          (unsigned long int) yyk));
              yymarkStackDeleted (yystackp, yyk);
              break;
            }
          else
            {
              YYRESULTTAG yyflag = yyglrReduce (yystackp, yyk, -yyaction,
                                                yyimmediate[-yyaction]]b4_user_args[);
              if (yyflag == yyerr)
                {
                  YYDPRINTF ((stderr,
                              "Stack %lu dies "
                              "(predicate failure or explicit user error).\n",
                              (unsigned long int) yyk));
                  yymarkStackDeleted (yystackp, yyk);
                  break;
                }
              else if (yyflag != yyok)
                return yyflag;
            }
        }
    }
  return yyok;
}

static void
yyreportSyntaxError (yyGLRStack* yystackp]b4_user_formals[)
{
  if (yystackp->yyerrState != 0)
    return;
#if ! YYERROR_VERBOSE
  yyerror (]b4_lyyerror_args[YY_("syntax error"));
#else
  yySymbol yytoken = yychar == YYEMPTY ? YYEMPTY : YYTRANSLATE (yychar);
  size_t yysize0 = yytnamerr (YY_NULL, yytokenName (yytoken));
  size_t yysize = yysize0;
  size_t yysize1;
  yybool yysize_overflow = yyfalse;
  char* yymsg = YY_NULL;
  enum { YYERROR_VERBOSE_ARGS_MAXIMUM = 5 };
  /* Internationalized format string. */
  const char *yyformat = YY_NULL;
  /* Arguments of yyformat. */
  char const *yyarg[YYERROR_VERBOSE_ARGS_MAXIMUM];
  /* Number of reported tokens (one for the "unexpected", one per
     "expected").  */
  int yycount = 0;

  /* There are many possibilities here to consider:
     - If this state is a consistent state with a default action, then
       the only way this function was invoked is if the default action
       is an error action.  In that case, don't check for expected
       tokens because there are none.
     - The only way there can be no lookahead present (in yychar) is if
       this state is a consistent state with a default action.  Thus,
       detecting the absence of a lookahead is sufficient to determine
       that there is no unexpected or expected token to report.  In that
       case, just report a simple "syntax error".
     - Don't assume there isn't a lookahead just because this state is a
       consistent state with a default action.  There might have been a
       previous inconsistent state, consistent state with a non-default
       action, or user semantic action that manipulated yychar.
     - Of course, the expected token list depends on states to have
       correct lookahead information, and it depends on the parser not
       to perform extra reductions after fetching a lookahead from the
       scanner and before detecting a syntax error.  Thus, state merging
       (from LALR or IELR) and default reductions corrupt the expected
       token list.  However, the list is correct for canonical LR with
       one exception: it will still contain any token that will not be
       accepted due to an error action in a later state.
  */
  if (yytoken != YYEMPTY)
    {
      int yyn = yypact[yystackp->yytops.yystates[0]->yylrState];
      yyarg[yycount++] = yytokenName (yytoken);
      if (!yypact_value_is_default (yyn))
        {
          /* Start YYX at -YYN if negative to avoid negative indexes in
             YYCHECK.  In other words, skip the first -YYN actions for this
             state because they are default actions.  */
          int yyxbegin = yyn < 0 ? -yyn : 0;
          /* Stay within bounds of both yycheck and yytname.  */
          int yychecklim = YYLAST - yyn + 1;
          int yyxend = yychecklim < YYNTOKENS ? yychecklim : YYNTOKENS;
          int yyx;
          for (yyx = yyxbegin; yyx < yyxend; ++yyx)
            if (yycheck[yyx + yyn] == yyx && yyx != YYTERROR
                && !yytable_value_is_error (yytable[yyx + yyn]))
              {
                if (yycount == YYERROR_VERBOSE_ARGS_MAXIMUM)
                  {
                    yycount = 1;
                    yysize = yysize0;
                    break;
                  }
                yyarg[yycount++] = yytokenName (yyx);
                yysize1 = yysize + yytnamerr (YY_NULL, yytokenName (yyx));
                yysize_overflow |= yysize1 < yysize;
                yysize = yysize1;
              }
        }
    }

  switch (yycount)
    {
#define YYCASE_(N, S)                   \
      case N:                           \
        yyformat = S;                   \
      break
      YYCASE_(0, YY_("syntax error"));
      YYCASE_(1, YY_("syntax error, unexpected %s"));
      YYCASE_(2, YY_("syntax error, unexpected %s, expecting %s"));
      YYCASE_(3, YY_("syntax error, unexpected %s, expecting %s or %s"));
      YYCASE_(4, YY_("syntax error, unexpected %s, expecting %s or %s or %s"));
      YYCASE_(5, YY_("syntax error, unexpected %s, expecting %s or %s or %s or %s"));
#undef YYCASE_
    }

  yysize1 = yysize + strlen (yyformat);
  yysize_overflow |= yysize1 < yysize;
  yysize = yysize1;

  if (!yysize_overflow)
    yymsg = (char *) YYMALLOC (yysize);

  if (yymsg)
    {
      char *yyp = yymsg;
      int yyi = 0;
      while ((*yyp = *yyformat))
        {
          if (*yyp == '%' && yyformat[1] == 's' && yyi < yycount)
            {
              yyp += yytnamerr (yyp, yyarg[yyi++]);
              yyformat += 2;
            }
          else
            {
              yyp++;
              yyformat++;
            }
        }
      yyerror (]b4_lyyerror_args[yymsg);
      YYFREE (yymsg);
    }
  else
    {
      yyerror (]b4_lyyerror_args[YY_("syntax error"));
      yyMemoryExhausted (yystackp);
    }
#endif /* YYERROR_VERBOSE */
  yynerrs += 1;
}

/* Recover from a syntax error on *YYSTACKP, assuming that *YYSTACKP->YYTOKENP,
   yylval, and yylloc are the syntactic category, semantic value, and location
   of the lookahead.  */
static void
yyrecoverSyntaxError (yyGLRStack* yystackp]b4_user_formals[)
{
  size_t yyk;
  int yyj;

  if (yystackp->yyerrState == 3)
    /* We just shifted the error token and (perhaps) took some
       reductions.  Skip tokens until we can proceed.  */
    while (yytrue)
      {
        yySymbol yytoken;
        if (yychar == YYEOF)
          yyFail (yystackp][]b4_lpure_args[, YY_NULL);
        if (yychar != YYEMPTY)
          {]b4_locations_if([[
            /* We throw away the lookahead, but the error range
               of the shifted error token must take it into account.  */
            yyGLRState *yys = yystackp->yytops.yystates[0];
            yyGLRStackItem yyerror_range[3];
            yyerror_range[1].yystate.yyloc = yys->yyloc;
            yyerror_range[2].yystate.yyloc = yylloc;
            YYLLOC_DEFAULT ((yys->yyloc), yyerror_range, 2);]])[
            yytoken = YYTRANSLATE (yychar);
            yydestruct ("Error: discarding",
                        yytoken, &yylval]b4_locuser_args([&yylloc])[);
          }
        YYDPRINTF ((stderr, "Reading a token: "));
        yychar = YYLEX;
        if (yychar <= YYEOF)
          {
            yychar = yytoken = YYEOF;
            YYDPRINTF ((stderr, "Now at end of input.\n"));
          }
        else
          {
            yytoken = YYTRANSLATE (yychar);
            YY_SYMBOL_PRINT ("Next token is", yytoken, &yylval, &yylloc);
          }
        yyj = yypact[yystackp->yytops.yystates[0]->yylrState];
        if (yypact_value_is_default (yyj))
          return;
        yyj += yytoken;
        if (yyj < 0 || YYLAST < yyj || yycheck[yyj] != yytoken)
          {
            if (yydefact[yystackp->yytops.yystates[0]->yylrState] != 0)
              return;
          }
        else if (! yytable_value_is_error (yytable[yyj]))
          return;
      }

  /* Reduce to one stack.  */
  for (yyk = 0; yyk < yystackp->yytops.yysize; yyk += 1)
    if (yystackp->yytops.yystates[yyk] != YY_NULL)
      break;
  if (yyk >= yystackp->yytops.yysize)
    yyFail (yystackp][]b4_lpure_args[, YY_NULL);
  for (yyk += 1; yyk < yystackp->yytops.yysize; yyk += 1)
    yymarkStackDeleted (yystackp, yyk);
  yyremoveDeletes (yystackp);
  yycompressStack (yystackp);

  /* Now pop stack until we find a state that shifts the error token.  */
  yystackp->yyerrState = 3;
  while (yystackp->yytops.yystates[0] != YY_NULL)
    {
      yyGLRState *yys = yystackp->yytops.yystates[0];
      yyj = yypact[yys->yylrState];
      if (! yypact_value_is_default (yyj))
        {
          yyj += YYTERROR;
          if (0 <= yyj && yyj <= YYLAST && yycheck[yyj] == YYTERROR
              && yyisShiftAction (yytable[yyj]))
            {
              /* Shift the error token.  */]b4_locations_if([[
              /* First adjust its location.*/
              YYLTYPE yyerrloc;
              yystackp->yyerror_range[2].yystate.yyloc = yylloc;
              YYLLOC_DEFAULT (yyerrloc, (yystackp->yyerror_range), 2);]])[
              YY_SYMBOL_PRINT ("Shifting", yystos[yytable[yyj]],
                               &yylval, &yyerrloc);
              yyglrShift (yystackp, 0, yytable[yyj],
                          yys->yyposn, &yylval]b4_locations_if([, &yyerrloc])[);
              yys = yystackp->yytops.yystates[0];
              break;
            }
        }]b4_locations_if([[
      yystackp->yyerror_range[1].yystate.yyloc = yys->yyloc;]])[
      if (yys->yypred != YY_NULL)
        yydestroyGLRState ("Error: popping", yys]b4_user_args[);
      yystackp->yytops.yystates[0] = yys->yypred;
      yystackp->yynextFree -= 1;
      yystackp->yyspaceLeft += 1;
    }
  if (yystackp->yytops.yystates[0] == YY_NULL)
    yyFail (yystackp][]b4_lpure_args[, YY_NULL);
}

#define YYCHK1(YYE)                                                          \
  do {                                                                       \
    switch (YYE) {                                                           \
    case yyok:                                                               \
      break;                                                                 \
    case yyabort:                                                            \
      goto yyabortlab;                                                       \
    case yyaccept:                                                           \
      goto yyacceptlab;                                                      \
    case yyerr:                                                              \
      goto yyuser_error;                                                     \
    default:                                                                 \
      goto yybuglab;                                                         \
    }                                                                        \
  } while (0)

/*----------.
| yyparse.  |
`----------*/

]b4_function_define([yyparse], [int], b4_parse_param)[
{
  int yyresult;
  yyGLRStack yystack;
  yyGLRStack* const yystackp = &yystack;
  size_t yyposn;

  YYDPRINTF ((stderr, "Starting parse\n"));

  yychar = YYEMPTY;
  yylval = yyval_default;
]b4_locations_if([
#if defined ]b4_api_PREFIX[LTYPE_IS_TRIVIAL && ]b4_api_PREFIX[LTYPE_IS_TRIVIAL
  yylloc.first_line   = yylloc.last_line   = ]b4_location_initial_line[;
  yylloc.first_column = yylloc.last_column = ]b4_location_initial_column[;
#endif
])
m4_ifdef([b4_initial_action], [
b4_dollar_pushdef([yylval], [], [yylloc])dnl
  /* User initialization code.  */
  b4_user_initial_action
b4_dollar_popdef])[]dnl
[
  if (! yyinitGLRStack (yystackp, YYINITDEPTH))
    goto yyexhaustedlab;
  switch (YYSETJMP (yystack.yyexception_buffer))
    {
    case 0: break;
    case 1: goto yyabortlab;
    case 2: goto yyexhaustedlab;
    default: goto yybuglab;
    }
  yyglrShift (&yystack, 0, 0, 0, &yylval]b4_locations_if([, &yylloc])[);
  yyposn = 0;

  while (yytrue)
    {
      /* For efficiency, we have two loops, the first of which is
         specialized to deterministic operation (single stack, no
         potential ambiguity).  */
      /* Standard mode */
      while (yytrue)
        {
          yyRuleNum yyrule;
          int yyaction;
          const short int* yyconflicts;

          yyStateNum yystate = yystack.yytops.yystates[0]->yylrState;
          YYDPRINTF ((stderr, "Entering state %d\n", yystate));
          if (yystate == YYFINAL)
            goto yyacceptlab;
          if (yyisDefaultedState (yystate))
            {
              yyrule = yydefaultAction (yystate);
              if (yyrule == 0)
                {
]b4_locations_if([[               yystack.yyerror_range[1].yystate.yyloc = yylloc;]])[
                  yyreportSyntaxError (&yystack]b4_user_args[);
                  goto yyuser_error;
                }
              YYCHK1 (yyglrReduce (&yystack, 0, yyrule, yytrue]b4_user_args[));
            }
          else
            {
              yySymbol yytoken;
              if (yychar == YYEMPTY)
                {
                  YYDPRINTF ((stderr, "Reading a token: "));
                  yychar = YYLEX;
                }

              if (yychar <= YYEOF)
                {
                  yychar = yytoken = YYEOF;
                  YYDPRINTF ((stderr, "Now at end of input.\n"));
                }
              else
                {
                  yytoken = YYTRANSLATE (yychar);
                  YY_SYMBOL_PRINT ("Next token is", yytoken, &yylval, &yylloc);
                }

              yygetLRActions (yystate, yytoken, &yyaction, &yyconflicts);
              if (*yyconflicts != 0)
                break;
              if (yyisShiftAction (yyaction))
                {
                  YY_SYMBOL_PRINT ("Shifting", yytoken, &yylval, &yylloc);
                  yychar = YYEMPTY;
                  yyposn += 1;
                  yyglrShift (&yystack, 0, yyaction, yyposn, &yylval]b4_locations_if([, &yylloc])[);
                  if (0 < yystack.yyerrState)
                    yystack.yyerrState -= 1;
                }
              else if (yyisErrorAction (yyaction))
                {
]b4_locations_if([[               yystack.yyerror_range[1].yystate.yyloc = yylloc;]])[
                  yyreportSyntaxError (&yystack]b4_user_args[);
                  goto yyuser_error;
                }
              else
                YYCHK1 (yyglrReduce (&yystack, 0, -yyaction, yytrue]b4_user_args[));
            }
        }

      while (yytrue)
        {
          yySymbol yytoken_to_shift;
          size_t yys;

          for (yys = 0; yys < yystack.yytops.yysize; yys += 1)
            yystackp->yytops.yylookaheadNeeds[yys] = yychar != YYEMPTY;

          /* yyprocessOneStack returns one of three things:

              - An error flag.  If the caller is yyprocessOneStack, it
                immediately returns as well.  When the caller is finally
                yyparse, it jumps to an error label via YYCHK1.

              - yyok, but yyprocessOneStack has invoked yymarkStackDeleted
                (&yystack, yys), which sets the top state of yys to NULL.  Thus,
                yyparse's following invocation of yyremoveDeletes will remove
                the stack.

              - yyok, when ready to shift a token.

             Except in the first case, yyparse will invoke yyremoveDeletes and
             then shift the next token onto all remaining stacks.  This
             synchronization of the shift (that is, after all preceding
             reductions on all stacks) helps prevent double destructor calls
             on yylval in the event of memory exhaustion.  */

          for (yys = 0; yys < yystack.yytops.yysize; yys += 1)
            YYCHK1 (yyprocessOneStack (&yystack, yys, yyposn]b4_lpure_args[));
          yyremoveDeletes (&yystack);
          if (yystack.yytops.yysize == 0)
            {
              yyundeleteLastStack (&yystack);
              if (yystack.yytops.yysize == 0)
                yyFail (&yystack][]b4_lpure_args[, YY_("syntax error"));
              YYCHK1 (yyresolveStack (&yystack]b4_user_args[));
              YYDPRINTF ((stderr, "Returning to deterministic operation.\n"));
]b4_locations_if([[           yystack.yyerror_range[1].yystate.yyloc = yylloc;]])[
              yyreportSyntaxError (&yystack]b4_user_args[);
              goto yyuser_error;
            }

          /* If any yyglrShift call fails, it will fail after shifting.  Thus,
             a copy of yylval will already be on stack 0 in the event of a
             failure in the following loop.  Thus, yychar is set to YYEMPTY
             before the loop to make sure the user destructor for yylval isn't
             called twice.  */
          yytoken_to_shift = YYTRANSLATE (yychar);
          yychar = YYEMPTY;
          yyposn += 1;
          for (yys = 0; yys < yystack.yytops.yysize; yys += 1)
            {
              int yyaction;
              const short int* yyconflicts;
              yyStateNum yystate = yystack.yytops.yystates[yys]->yylrState;
              yygetLRActions (yystate, yytoken_to_shift, &yyaction,
                              &yyconflicts);
              /* Note that yyconflicts were handled by yyprocessOneStack.  */
              YYDPRINTF ((stderr, "On stack %lu, ", (unsigned long int) yys));
              YY_SYMBOL_PRINT ("shifting", yytoken_to_shift, &yylval, &yylloc);
              yyglrShift (&yystack, yys, yyaction, yyposn,
                          &yylval]b4_locations_if([, &yylloc])[);
              YYDPRINTF ((stderr, "Stack %lu now in state #%d\n",
                          (unsigned long int) yys,
                          yystack.yytops.yystates[yys]->yylrState));
            }

          if (yystack.yytops.yysize == 1)
            {
              YYCHK1 (yyresolveStack (&yystack]b4_user_args[));
              YYDPRINTF ((stderr, "Returning to deterministic operation.\n"));
              yycompressStack (&yystack);
              break;
            }
        }
      continue;
    yyuser_error:
      yyrecoverSyntaxError (&yystack]b4_user_args[);
      yyposn = yystack.yytops.yystates[0]->yyposn;
    }

 yyacceptlab:
  yyresult = 0;
  goto yyreturn;

 yybuglab:
  YYASSERT (yyfalse);
  goto yyabortlab;

 yyabortlab:
  yyresult = 1;
  goto yyreturn;

 yyexhaustedlab:
  yyerror (]b4_lyyerror_args[YY_("memory exhausted"));
  yyresult = 2;
  goto yyreturn;

 yyreturn:
  if (yychar != YYEMPTY)
    yydestruct ("Cleanup: discarding lookahead",
                YYTRANSLATE (yychar), &yylval]b4_locuser_args([&yylloc])[);

  /* If the stack is well-formed, pop the stack until it is empty,
     destroying its entries as we go.  But free the stack regardless
     of whether it is well-formed.  */
  if (yystack.yyitems)
    {
      yyGLRState** yystates = yystack.yytops.yystates;
      if (yystates)
        {
          size_t yysize = yystack.yytops.yysize;
          size_t yyk;
          for (yyk = 0; yyk < yysize; yyk += 1)
            if (yystates[yyk])
              {
                while (yystates[yyk])
                  {
                    yyGLRState *yys = yystates[yyk];
]b4_locations_if([[                 yystack.yyerror_range[1].yystate.yyloc = yys->yyloc;]]
)[                  if (yys->yypred != YY_NULL)
                      yydestroyGLRState ("Cleanup: popping", yys]b4_user_args[);
                    yystates[yyk] = yys->yypred;
                    yystack.yynextFree -= 1;
                    yystack.yyspaceLeft += 1;
                  }
                break;
              }
        }
      yyfreeGLRStack (&yystack);
    }

  return yyresult;
}

/* DEBUGGING ONLY */
#if ]b4_api_PREFIX[DEBUG
static void yypstack (yyGLRStack* yystackp, size_t yyk)
  __attribute__ ((__unused__));
static void yypdumpstack (yyGLRStack* yystackp) __attribute__ ((__unused__));

static void
yy_yypstack (yyGLRState* yys)
{
  if (yys->yypred)
    {
      yy_yypstack (yys->yypred);
      YYFPRINTF (stderr, " -> ");
    }
  YYFPRINTF (stderr, "%d@@%lu", yys->yylrState,
             (unsigned long int) yys->yyposn);
}

static void
yypstates (yyGLRState* yyst)
{
  if (yyst == YY_NULL)
    YYFPRINTF (stderr, "<null>");
  else
    yy_yypstack (yyst);
  YYFPRINTF (stderr, "\n");
}

static void
yypstack (yyGLRStack* yystackp, size_t yyk)
{
  yypstates (yystackp->yytops.yystates[yyk]);
}

#define YYINDEX(YYX)                                                         \
    ((YYX) == YY_NULL ? -1 : (yyGLRStackItem*) (YYX) - yystackp->yyitems)


static void
yypdumpstack (yyGLRStack* yystackp)
{
  yyGLRStackItem* yyp;
  size_t yyi;
  for (yyp = yystackp->yyitems; yyp < yystackp->yynextFree; yyp += 1)
    {
      YYFPRINTF (stderr, "%3lu. ",
                 (unsigned long int) (yyp - yystackp->yyitems));
      if (*(yybool *) yyp)
        {
          YYFPRINTF (stderr, "Res: %d, LR State: %d, posn: %lu, pred: %ld",
                     yyp->yystate.yyresolved, yyp->yystate.yylrState,
                     (unsigned long int) yyp->yystate.yyposn,
                     (long int) YYINDEX (yyp->yystate.yypred));
          if (! yyp->yystate.yyresolved)
            YYFPRINTF (stderr, ", firstVal: %ld",
                       (long int) YYINDEX (yyp->yystate
                                             .yysemantics.yyfirstVal));
        }
      else
        {
          YYFPRINTF (stderr, "Option. rule: %d, state: %ld, next: %ld",
                     yyp->yyoption.yyrule - 1,
                     (long int) YYINDEX (yyp->yyoption.yystate),
                     (long int) YYINDEX (yyp->yyoption.yynext));
        }
      YYFPRINTF (stderr, "\n");
    }
  YYFPRINTF (stderr, "Tops:");
  for (yyi = 0; yyi < yystackp->yytops.yysize; yyi += 1)
    YYFPRINTF (stderr, "%lu: %ld; ", (unsigned long int) yyi,
               (long int) YYINDEX (yystackp->yytops.yystates[yyi]));
  YYFPRINTF (stderr, "\n");
}
#endif
]b4_epilogue[]dnl
dnl
dnl glr.cc produces its own header.
dnl
m4_if(b4_skeleton, ["glr.c"],
[b4_defines_if(
[@output(b4_spec_defines_file@)@
b4_copyright([Skeleton interface for Bison GLR parsers in C],
             [2002-2012])[

]b4_cpp_guard_open([b4_spec_defines_file])[
]b4_shared_declarations[
]b4_cpp_guard_close([b4_spec_defines_file])[
]])])dnl
m4_divert_pop(0)<|MERGE_RESOLUTION|>--- conflicted
+++ resolved
@@ -259,30 +259,12 @@
 #endif
 
 /* Suppress unused-variable warnings by "using" E.  */
-<<<<<<< HEAD
 #ifdef __GNUC__
-# define YYUSE(e) ((void) (e))
-=======
-#if ! defined lint || defined __GNUC__
 # define YYUSE(E) ((void) (E))
->>>>>>> c12c4c50
 #else
 # define YYUSE(E) /* empty */
 #endif
 
-<<<<<<< HEAD
-=======
-/* Identity function, used to suppress warnings about constant conditions.  */
-#ifndef lint
-# define YYID(N) (N)
-#else
-]b4_c_function_def([YYID], [static int], [[int i], [i]])[
-{
-  return i;
-}
-#endif
-
->>>>>>> c12c4c50
 #ifndef YYFREE
 # define YYFREE free
 #endif
@@ -425,7 +407,6 @@
 {
   ]b4_conflicting_rules[
 };
- 
 /* Error token number */
 #define YYTERROR 1
