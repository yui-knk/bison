                                                                    -*- C -*-

# GLR skeleton for Bison

# Copyright (C) 2002-2012 Free Software Foundation, Inc.

# This program is free software: you can redistribute it and/or modify
# it under the terms of the GNU General Public License as published by
# the Free Software Foundation, either version 3 of the License, or
# (at your option) any later version.
#
# This program is distributed in the hope that it will be useful,
# but WITHOUT ANY WARRANTY; without even the implied warranty of
# MERCHANTABILITY or FITNESS FOR A PARTICULAR PURPOSE.  See the
# GNU General Public License for more details.
#
# You should have received a copy of the GNU General Public License
# along with this program.  If not, see <http://www.gnu.org/licenses/>.


m4_include(b4_pkgdatadir/[c.m4])

## ---------------- ##
## Default values.  ##
## ---------------- ##

# Stack parameters.
m4_define_default([b4_stack_depth_max], [10000])
m4_define_default([b4_stack_depth_init],  [200])



## ------------------------ ##
## Pure/impure interfaces.  ##
## ------------------------ ##

b4_define_flag_if([pure])
# If glr.cc is including this file and thus has already set b4_pure_flag,
# do not change the value of b4_pure_flag, and do not record a use of api.pure.
m4_ifndef([b4_pure_flag],
[b4_percent_define_default([[api.pure]], [[false]])
 m4_define([b4_pure_flag],
           [b4_percent_define_flag_if([[api.pure]], [[1]], [[0]])])])

# b4_user_formals
# ---------------
# The possible parse-params formal arguments preceded by a comma.
#
# This is not shared with yacc.c in c.m4 because  GLR relies on ISO C
# formal argument declarations.
m4_define([b4_user_formals],
[m4_ifset([b4_parse_param], [, b4_c_ansi_formals(b4_parse_param)])])


# b4_lex_param
# ------------
# Accumule in b4_lex_param all the yylex arguments.
# Yes, this is quite ugly...
m4_define([b4_lex_param],
m4_dquote(b4_pure_if([[[[YYSTYPE *]], [[&yylval]]][]dnl
b4_locations_if([, [[YYLTYPE *], [&yylloc]]])])dnl
m4_ifdef([b4_lex_param], [, ]b4_lex_param)))


# b4_yyerror_args
# ---------------
# Optional effective arguments passed to yyerror: user args plus yylloc, and
# a trailing comma.
m4_define([b4_yyerror_args],
[b4_pure_if([b4_locations_if([yylocp, ])])dnl
m4_ifset([b4_parse_param], [b4_c_args(b4_parse_param), ])])


# b4_lyyerror_args
# ----------------
# Same as above, but on the lookahead, hence &yylloc instead of yylocp.
m4_define([b4_lyyerror_args],
[b4_pure_if([b4_locations_if([&yylloc, ])])dnl
m4_ifset([b4_parse_param], [b4_c_args(b4_parse_param), ])])


# b4_pure_args
# ------------
# Same as b4_yyerror_args, but with a leading comma.
m4_define([b4_pure_args],
[b4_pure_if([b4_locations_if([, yylocp])])[]b4_user_args])


# b4_lpure_args
# -------------
# Same as above, but on the lookahead, hence &yylloc instead of yylocp.
m4_define([b4_lpure_args],
[b4_pure_if([b4_locations_if([, &yylloc])])[]b4_user_args])



# b4_pure_formals
# ---------------
# Arguments passed to yyerror: user formals plus yylocp with leading comma.
m4_define([b4_pure_formals],
[b4_pure_if([b4_locations_if([, YYLTYPE *yylocp])])[]b4_user_formals])


# b4_locuser_formals(LOC = yylocp)
# --------------------------------
m4_define([b4_locuser_formals],
[b4_locations_if([, YYLTYPE *m4_default([$1], [yylocp])])[]b4_user_formals])


# b4_locuser_args(LOC = yylocp)
# -----------------------------
m4_define([b4_locuser_args],
[b4_locations_if([, m4_default([$1], [yylocp])])[]b4_user_args])



## ----------------- ##
## Semantic Values.  ##
## ----------------- ##


# b4_lhs_value([TYPE])
# --------------------
# Expansion of $<TYPE>$.
m4_define([b4_lhs_value],
[b4_symbol_value([(*yyvalp)], [$1])])


# b4_rhs_data(RULE-LENGTH, NUM)
# -----------------------------
# Expand to the semantic stack place that contains value and location
# of symbol number NUM in a rule of length RULE-LENGTH.
m4_define([b4_rhs_data],
[((yyGLRStackItem const *)yyvsp)@{YYFILL (b4_subtract([$2], [$1]))@}.yystate])


# b4_rhs_value(RULE-LENGTH, NUM, [TYPE])
# --------------------------------------
# Expansion of $<TYPE>NUM, where the current rule has RULE-LENGTH
# symbols on RHS.
m4_define([b4_rhs_value],
[b4_symbol_value([b4_rhs_data([$1], [$2]).yysemantics.yysval], [$3])])



## ----------- ##
## Locations.  ##
## ----------- ##

# b4_lhs_location()
# -----------------
# Expansion of @$.
m4_define([b4_lhs_location],
[(*yylocp)])


# b4_rhs_location(RULE-LENGTH, NUM)
# ---------------------------------
# Expansion of @NUM, where the current rule has RULE-LENGTH symbols
# on RHS.
m4_define([b4_rhs_location],
[(b4_rhs_data([$1], [$2]).yyloc)])


## -------------- ##
## Declarations.  ##
## -------------- ##

# b4_shared_declarations
# ----------------------
# Declaration that might either go into the header (if --defines)
# or open coded in the parser body.
m4_define([b4_shared_declarations],
[b4_declare_yydebug[
]b4_percent_code_get([[requires]])[
]b4_token_enums(b4_tokens)[
]b4_declare_yylstype[
]b4_c_ansi_function_decl(b4_prefix[parse], [int], b4_parse_param)[
]b4_percent_code_get([[provides]])[]dnl
])


## -------------- ##
## Output files.  ##
## -------------- ##

# We do want M4 expansion after # for CPP macros.
m4_changecom()
m4_divert_push(0)dnl
@output(b4_parser_file_name@)@
b4_copyright([Skeleton implementation for Bison GLR parsers in C],
             [2002-2012])
[
/* C GLR parser skeleton written by Paul Hilfinger.  */

]b4_identification

b4_percent_code_get([[top]])[]dnl
m4_if(b4_prefix, [yy], [],
[/* Substitute the variable and function names.  */
#define yyparse b4_prefix[]parse
#define yylex   b4_prefix[]lex
#define yyerror b4_prefix[]error
#define yylval  b4_prefix[]lval
#define yychar  b4_prefix[]char
#define yydebug b4_prefix[]debug
#define yynerrs b4_prefix[]nerrs
#define yylloc  b4_prefix[]lloc])[

/* Copy the first part of user declarations.  */
]b4_user_pre_prologue[

]b4_null_define[

]b4_defines_if([[#include "@basename(]b4_spec_defines_file[@)"]],
<<<<<<< HEAD
              [b4_shared_declarations])[

/* Enabling traces.  */
#ifndef YYDEBUG
# define YYDEBUG ]b4_parse_trace_if([1], [0])[
#endif
=======
               [b4_shared_declarations])[
>>>>>>> e29f0771

/* Enabling verbose error messages.  */
#ifdef YYERROR_VERBOSE
# undef YYERROR_VERBOSE
# define YYERROR_VERBOSE 1
#else
# define YYERROR_VERBOSE ]b4_error_verbose_if([1], [0])[
#endif

/* Enabling the token table.  */
#ifndef YYTOKEN_TABLE
# define YYTOKEN_TABLE ]b4_token_table[
#endif

/* Default (constant) value used for initialization for null
   right-hand sides.  Unlike the standard yacc.c template,
   here we set the default value of $$ to a zeroed-out value.
   Since the default value is undefined, this behavior is
   technically correct.  */
static YYSTYPE yyval_default;

/* Copy the second part of user declarations.  */
]b4_user_post_prologue
b4_percent_code_get[]dnl

[#include <stdio.h>
#include <stdlib.h>
#include <string.h>

#ifndef YY_
# if defined YYENABLE_NLS && YYENABLE_NLS
#  if ENABLE_NLS
#   include <libintl.h> /* INFRINGES ON USER NAME SPACE */
#   define YY_(msgid) dgettext ("bison-runtime", msgid)
#  endif
# endif
# ifndef YY_
#  define YY_(msgid) msgid
# endif
#endif

/* Suppress unused-variable warnings by "using" E.  */
#if ! defined lint || defined __GNUC__
# define YYUSE(e) ((void) (e))
#else
# define YYUSE(e) /* empty */
#endif

/* Identity function, used to suppress warnings about constant conditions.  */
#ifndef lint
# define YYID(n) (n)
#else
]b4_c_function_def([YYID], [static int], [[int i], [i]])[
{
  return i;
}
#endif

#ifndef YYFREE
# define YYFREE free
#endif
#ifndef YYMALLOC
# define YYMALLOC malloc
#endif
#ifndef YYREALLOC
# define YYREALLOC realloc
#endif

#define YYSIZEMAX ((size_t) -1)

#ifdef __cplusplus
   typedef bool yybool;
#else
   typedef unsigned char yybool;
#endif
#define yytrue 1
#define yyfalse 0

#ifndef YYSETJMP
# include <setjmp.h>
# define YYJMP_BUF jmp_buf
# define YYSETJMP(env) setjmp (env)
# define YYLONGJMP(env, val) longjmp (env, val)
#endif

/*-----------------.
| GCC extensions.  |
`-----------------*/

#ifndef __attribute__
/* This feature is available in gcc versions 2.5 and later.  */
# if (! defined __GNUC__ || __GNUC__ < 2 \
      || (__GNUC__ == 2 && __GNUC_MINOR__ < 5))
#  define __attribute__(Spec) /* empty */
# endif
#endif

]b4_locations_if([#define YYOPTIONAL_LOC(Name) Name],[
#ifdef __cplusplus
# define YYOPTIONAL_LOC(Name) /* empty */
#else
# define YYOPTIONAL_LOC(Name) Name __attribute__ ((__unused__))
#endif])[

#ifndef YYASSERT
# define YYASSERT(condition) ((void) ((condition) || (abort (), 0)))
#endif

/* YYFINAL -- State number of the termination state.  */
#define YYFINAL  ]b4_final_state_number[
/* YYLAST -- Last index in YYTABLE.  */
#define YYLAST   ]b4_last[

/* YYNTOKENS -- Number of terminals.  */
#define YYNTOKENS  ]b4_tokens_number[
/* YYNNTS -- Number of nonterminals.  */
#define YYNNTS  ]b4_nterms_number[
/* YYNRULES -- Number of rules.  */
#define YYNRULES  ]b4_rules_number[
/* YYNRULES -- Number of states.  */
#define YYNSTATES  ]b4_states_number[
/* YYMAXRHS -- Maximum number of symbols on right-hand side of rule.  */
#define YYMAXRHS ]b4_r2_max[
/* YYMAXLEFT -- Maximum number of symbols to the left of a handle
   accessed by $0, $-1, etc., in any rule.  */
#define YYMAXLEFT ]b4_max_left_semantic_context[

/* YYTRANSLATE(X) -- Bison symbol number corresponding to X.  */
#define YYUNDEFTOK  ]b4_undef_token_number[
#define YYMAXUTOK   ]b4_user_token_number_max[

#define YYTRANSLATE(YYX)                                                \
  ((unsigned int) (YYX) <= YYMAXUTOK ? yytranslate[YYX] : YYUNDEFTOK)

/* YYTRANSLATE[YYLEX] -- Bison symbol number corresponding to YYLEX.  */
static const ]b4_int_type_for([b4_translate])[ yytranslate[] =
{
  ]b4_translate[
};

#if YYDEBUG
/* YYRLINE[YYN] -- source line where rule number YYN was defined.  */
static const ]b4_int_type_for([b4_rline])[ yyrline[] =
{
  ]b4_rline[
};
#endif

#if YYDEBUG || YYERROR_VERBOSE || YYTOKEN_TABLE
/* YYTNAME[SYMBOL-NUM] -- String name of the symbol SYMBOL-NUM.
   First, the terminals, then, starting at YYNTOKENS, nonterminals.  */
static const char *const yytname[] =
{
  ]b4_tname[
};
#endif

#define YYPACT_NINF ]b4_pact_ninf[
#define YYTABLE_NINF ]b4_table_ninf[

]b4_parser_tables_define[

/* YYDPREC[RULE-NUM] -- Dynamic precedence of rule #RULE-NUM (0 if none).  */
static const ]b4_int_type_for([b4_dprec])[ yydprec[] =
{
  ]b4_dprec[
};

/* YYMERGER[RULE-NUM] -- Index of merging function for rule #RULE-NUM.  */
static const ]b4_int_type_for([b4_merger])[ yymerger[] =
{
  ]b4_merger[
};

/* YYIMMEDIATE[RULE-NUM] -- True iff rule #RULE-NUM is not to be deferred, as
   in the case of predicates.  */
static const yybool yyimmediate[] =
{
  ]b4_immediate[
};

/* YYCONFLP[YYPACT[STATE-NUM]] -- Pointer into YYCONFL of start of
   list of conflicting reductions corresponding to action entry for
   state STATE-NUM in yytable.  0 means no conflicts.  The list in
   yyconfl is terminated by a rule number of 0.  */
static const ]b4_int_type_for([b4_conflict_list_heads])[ yyconflp[] =
{
  ]b4_conflict_list_heads[
};

/* YYCONFL[I] -- lists of conflicting rule numbers, each terminated by
   0, pointed into by YYCONFLP.  */
]dnl Do not use b4_int_type_for here, since there are places where
dnl pointers onto yyconfl are taken, which type is "short int *".
dnl We probably ought to introduce a type for confl.
[static const short int yyconfl[] =
{
  ]b4_conflicting_rules[
};

/* Error token number */
#define YYTERROR 1

/* YYLLOC_DEFAULT -- Set CURRENT to span from RHS[1] to RHS[N].
   If N is 0, then set CURRENT to the empty location which ends
   the previous symbol: RHS[0] (always defined).  */

]b4_locations_if([[
#define YYRHSLOC(Rhs, K) ((Rhs)[K].yystate.yyloc)
#ifndef YYLLOC_DEFAULT
# define YYLLOC_DEFAULT(Current, Rhs, N)                                \
    do                                                                  \
      if (YYID (N))                                                     \
        {                                                               \
          (Current).first_line   = YYRHSLOC (Rhs, 1).first_line;        \
          (Current).first_column = YYRHSLOC (Rhs, 1).first_column;      \
          (Current).last_line    = YYRHSLOC (Rhs, N).last_line;         \
          (Current).last_column  = YYRHSLOC (Rhs, N).last_column;       \
        }                                                               \
      else                                                              \
        {                                                               \
          (Current).first_line   = (Current).last_line   =              \
            YYRHSLOC (Rhs, 0).last_line;                                \
          (Current).first_column = (Current).last_column =              \
            YYRHSLOC (Rhs, 0).last_column;                              \
        }                                                               \
    while (YYID (0))

/* YY_LOCATION_PRINT -- Print the location on the stream.
   This macro was not mandated originally: define only if we know
   we won't break user code: when these are the locations we know.  */

# define YY_LOCATION_PRINT(File, Loc)                   \
    fprintf (File, "%d.%d-%d.%d",                       \
             (Loc).first_line, (Loc).first_column,      \
             (Loc).last_line,  (Loc).last_column)
#endif
]],[
#ifndef YYLLOC_DEFAULT
# define YYLLOC_DEFAULT(Current, Rhs, N) ((void) 0)
#endif
])[

#ifndef YY_LOCATION_PRINT
# define YY_LOCATION_PRINT(File, Loc) ((void) 0)
#endif


/* YYLEX -- calling `yylex' with the right arguments.  */
#define YYLEX ]b4_c_function_call([yylex], [int], b4_lex_param)[

]b4_pure_if(
[
#undef yynerrs
#define yynerrs (yystackp->yyerrcnt)
#undef yychar
#define yychar (yystackp->yyrawchar)
#undef yylval
#define yylval (yystackp->yyval)
#undef yylloc
#define yylloc (yystackp->yyloc)
m4_if(b4_prefix[], [yy], [],
[#define b4_prefix[]nerrs yynerrs
#define b4_prefix[]char yychar
#define b4_prefix[]lval yylval
#define b4_prefix[]lloc yylloc])],
[YYSTYPE yylval;]b4_locations_if([[
YYLTYPE yylloc;]])[

int yynerrs;
int yychar;])[

static const int YYEOF = 0;
static const int YYEMPTY = -2;

typedef enum { yyok, yyaccept, yyabort, yyerr } YYRESULTTAG;

#define YYCHK(YYE)                              \
  do {                                          \
    YYRESULTTAG yychk_flag = YYE;               \
    if (yychk_flag != yyok)                     \
      return yychk_flag;                        \
  } while (YYID (0))

#if YYDEBUG

# ifndef YYFPRINTF
#  define YYFPRINTF fprintf
# endif

# define YYDPRINTF(Args)                        \
  do {                                          \
    if (yydebug)                                \
      YYFPRINTF Args;                           \
  } while (YYID (0))

]b4_yy_symbol_print_generate([b4_c_ansi_function_def])[

# define YY_SYMBOL_PRINT(Title, Type, Value, Location)                  \
  do {                                                                  \
    if (yydebug)                                                        \
      {                                                                 \
        YYFPRINTF (stderr, "%s ", Title);                               \
        yy_symbol_print (stderr, Type, Value]b4_locuser_args([Location])[);        \
        YYFPRINTF (stderr, "\n");                                       \
      }                                                                 \
  } while (YYID (0))

/* Nonzero means print parse trace.  It is left uninitialized so that
   multiple parsers can coexist.  */
int yydebug;

#else /* !YYDEBUG */

# define YYDPRINTF(Args)
# define YY_SYMBOL_PRINT(Title, Type, Value, Location)

#endif /* !YYDEBUG */

/* YYINITDEPTH -- initial size of the parser's stacks.  */
#ifndef YYINITDEPTH
# define YYINITDEPTH ]b4_stack_depth_init[
#endif

/* YYMAXDEPTH -- maximum size the stacks can grow to (effective only
   if the built-in stack extension method is used).

   Do not make this value too large; the results are undefined if
   SIZE_MAX < YYMAXDEPTH * sizeof (GLRStackItem)
   evaluated with infinite-precision integer arithmetic.  */

#ifndef YYMAXDEPTH
# define YYMAXDEPTH ]b4_stack_depth_max[
#endif

/* Minimum number of free items on the stack allowed after an
   allocation.  This is to allow allocation and initialization
   to be completed by functions that call yyexpandGLRStack before the
   stack is expanded, thus insuring that all necessary pointers get
   properly redirected to new data.  */
#define YYHEADROOM 2

#ifndef YYSTACKEXPANDABLE
#  define YYSTACKEXPANDABLE 1
#endif

#if YYSTACKEXPANDABLE
# define YY_RESERVE_GLRSTACK(Yystack)                   \
  do {                                                  \
    if (Yystack->yyspaceLeft < YYHEADROOM)              \
      yyexpandGLRStack (Yystack);                       \
  } while (YYID (0))
#else
# define YY_RESERVE_GLRSTACK(Yystack)                   \
  do {                                                  \
    if (Yystack->yyspaceLeft < YYHEADROOM)              \
      yyMemoryExhausted (Yystack);                      \
  } while (YYID (0))
#endif


#if YYERROR_VERBOSE

# ifndef yystpcpy
#  if defined __GLIBC__ && defined _STRING_H && defined _GNU_SOURCE
#   define yystpcpy stpcpy
#  else
/* Copy YYSRC to YYDEST, returning the address of the terminating '\0' in
   YYDEST.  */
static char *
yystpcpy (char *yydest, const char *yysrc)
{
  char *yyd = yydest;
  const char *yys = yysrc;

  while ((*yyd++ = *yys++) != '\0')
    continue;

  return yyd - 1;
}
#  endif
# endif

# ifndef yytnamerr
/* Copy to YYRES the contents of YYSTR after stripping away unnecessary
   quotes and backslashes, so that it's suitable for yyerror.  The
   heuristic is that double-quoting is unnecessary unless the string
   contains an apostrophe, a comma, or backslash (other than
   backslash-backslash).  YYSTR is taken from yytname.  If YYRES is
   null, do not copy; instead, return the length of what the result
   would have been.  */
static size_t
yytnamerr (char *yyres, const char *yystr)
{
  if (*yystr == '"')
    {
      size_t yyn = 0;
      char const *yyp = yystr;

      for (;;)
        switch (*++yyp)
          {
          case '\'':
          case ',':
            goto do_not_strip_quotes;

          case '\\':
            if (*++yyp != '\\')
              goto do_not_strip_quotes;
            /* Fall through.  */
          default:
            if (yyres)
              yyres[yyn] = *yyp;
            yyn++;
            break;

          case '"':
            if (yyres)
              yyres[yyn] = '\0';
            return yyn;
          }
    do_not_strip_quotes: ;
    }

  if (! yyres)
    return strlen (yystr);

  return yystpcpy (yyres, yystr) - yyres;
}
# endif

#endif /* !YYERROR_VERBOSE */

/** State numbers, as in LALR(1) machine */
typedef int yyStateNum;

/** Rule numbers, as in LALR(1) machine */
typedef int yyRuleNum;

/** Grammar symbol */
typedef int yySymbol;

/** Item references, as in LALR(1) machine */
typedef short int yyItemNum;

typedef struct yyGLRState yyGLRState;
typedef struct yyGLRStateSet yyGLRStateSet;
typedef struct yySemanticOption yySemanticOption;
typedef union yyGLRStackItem yyGLRStackItem;
typedef struct yyGLRStack yyGLRStack;

struct yyGLRState {
  /** Type tag: always true.  */
  yybool yyisState;
  /** Type tag for yysemantics.  If true, yysval applies, otherwise
   *  yyfirstVal applies.  */
  yybool yyresolved;
  /** Number of corresponding LALR(1) machine state.  */
  yyStateNum yylrState;
  /** Preceding state in this stack */
  yyGLRState* yypred;
  /** Source position of the last token produced by my symbol */
  size_t yyposn;
  union {
    /** First in a chain of alternative reductions producing the
     *  non-terminal corresponding to this state, threaded through
     *  yynext.  */
    yySemanticOption* yyfirstVal;
    /** Semantic value for this state.  */
    YYSTYPE yysval;
  } yysemantics;]b4_locations_if([[
  /** Source location for this state.  */
  YYLTYPE yyloc;]])[
};

struct yyGLRStateSet {
  yyGLRState** yystates;
  /** During nondeterministic operation, yylookaheadNeeds tracks which
   *  stacks have actually needed the current lookahead.  During deterministic
   *  operation, yylookaheadNeeds[0] is not maintained since it would merely
   *  duplicate yychar != YYEMPTY.  */
  yybool* yylookaheadNeeds;
  size_t yysize, yycapacity;
};

struct yySemanticOption {
  /** Type tag: always false.  */
  yybool yyisState;
  /** Rule number for this reduction */
  yyRuleNum yyrule;
  /** The last RHS state in the list of states to be reduced.  */
  yyGLRState* yystate;
  /** The lookahead for this reduction.  */
  int yyrawchar;
  YYSTYPE yyval;]b4_locations_if([[
  YYLTYPE yyloc;]])[
  /** Next sibling in chain of options.  To facilitate merging,
   *  options are chained in decreasing order by address.  */
  yySemanticOption* yynext;
};

/** Type of the items in the GLR stack.  The yyisState field
 *  indicates which item of the union is valid.  */
union yyGLRStackItem {
  yyGLRState yystate;
  yySemanticOption yyoption;
};

struct yyGLRStack {
  int yyerrState;
]b4_locations_if([[  /* To compute the location of the error token.  */
  yyGLRStackItem yyerror_range[3];]])[
]b4_pure_if(
[
  int yyerrcnt;
  int yyrawchar;
  YYSTYPE yyval;]b4_locations_if([[
  YYLTYPE yyloc;]])[
])[
  YYJMP_BUF yyexception_buffer;
  yyGLRStackItem* yyitems;
  yyGLRStackItem* yynextFree;
  size_t yyspaceLeft;
  yyGLRState* yysplitPoint;
  yyGLRState* yylastDeleted;
  yyGLRStateSet yytops;
};

#if YYSTACKEXPANDABLE
static void yyexpandGLRStack (yyGLRStack* yystackp);
#endif

static void yyFail (yyGLRStack* yystackp]b4_pure_formals[, const char* yymsg)
  __attribute__ ((__noreturn__));
static void
yyFail (yyGLRStack* yystackp]b4_pure_formals[, const char* yymsg)
{
  if (yymsg != YY_NULL)
    yyerror (]b4_yyerror_args[yymsg);
  YYLONGJMP (yystackp->yyexception_buffer, 1);
}

static void yyMemoryExhausted (yyGLRStack* yystackp)
  __attribute__ ((__noreturn__));
static void
yyMemoryExhausted (yyGLRStack* yystackp)
{
  YYLONGJMP (yystackp->yyexception_buffer, 2);
}

#if YYDEBUG || YYERROR_VERBOSE
/** A printable representation of TOKEN.  */
static inline const char*
yytokenName (yySymbol yytoken)
{
  if (yytoken == YYEMPTY)
    return "";

  return yytname[yytoken];
}
#endif

/** Fill in YYVSP[YYLOW1 .. YYLOW0-1] from the chain of states starting
 *  at YYVSP[YYLOW0].yystate.yypred.  Leaves YYVSP[YYLOW1].yystate.yypred
 *  containing the pointer to the next state in the chain.  */
static void yyfillin (yyGLRStackItem *, int, int) __attribute__ ((__unused__));
static void
yyfillin (yyGLRStackItem *yyvsp, int yylow0, int yylow1)
{
  int i;
  yyGLRState *s = yyvsp[yylow0].yystate.yypred;
  for (i = yylow0-1; i >= yylow1; i -= 1)
    {
#if YYDEBUG
      yyvsp[i].yystate.yylrState = s->yylrState;
#endif
      yyvsp[i].yystate.yyresolved = s->yyresolved;
      if (s->yyresolved)
        yyvsp[i].yystate.yysemantics.yysval = s->yysemantics.yysval;
      else
        /* The effect of using yysval or yyloc (in an immediate rule) is
         * undefined.  */
        yyvsp[i].yystate.yysemantics.yyfirstVal = YY_NULL;]b4_locations_if([[
      yyvsp[i].yystate.yyloc = s->yyloc;]])[
      s = yyvsp[i].yystate.yypred = s->yypred;
    }
}

/* Do nothing if YYNORMAL or if *YYLOW <= YYLOW1.  Otherwise, fill in
 * YYVSP[YYLOW1 .. *YYLOW-1] as in yyfillin and set *YYLOW = YYLOW1.
 * For convenience, always return YYLOW1.  */
static inline int yyfill (yyGLRStackItem *, int *, int, yybool)
     __attribute__ ((__unused__));
static inline int
yyfill (yyGLRStackItem *yyvsp, int *yylow, int yylow1, yybool yynormal)
{
  if (!yynormal && yylow1 < *yylow)
    {
      yyfillin (yyvsp, *yylow, yylow1);
      *yylow = yylow1;
    }
  return yylow1;
}

/** Perform user action for rule number YYN, with RHS length YYRHSLEN,
 *  and top stack item YYVSP.  YYLVALP points to place to put semantic
 *  value ($$), and yylocp points to place for location information
 *  (@@$).  Returns yyok for normal return, yyaccept for YYACCEPT,
 *  yyerr for YYERROR, yyabort for YYABORT.  */
/*ARGSUSED*/ static YYRESULTTAG
yyuserAction (yyRuleNum yyn, int yyrhslen, yyGLRStackItem* yyvsp,
              yyGLRStack* yystackp,
              YYSTYPE* yyvalp]b4_locuser_formals[)
{
  yybool yynormal __attribute__ ((__unused__)) =
    (yystackp->yysplitPoint == YY_NULL);
  int yylow;
]b4_parse_param_use([yyvalp], [yylocp])dnl
[# undef yyerrok
# define yyerrok (yystackp->yyerrState = 0)
# undef YYACCEPT
# define YYACCEPT return yyaccept
# undef YYABORT
# define YYABORT return yyabort
# undef YYERROR
# define YYERROR return yyerrok, yyerr
# undef YYRECOVERING
# define YYRECOVERING() (yystackp->yyerrState != 0)
# undef yyclearin
# define yyclearin (yychar = YYEMPTY)
# undef YYFILL
# define YYFILL(N) yyfill (yyvsp, &yylow, N, yynormal)
# undef YYBACKUP
# define YYBACKUP(Token, Value)                                              \
  return yyerror (]b4_yyerror_args[YY_("syntax error: cannot back up")),     \
         yyerrok, yyerr

  yylow = 1;
  if (yyrhslen == 0)
    *yyvalp = yyval_default;
  else
    *yyvalp = yyvsp[YYFILL (1-yyrhslen)].yystate.yysemantics.yysval;]b4_locations_if([[
  YYLLOC_DEFAULT ((*yylocp), (yyvsp - yyrhslen), yyrhslen);
  yystackp->yyerror_range[1].yystate.yyloc = *yylocp;
]])[
  switch (yyn)
    {
      ]b4_user_actions[
      default: break;
    }

  return yyok;
# undef yyerrok
# undef YYABORT
# undef YYACCEPT
# undef YYERROR
# undef YYBACKUP
# undef yyclearin
# undef YYRECOVERING
}


/*ARGSUSED*/ static void
yyuserMerge (int yyn, YYSTYPE* yy0, YYSTYPE* yy1)
{
  YYUSE (yy0);
  YYUSE (yy1);

  switch (yyn)
    {
      ]b4_mergers[
      default: break;
    }
}

                              /* Bison grammar-table manipulation.  */

]b4_yydestruct_generate([b4_c_ansi_function_def])[

/** Number of symbols composing the right hand side of rule #RULE.  */
static inline int
yyrhsLength (yyRuleNum yyrule)
{
  return yyr2[yyrule];
}

static void
yydestroyGLRState (char const *yymsg, yyGLRState *yys]b4_user_formals[)
{
  if (yys->yyresolved)
    yydestruct (yymsg, yystos[yys->yylrState],
                &yys->yysemantics.yysval]b4_locuser_args([&yys->yyloc])[);
  else
    {
#if YYDEBUG
      if (yydebug)
        {
          if (yys->yysemantics.yyfirstVal)
            YYFPRINTF (stderr, "%s unresolved ", yymsg);
          else
            YYFPRINTF (stderr, "%s incomplete ", yymsg);
          yy_symbol_print (stderr, yystos[yys->yylrState],
                           YY_NULL]b4_locuser_args([&yys->yyloc])[);
          YYFPRINTF (stderr, "\n");
        }
#endif

      if (yys->yysemantics.yyfirstVal)
        {
          yySemanticOption *yyoption = yys->yysemantics.yyfirstVal;
          yyGLRState *yyrh;
          int yyn;
          for (yyrh = yyoption->yystate, yyn = yyrhsLength (yyoption->yyrule);
               yyn > 0;
               yyrh = yyrh->yypred, yyn -= 1)
            yydestroyGLRState (yymsg, yyrh]b4_user_args[);
        }
    }
}

/** Left-hand-side symbol for rule #YYRULE.  */
static inline yySymbol
yylhsNonterm (yyRuleNum yyrule)
{
  return yyr1[yyrule];
}

#define yypact_value_is_default(yystate) \
  ]b4_table_value_equals([[pact]], [[yystate]], [b4_pact_ninf])[

/** True iff LR state YYSTATE has only a default reduction (regardless
 *  of token).  */
static inline yybool
yyisDefaultedState (yyStateNum yystate)
{
  return yypact_value_is_default (yypact[yystate]);
}

/** The default reduction for YYSTATE, assuming it has one.  */
static inline yyRuleNum
yydefaultAction (yyStateNum yystate)
{
  return yydefact[yystate];
}

#define yytable_value_is_error(yytable_value) \
  ]b4_table_value_equals([[table]], [[yytable_value]], [b4_table_ninf])[

/** Set *YYACTION to the action to take in YYSTATE on seeing YYTOKEN.
 *  Result R means
 *    R < 0:  Reduce on rule -R.
 *    R = 0:  Error.
 *    R > 0:  Shift to state R.
 *  Set *YYCONFLICTS to a pointer into yyconfl to a 0-terminated list
 *  of conflicting reductions.
 */
static inline void
yygetLRActions (yyStateNum yystate, int yytoken,
                int* yyaction, const short int** yyconflicts)
{
  int yyindex = yypact[yystate] + yytoken;
  if (yypact_value_is_default (yypact[yystate])
      || yyindex < 0 || YYLAST < yyindex || yycheck[yyindex] != yytoken)
    {
      *yyaction = -yydefact[yystate];
      *yyconflicts = yyconfl;
    }
  else if (! yytable_value_is_error (yytable[yyindex]))
    {
      *yyaction = yytable[yyindex];
      *yyconflicts = yyconfl + yyconflp[yyindex];
    }
  else
    {
      *yyaction = 0;
      *yyconflicts = yyconfl + yyconflp[yyindex];
    }
}

static inline yyStateNum
yyLRgotoState (yyStateNum yystate, yySymbol yylhs)
{
  int yyr = yypgoto[yylhs - YYNTOKENS] + yystate;
  if (0 <= yyr && yyr <= YYLAST && yycheck[yyr] == yystate)
    return yytable[yyr];
  else
    return yydefgoto[yylhs - YYNTOKENS];
}

static inline yybool
yyisShiftAction (int yyaction)
{
  return 0 < yyaction;
}

static inline yybool
yyisErrorAction (int yyaction)
{
  return yyaction == 0;
}

                                /* GLRStates */

/** Return a fresh GLRStackItem in YYSTACKP.  The item is an LR state
 *  if YYISSTATE, and otherwise a semantic option.  Callers should call
 *  YY_RESERVE_GLRSTACK afterwards to make sure there is sufficient
 *  headroom.  */

static inline yyGLRStackItem*
yynewGLRStackItem (yyGLRStack* yystackp, yybool yyisState)
{
  yyGLRStackItem* yynewItem = yystackp->yynextFree;
  yystackp->yyspaceLeft -= 1;
  yystackp->yynextFree += 1;
  yynewItem->yystate.yyisState = yyisState;
  return yynewItem;
}

/** Add a new semantic action that will execute the action for rule
 *  YYRULE on the semantic values in YYRHS to the list of
 *  alternative actions for YYSTATE.  Assumes that YYRHS comes from
 *  stack #YYK of *YYSTACKP. */
static void
yyaddDeferredAction (yyGLRStack* yystackp, size_t yyk, yyGLRState* yystate,
                     yyGLRState* yyrhs, yyRuleNum yyrule)
{
  yySemanticOption* yynewOption =
    &yynewGLRStackItem (yystackp, yyfalse)->yyoption;
  yynewOption->yystate = yyrhs;
  yynewOption->yyrule = yyrule;
  if (yystackp->yytops.yylookaheadNeeds[yyk])
    {
      yynewOption->yyrawchar = yychar;
      yynewOption->yyval = yylval;]b4_locations_if([
      yynewOption->yyloc = yylloc;])[
    }
  else
    yynewOption->yyrawchar = YYEMPTY;
  yynewOption->yynext = yystate->yysemantics.yyfirstVal;
  yystate->yysemantics.yyfirstVal = yynewOption;

  YY_RESERVE_GLRSTACK (yystackp);
}

                                /* GLRStacks */

/** Initialize YYSET to a singleton set containing an empty stack.  */
static yybool
yyinitStateSet (yyGLRStateSet* yyset)
{
  yyset->yysize = 1;
  yyset->yycapacity = 16;
  yyset->yystates = (yyGLRState**) YYMALLOC (16 * sizeof yyset->yystates[0]);
  if (! yyset->yystates)
    return yyfalse;
  yyset->yystates[0] = YY_NULL;
  yyset->yylookaheadNeeds =
    (yybool*) YYMALLOC (16 * sizeof yyset->yylookaheadNeeds[0]);
  if (! yyset->yylookaheadNeeds)
    {
      YYFREE (yyset->yystates);
      return yyfalse;
    }
  return yytrue;
}

static void yyfreeStateSet (yyGLRStateSet* yyset)
{
  YYFREE (yyset->yystates);
  YYFREE (yyset->yylookaheadNeeds);
}

/** Initialize *YYSTACKP to a single empty stack, with total maximum
 *  capacity for all stacks of YYSIZE.  */
static yybool
yyinitGLRStack (yyGLRStack* yystackp, size_t yysize)
{
  yystackp->yyerrState = 0;
  yynerrs = 0;
  yystackp->yyspaceLeft = yysize;
  yystackp->yyitems =
    (yyGLRStackItem*) YYMALLOC (yysize * sizeof yystackp->yynextFree[0]);
  if (!yystackp->yyitems)
    return yyfalse;
  yystackp->yynextFree = yystackp->yyitems;
  yystackp->yysplitPoint = YY_NULL;
  yystackp->yylastDeleted = YY_NULL;
  return yyinitStateSet (&yystackp->yytops);
}


#if YYSTACKEXPANDABLE
# define YYRELOC(YYFROMITEMS,YYTOITEMS,YYX,YYTYPE) \
  &((YYTOITEMS) - ((YYFROMITEMS) - (yyGLRStackItem*) (YYX)))->YYTYPE

/** If *YYSTACKP is expandable, extend it.  WARNING: Pointers into the
    stack from outside should be considered invalid after this call.
    We always expand when there are 1 or fewer items left AFTER an
    allocation, so that we can avoid having external pointers exist
    across an allocation.  */
static void
yyexpandGLRStack (yyGLRStack* yystackp)
{
  yyGLRStackItem* yynewItems;
  yyGLRStackItem* yyp0, *yyp1;
  size_t yynewSize;
  size_t yyn;
  size_t yysize = yystackp->yynextFree - yystackp->yyitems;
  if (YYMAXDEPTH - YYHEADROOM < yysize)
    yyMemoryExhausted (yystackp);
  yynewSize = 2*yysize;
  if (YYMAXDEPTH < yynewSize)
    yynewSize = YYMAXDEPTH;
  yynewItems = (yyGLRStackItem*) YYMALLOC (yynewSize * sizeof yynewItems[0]);
  if (! yynewItems)
    yyMemoryExhausted (yystackp);
  for (yyp0 = yystackp->yyitems, yyp1 = yynewItems, yyn = yysize;
       0 < yyn;
       yyn -= 1, yyp0 += 1, yyp1 += 1)
    {
      *yyp1 = *yyp0;
      if (*(yybool *) yyp0)
        {
          yyGLRState* yys0 = &yyp0->yystate;
          yyGLRState* yys1 = &yyp1->yystate;
          if (yys0->yypred != YY_NULL)
            yys1->yypred =
              YYRELOC (yyp0, yyp1, yys0->yypred, yystate);
          if (! yys0->yyresolved && yys0->yysemantics.yyfirstVal != YY_NULL)
            yys1->yysemantics.yyfirstVal =
              YYRELOC (yyp0, yyp1, yys0->yysemantics.yyfirstVal, yyoption);
        }
      else
        {
          yySemanticOption* yyv0 = &yyp0->yyoption;
          yySemanticOption* yyv1 = &yyp1->yyoption;
          if (yyv0->yystate != YY_NULL)
            yyv1->yystate = YYRELOC (yyp0, yyp1, yyv0->yystate, yystate);
          if (yyv0->yynext != YY_NULL)
            yyv1->yynext = YYRELOC (yyp0, yyp1, yyv0->yynext, yyoption);
        }
    }
  if (yystackp->yysplitPoint != YY_NULL)
    yystackp->yysplitPoint = YYRELOC (yystackp->yyitems, yynewItems,
                                 yystackp->yysplitPoint, yystate);

  for (yyn = 0; yyn < yystackp->yytops.yysize; yyn += 1)
    if (yystackp->yytops.yystates[yyn] != YY_NULL)
      yystackp->yytops.yystates[yyn] =
        YYRELOC (yystackp->yyitems, yynewItems,
                 yystackp->yytops.yystates[yyn], yystate);
  YYFREE (yystackp->yyitems);
  yystackp->yyitems = yynewItems;
  yystackp->yynextFree = yynewItems + yysize;
  yystackp->yyspaceLeft = yynewSize - yysize;
}
#endif

static void
yyfreeGLRStack (yyGLRStack* yystackp)
{
  YYFREE (yystackp->yyitems);
  yyfreeStateSet (&yystackp->yytops);
}

/** Assuming that YYS is a GLRState somewhere on *YYSTACKP, update the
 *  splitpoint of *YYSTACKP, if needed, so that it is at least as deep as
 *  YYS.  */
static inline void
yyupdateSplit (yyGLRStack* yystackp, yyGLRState* yys)
{
  if (yystackp->yysplitPoint != YY_NULL && yystackp->yysplitPoint > yys)
    yystackp->yysplitPoint = yys;
}

/** Invalidate stack #YYK in *YYSTACKP.  */
static inline void
yymarkStackDeleted (yyGLRStack* yystackp, size_t yyk)
{
  if (yystackp->yytops.yystates[yyk] != YY_NULL)
    yystackp->yylastDeleted = yystackp->yytops.yystates[yyk];
  yystackp->yytops.yystates[yyk] = YY_NULL;
}

/** Undelete the last stack in *YYSTACKP that was marked as deleted.  Can
    only be done once after a deletion, and only when all other stacks have
    been deleted.  */
static void
yyundeleteLastStack (yyGLRStack* yystackp)
{
  if (yystackp->yylastDeleted == YY_NULL || yystackp->yytops.yysize != 0)
    return;
  yystackp->yytops.yystates[0] = yystackp->yylastDeleted;
  yystackp->yytops.yysize = 1;
  YYDPRINTF ((stderr, "Restoring last deleted stack as stack #0.\n"));
  yystackp->yylastDeleted = YY_NULL;
}

static inline void
yyremoveDeletes (yyGLRStack* yystackp)
{
  size_t yyi, yyj;
  yyi = yyj = 0;
  while (yyj < yystackp->yytops.yysize)
    {
      if (yystackp->yytops.yystates[yyi] == YY_NULL)
        {
          if (yyi == yyj)
            {
              YYDPRINTF ((stderr, "Removing dead stacks.\n"));
            }
          yystackp->yytops.yysize -= 1;
        }
      else
        {
          yystackp->yytops.yystates[yyj] = yystackp->yytops.yystates[yyi];
          /* In the current implementation, it's unnecessary to copy
             yystackp->yytops.yylookaheadNeeds[yyi] since, after
             yyremoveDeletes returns, the parser immediately either enters
             deterministic operation or shifts a token.  However, it doesn't
             hurt, and the code might evolve to need it.  */
          yystackp->yytops.yylookaheadNeeds[yyj] =
            yystackp->yytops.yylookaheadNeeds[yyi];
          if (yyj != yyi)
            {
              YYDPRINTF ((stderr, "Rename stack %lu -> %lu.\n",
                          (unsigned long int) yyi, (unsigned long int) yyj));
            }
          yyj += 1;
        }
      yyi += 1;
    }
}

/** Shift to a new state on stack #YYK of *YYSTACKP, corresponding to LR
 * state YYLRSTATE, at input position YYPOSN, with (resolved) semantic
 * value *YYVALP and source location *YYLOCP.  */
static inline void
yyglrShift (yyGLRStack* yystackp, size_t yyk, yyStateNum yylrState,
            size_t yyposn,
            YYSTYPE* yyvalp]b4_locations_if([, YYLTYPE* yylocp])[)
{
  yyGLRState* yynewState = &yynewGLRStackItem (yystackp, yytrue)->yystate;

  yynewState->yylrState = yylrState;
  yynewState->yyposn = yyposn;
  yynewState->yyresolved = yytrue;
  yynewState->yypred = yystackp->yytops.yystates[yyk];
  yynewState->yysemantics.yysval = *yyvalp;]b4_locations_if([
  yynewState->yyloc = *yylocp;])[
  yystackp->yytops.yystates[yyk] = yynewState;

  YY_RESERVE_GLRSTACK (yystackp);
}

/** Shift stack #YYK of *YYSTACKP, to a new state corresponding to LR
 *  state YYLRSTATE, at input position YYPOSN, with the (unresolved)
 *  semantic value of YYRHS under the action for YYRULE.  */
static inline void
yyglrShiftDefer (yyGLRStack* yystackp, size_t yyk, yyStateNum yylrState,
                 size_t yyposn, yyGLRState* yyrhs, yyRuleNum yyrule)
{
  yyGLRState* yynewState = &yynewGLRStackItem (yystackp, yytrue)->yystate;

  yynewState->yylrState = yylrState;
  yynewState->yyposn = yyposn;
  yynewState->yyresolved = yyfalse;
  yynewState->yypred = yystackp->yytops.yystates[yyk];
  yynewState->yysemantics.yyfirstVal = YY_NULL;
  yystackp->yytops.yystates[yyk] = yynewState;

  /* Invokes YY_RESERVE_GLRSTACK.  */
  yyaddDeferredAction (yystackp, yyk, yynewState, yyrhs, yyrule);
}

#if !YYDEBUG
# define YY_REDUCE_PRINT(Args)
#else
# define YY_REDUCE_PRINT(Args)          \
do {                                    \
  if (yydebug)                          \
    yy_reduce_print Args;               \
} while (YYID (0))

/*----------------------------------------------------------------------.
| Report that stack #YYK of *YYSTACKP is going to be reduced by YYRULE. |
`----------------------------------------------------------------------*/

/*ARGSUSED*/ static inline void
yy_reduce_print (int yynormal, yyGLRStackItem* yyvsp, size_t yyk,
                 yyRuleNum yyrule]b4_user_formals[)
{
  int yynrhs = yyrhsLength (yyrule);]b4_locations_if([
  int yylow = 1;])[
  int yyi;
  YYFPRINTF (stderr, "Reducing stack %lu by rule %d (line %lu):\n",
             (unsigned long int) yyk, yyrule - 1,
             (unsigned long int) yyrline[yyrule]);
  if (! yynormal)
    yyfillin (yyvsp, 1, -yynrhs);
  /* The symbols being reduced.  */
  for (yyi = 0; yyi < yynrhs; yyi++)
    {
      YYFPRINTF (stderr, "   $%d = ", yyi + 1);
      yy_symbol_print (stderr,
                       yystos[yyvsp[yyi - yynrhs + 1].yystate.yylrState],
                       &yyvsp[yyi - yynrhs + 1].yystate.yysemantics.yysval
                       ]b4_locations_if([, &]b4_rhs_location(yynrhs, yyi + 1))[]dnl
                       b4_user_args[);
      if (!yyvsp[yyi - yynrhs + 1].yystate.yyresolved)
        YYFPRINTF (stderr, " (unresolved)");
      YYFPRINTF (stderr, "\n");
    }
}
#endif

/** Pop the symbols consumed by reduction #YYRULE from the top of stack
 *  #YYK of *YYSTACKP, and perform the appropriate semantic action on their
 *  semantic values.  Assumes that all ambiguities in semantic values
 *  have been previously resolved.  Set *YYVALP to the resulting value,
 *  and *YYLOCP to the computed location (if any).  Return value is as
 *  for userAction.  */
static inline YYRESULTTAG
yydoAction (yyGLRStack* yystackp, size_t yyk, yyRuleNum yyrule,
            YYSTYPE* yyvalp]b4_locuser_formals[)
{
  int yynrhs = yyrhsLength (yyrule);

  if (yystackp->yysplitPoint == YY_NULL)
    {
      /* Standard special case: single stack.  */
      yyGLRStackItem* yyrhs = (yyGLRStackItem*) yystackp->yytops.yystates[yyk];
      YYASSERT (yyk == 0);
      yystackp->yynextFree -= yynrhs;
      yystackp->yyspaceLeft += yynrhs;
      yystackp->yytops.yystates[0] = & yystackp->yynextFree[-1].yystate;
      YY_REDUCE_PRINT ((1, yyrhs, yyk, yyrule]b4_user_args[));
      return yyuserAction (yyrule, yynrhs, yyrhs, yystackp,
                           yyvalp]b4_locuser_args[);
    }
  else
    {
      int yyi;
      yyGLRState* yys;
      yyGLRStackItem yyrhsVals[YYMAXRHS + YYMAXLEFT + 1];
      yys = yyrhsVals[YYMAXRHS + YYMAXLEFT].yystate.yypred
        = yystackp->yytops.yystates[yyk];]b4_locations_if([[
      if (yynrhs == 0)
        /* Set default location.  */
        yyrhsVals[YYMAXRHS + YYMAXLEFT - 1].yystate.yyloc = yys->yyloc;]])[
      for (yyi = 0; yyi < yynrhs; yyi += 1)
        {
          yys = yys->yypred;
          YYASSERT (yys);
        }
      yyupdateSplit (yystackp, yys);
      yystackp->yytops.yystates[yyk] = yys;
      YY_REDUCE_PRINT ((0, yyrhsVals + YYMAXRHS + YYMAXLEFT - 1, yyk, yyrule]b4_user_args[));
      return yyuserAction (yyrule, yynrhs, yyrhsVals + YYMAXRHS + YYMAXLEFT - 1,
                           yystackp, yyvalp]b4_locuser_args[);
    }
}

/** Pop items off stack #YYK of *YYSTACKP according to grammar rule YYRULE,
 *  and push back on the resulting nonterminal symbol.  Perform the
 *  semantic action associated with YYRULE and store its value with the
 *  newly pushed state, if YYFORCEEVAL or if *YYSTACKP is currently
 *  unambiguous.  Otherwise, store the deferred semantic action with
 *  the new state.  If the new state would have an identical input
 *  position, LR state, and predecessor to an existing state on the stack,
 *  it is identified with that existing state, eliminating stack #YYK from
 *  *YYSTACKP.  In this case, the semantic value is
 *  added to the options for the existing state's semantic value.
 */
static inline YYRESULTTAG
yyglrReduce (yyGLRStack* yystackp, size_t yyk, yyRuleNum yyrule,
             yybool yyforceEval]b4_user_formals[)
{
  size_t yyposn = yystackp->yytops.yystates[yyk]->yyposn;

  if (yyforceEval || yystackp->yysplitPoint == YY_NULL)
    {
      YYRESULTTAG yyflag;
      YYSTYPE yysval;]b4_locations_if([
      YYLTYPE yyloc;])[

      yyflag = yydoAction (yystackp, yyk, yyrule, &yysval]b4_locuser_args([&yyloc])[);
      if (yyflag == yyerr && yystackp->yysplitPoint != YY_NULL)
        {
          YYDPRINTF ((stderr, "Parse on stack %lu rejected by rule #%d.\n",
                     (unsigned long int) yyk, yyrule - 1));
        }
      if (yyflag != yyok)
        return yyflag;
      YY_SYMBOL_PRINT ("-> $$ =", yyr1[yyrule], &yysval, &yyloc);
      yyglrShift (yystackp, yyk,
                  yyLRgotoState (yystackp->yytops.yystates[yyk]->yylrState,
                                 yylhsNonterm (yyrule)),
                  yyposn, &yysval]b4_locations_if([, &yyloc])[);
    }
  else
    {
      size_t yyi;
      int yyn;
      yyGLRState* yys, *yys0 = yystackp->yytops.yystates[yyk];
      yyStateNum yynewLRState;

      for (yys = yystackp->yytops.yystates[yyk], yyn = yyrhsLength (yyrule);
           0 < yyn; yyn -= 1)
        {
          yys = yys->yypred;
          YYASSERT (yys);
        }
      yyupdateSplit (yystackp, yys);
      yynewLRState = yyLRgotoState (yys->yylrState, yylhsNonterm (yyrule));
      YYDPRINTF ((stderr,
                  "Reduced stack %lu by rule #%d; action deferred.  "
                  "Now in state %d.\n",
                  (unsigned long int) yyk, yyrule - 1, yynewLRState));
      for (yyi = 0; yyi < yystackp->yytops.yysize; yyi += 1)
        if (yyi != yyk && yystackp->yytops.yystates[yyi] != YY_NULL)
          {
            yyGLRState *yysplit = yystackp->yysplitPoint;
            yyGLRState *yyp = yystackp->yytops.yystates[yyi];
            while (yyp != yys && yyp != yysplit && yyp->yyposn >= yyposn)
              {
                if (yyp->yylrState == yynewLRState && yyp->yypred == yys)
                  {
                    yyaddDeferredAction (yystackp, yyk, yyp, yys0, yyrule);
                    yymarkStackDeleted (yystackp, yyk);
                    YYDPRINTF ((stderr, "Merging stack %lu into stack %lu.\n",
                                (unsigned long int) yyk,
                                (unsigned long int) yyi));
                    return yyok;
                  }
                yyp = yyp->yypred;
              }
          }
      yystackp->yytops.yystates[yyk] = yys;
      yyglrShiftDefer (yystackp, yyk, yynewLRState, yyposn, yys0, yyrule);
    }
  return yyok;
}

static size_t
yysplitStack (yyGLRStack* yystackp, size_t yyk)
{
  if (yystackp->yysplitPoint == YY_NULL)
    {
      YYASSERT (yyk == 0);
      yystackp->yysplitPoint = yystackp->yytops.yystates[yyk];
    }
  if (yystackp->yytops.yysize >= yystackp->yytops.yycapacity)
    {
      yyGLRState** yynewStates;
      yybool* yynewLookaheadNeeds;

      yynewStates = YY_NULL;

      if (yystackp->yytops.yycapacity
          > (YYSIZEMAX / (2 * sizeof yynewStates[0])))
        yyMemoryExhausted (yystackp);
      yystackp->yytops.yycapacity *= 2;

      yynewStates =
        (yyGLRState**) YYREALLOC (yystackp->yytops.yystates,
                                  (yystackp->yytops.yycapacity
                                   * sizeof yynewStates[0]));
      if (yynewStates == YY_NULL)
        yyMemoryExhausted (yystackp);
      yystackp->yytops.yystates = yynewStates;

      yynewLookaheadNeeds =
        (yybool*) YYREALLOC (yystackp->yytops.yylookaheadNeeds,
                             (yystackp->yytops.yycapacity
                              * sizeof yynewLookaheadNeeds[0]));
      if (yynewLookaheadNeeds == YY_NULL)
        yyMemoryExhausted (yystackp);
      yystackp->yytops.yylookaheadNeeds = yynewLookaheadNeeds;
    }
  yystackp->yytops.yystates[yystackp->yytops.yysize]
    = yystackp->yytops.yystates[yyk];
  yystackp->yytops.yylookaheadNeeds[yystackp->yytops.yysize]
    = yystackp->yytops.yylookaheadNeeds[yyk];
  yystackp->yytops.yysize += 1;
  return yystackp->yytops.yysize-1;
}

/** True iff YYY0 and YYY1 represent identical options at the top level.
 *  That is, they represent the same rule applied to RHS symbols
 *  that produce the same terminal symbols.  */
static yybool
yyidenticalOptions (yySemanticOption* yyy0, yySemanticOption* yyy1)
{
  if (yyy0->yyrule == yyy1->yyrule)
    {
      yyGLRState *yys0, *yys1;
      int yyn;
      for (yys0 = yyy0->yystate, yys1 = yyy1->yystate,
           yyn = yyrhsLength (yyy0->yyrule);
           yyn > 0;
           yys0 = yys0->yypred, yys1 = yys1->yypred, yyn -= 1)
        if (yys0->yyposn != yys1->yyposn)
          return yyfalse;
      return yytrue;
    }
  else
    return yyfalse;
}

/** Assuming identicalOptions (YYY0,YYY1), destructively merge the
 *  alternative semantic values for the RHS-symbols of YYY1 and YYY0.  */
static void
yymergeOptionSets (yySemanticOption* yyy0, yySemanticOption* yyy1)
{
  yyGLRState *yys0, *yys1;
  int yyn;
  for (yys0 = yyy0->yystate, yys1 = yyy1->yystate,
       yyn = yyrhsLength (yyy0->yyrule);
       yyn > 0;
       yys0 = yys0->yypred, yys1 = yys1->yypred, yyn -= 1)
    {
      if (yys0 == yys1)
        break;
      else if (yys0->yyresolved)
        {
          yys1->yyresolved = yytrue;
          yys1->yysemantics.yysval = yys0->yysemantics.yysval;
        }
      else if (yys1->yyresolved)
        {
          yys0->yyresolved = yytrue;
          yys0->yysemantics.yysval = yys1->yysemantics.yysval;
        }
      else
        {
          yySemanticOption** yyz0p = &yys0->yysemantics.yyfirstVal;
          yySemanticOption* yyz1 = yys1->yysemantics.yyfirstVal;
          while (YYID (yytrue))
            {
              if (yyz1 == *yyz0p || yyz1 == YY_NULL)
                break;
              else if (*yyz0p == YY_NULL)
                {
                  *yyz0p = yyz1;
                  break;
                }
              else if (*yyz0p < yyz1)
                {
                  yySemanticOption* yyz = *yyz0p;
                  *yyz0p = yyz1;
                  yyz1 = yyz1->yynext;
                  (*yyz0p)->yynext = yyz;
                }
              yyz0p = &(*yyz0p)->yynext;
            }
          yys1->yysemantics.yyfirstVal = yys0->yysemantics.yyfirstVal;
        }
    }
}

/** Y0 and Y1 represent two possible actions to take in a given
 *  parsing state; return 0 if no combination is possible,
 *  1 if user-mergeable, 2 if Y0 is preferred, 3 if Y1 is preferred.  */
static int
yypreference (yySemanticOption* y0, yySemanticOption* y1)
{
  yyRuleNum r0 = y0->yyrule, r1 = y1->yyrule;
  int p0 = yydprec[r0], p1 = yydprec[r1];

  if (p0 == p1)
    {
      if (yymerger[r0] == 0 || yymerger[r0] != yymerger[r1])
        return 0;
      else
        return 1;
    }
  if (p0 == 0 || p1 == 0)
    return 0;
  if (p0 < p1)
    return 3;
  if (p1 < p0)
    return 2;
  return 0;
}

static YYRESULTTAG yyresolveValue (yyGLRState* yys,
                                   yyGLRStack* yystackp]b4_user_formals[);


/** Resolve the previous YYN states starting at and including state YYS
 *  on *YYSTACKP. If result != yyok, some states may have been left
 *  unresolved possibly with empty semantic option chains.  Regardless
 *  of whether result = yyok, each state has been left with consistent
 *  data so that yydestroyGLRState can be invoked if necessary.  */
static YYRESULTTAG
yyresolveStates (yyGLRState* yys, int yyn,
                 yyGLRStack* yystackp]b4_user_formals[)
{
  if (0 < yyn)
    {
      YYASSERT (yys->yypred);
      YYCHK (yyresolveStates (yys->yypred, yyn-1, yystackp]b4_user_args[));
      if (! yys->yyresolved)
        YYCHK (yyresolveValue (yys, yystackp]b4_user_args[));
    }
  return yyok;
}

/** Resolve the states for the RHS of YYOPT on *YYSTACKP, perform its
 *  user action, and return the semantic value and location in *YYVALP
 *  and *YYLOCP.  Regardless of whether result = yyok, all RHS states
 *  have been destroyed (assuming the user action destroys all RHS
 *  semantic values if invoked).  */
static YYRESULTTAG
yyresolveAction (yySemanticOption* yyopt, yyGLRStack* yystackp,
                 YYSTYPE* yyvalp]b4_locuser_formals[)
{
  yyGLRStackItem yyrhsVals[YYMAXRHS + YYMAXLEFT + 1];
  int yynrhs = yyrhsLength (yyopt->yyrule);
  YYRESULTTAG yyflag =
    yyresolveStates (yyopt->yystate, yynrhs, yystackp]b4_user_args[);
  if (yyflag != yyok)
    {
      yyGLRState *yys;
      for (yys = yyopt->yystate; yynrhs > 0; yys = yys->yypred, yynrhs -= 1)
        yydestroyGLRState ("Cleanup: popping", yys]b4_user_args[);
      return yyflag;
    }

  yyrhsVals[YYMAXRHS + YYMAXLEFT].yystate.yypred = yyopt->yystate;]b4_locations_if([[
  if (yynrhs == 0)
    /* Set default location.  */
    yyrhsVals[YYMAXRHS + YYMAXLEFT - 1].yystate.yyloc = yyopt->yystate->yyloc;]])[
  {
    int yychar_current = yychar;
    YYSTYPE yylval_current = yylval;]b4_locations_if([
    YYLTYPE yylloc_current = yylloc;])[
    yychar = yyopt->yyrawchar;
    yylval = yyopt->yyval;]b4_locations_if([
    yylloc = yyopt->yyloc;])[
    yyflag = yyuserAction (yyopt->yyrule, yynrhs,
                           yyrhsVals + YYMAXRHS + YYMAXLEFT - 1,
                           yystackp, yyvalp]b4_locuser_args[);
    yychar = yychar_current;
    yylval = yylval_current;]b4_locations_if([
    yylloc = yylloc_current;])[
  }
  return yyflag;
}

#if YYDEBUG
static void
yyreportTree (yySemanticOption* yyx, int yyindent)
{
  int yynrhs = yyrhsLength (yyx->yyrule);
  int yyi;
  yyGLRState* yys;
  yyGLRState* yystates[1 + YYMAXRHS];
  yyGLRState yyleftmost_state;

  for (yyi = yynrhs, yys = yyx->yystate; 0 < yyi; yyi -= 1, yys = yys->yypred)
    yystates[yyi] = yys;
  if (yys == YY_NULL)
    {
      yyleftmost_state.yyposn = 0;
      yystates[0] = &yyleftmost_state;
    }
  else
    yystates[0] = yys;

  if (yyx->yystate->yyposn < yys->yyposn + 1)
    YYFPRINTF (stderr, "%*s%s -> <Rule %d, empty>\n",
               yyindent, "", yytokenName (yylhsNonterm (yyx->yyrule)),
               yyx->yyrule - 1);
  else
    YYFPRINTF (stderr, "%*s%s -> <Rule %d, tokens %lu .. %lu>\n",
               yyindent, "", yytokenName (yylhsNonterm (yyx->yyrule)),
               yyx->yyrule - 1, (unsigned long int) (yys->yyposn + 1),
               (unsigned long int) yyx->yystate->yyposn);
  for (yyi = 1; yyi <= yynrhs; yyi += 1)
    {
      if (yystates[yyi]->yyresolved)
        {
          if (yystates[yyi-1]->yyposn+1 > yystates[yyi]->yyposn)
            YYFPRINTF (stderr, "%*s%s <empty>\n", yyindent+2, "",
                       yytokenName (yystos[yystates[yyi]->yylrState]));
          else
            YYFPRINTF (stderr, "%*s%s <tokens %lu .. %lu>\n", yyindent+2, "",
                       yytokenName (yystos[yystates[yyi]->yylrState]),
                       (unsigned long int) (yystates[yyi-1]->yyposn + 1),
                       (unsigned long int) yystates[yyi]->yyposn);
        }
      else
        yyreportTree (yystates[yyi]->yysemantics.yyfirstVal, yyindent+2);
    }
}
#endif

/*ARGSUSED*/ static YYRESULTTAG
yyreportAmbiguity (yySemanticOption* yyx0,
                   yySemanticOption* yyx1]b4_pure_formals[)
{
  YYUSE (yyx0);
  YYUSE (yyx1);

#if YYDEBUG
  YYFPRINTF (stderr, "Ambiguity detected.\n");
  YYFPRINTF (stderr, "Option 1,\n");
  yyreportTree (yyx0, 2);
  YYFPRINTF (stderr, "\nOption 2,\n");
  yyreportTree (yyx1, 2);
  YYFPRINTF (stderr, "\n");
#endif

  yyerror (]b4_yyerror_args[YY_("syntax is ambiguous"));
  return yyabort;
}]b4_locations_if([[

/** Resolve the locations for each of the YYN1 states in *YYSTACKP,
 *  ending at YYS1.  Has no effect on previously resolved states.
 *  The first semantic option of a state is always chosen.  */
static void
yyresolveLocations (yyGLRState* yys1, int yyn1,
                    yyGLRStack *yystackp]b4_user_formals[)
{
  if (0 < yyn1)
    {
      yyresolveLocations (yys1->yypred, yyn1 - 1, yystackp]b4_user_args[);
      if (!yys1->yyresolved)
        {
          yyGLRStackItem yyrhsloc[1 + YYMAXRHS];
          int yynrhs;
          yySemanticOption *yyoption = yys1->yysemantics.yyfirstVal;
          YYASSERT (yyoption != YY_NULL);
          yynrhs = yyrhsLength (yyoption->yyrule);
          if (yynrhs > 0)
            {
              yyGLRState *yys;
              int yyn;
              yyresolveLocations (yyoption->yystate, yynrhs,
                                  yystackp]b4_user_args[);
              for (yys = yyoption->yystate, yyn = yynrhs;
                   yyn > 0;
                   yys = yys->yypred, yyn -= 1)
                yyrhsloc[yyn].yystate.yyloc = yys->yyloc;
            }
          else
            {
              /* Both yyresolveAction and yyresolveLocations traverse the GSS
                 in reverse rightmost order.  It is only necessary to invoke
                 yyresolveLocations on a subforest for which yyresolveAction
                 would have been invoked next had an ambiguity not been
                 detected.  Thus the location of the previous state (but not
                 necessarily the previous state itself) is guaranteed to be
                 resolved already.  */
              yyGLRState *yyprevious = yyoption->yystate;
              yyrhsloc[0].yystate.yyloc = yyprevious->yyloc;
            }
          {
            int yychar_current = yychar;
            YYSTYPE yylval_current = yylval;
            YYLTYPE yylloc_current = yylloc;
            yychar = yyoption->yyrawchar;
            yylval = yyoption->yyval;
            yylloc = yyoption->yyloc;
            YYLLOC_DEFAULT ((yys1->yyloc), yyrhsloc, yynrhs);
            yychar = yychar_current;
            yylval = yylval_current;
            yylloc = yylloc_current;
          }
        }
    }
}]])[

/** Resolve the ambiguity represented in state YYS in *YYSTACKP,
 *  perform the indicated actions, and set the semantic value of YYS.
 *  If result != yyok, the chain of semantic options in YYS has been
 *  cleared instead or it has been left unmodified except that
 *  redundant options may have been removed.  Regardless of whether
 *  result = yyok, YYS has been left with consistent data so that
 *  yydestroyGLRState can be invoked if necessary.  */
static YYRESULTTAG
yyresolveValue (yyGLRState* yys, yyGLRStack* yystackp]b4_user_formals[)
{
  yySemanticOption* yyoptionList = yys->yysemantics.yyfirstVal;
  yySemanticOption* yybest = yyoptionList;
  yySemanticOption** yypp;
  yybool yymerge = yyfalse;
  YYSTYPE yysval;
  YYRESULTTAG yyflag;]b4_locations_if([
  YYLTYPE *yylocp = &yys->yyloc;])[

  for (yypp = &yyoptionList->yynext; *yypp != YY_NULL; )
    {
      yySemanticOption* yyp = *yypp;

      if (yyidenticalOptions (yybest, yyp))
        {
          yymergeOptionSets (yybest, yyp);
          *yypp = yyp->yynext;
        }
      else
        {
          switch (yypreference (yybest, yyp))
            {
            case 0:]b4_locations_if([[
              yyresolveLocations (yys, 1, yystackp]b4_user_args[);]])[
              return yyreportAmbiguity (yybest, yyp]b4_pure_args[);
              break;
            case 1:
              yymerge = yytrue;
              break;
            case 2:
              break;
            case 3:
              yybest = yyp;
              yymerge = yyfalse;
              break;
            default:
              /* This cannot happen so it is not worth a YYASSERT (yyfalse),
                 but some compilers complain if the default case is
                 omitted.  */
              break;
            }
          yypp = &yyp->yynext;
        }
    }

  if (yymerge)
    {
      yySemanticOption* yyp;
      int yyprec = yydprec[yybest->yyrule];
      yyflag = yyresolveAction (yybest, yystackp, &yysval]b4_locuser_args[);
      if (yyflag == yyok)
        for (yyp = yybest->yynext; yyp != YY_NULL; yyp = yyp->yynext)
          {
            if (yyprec == yydprec[yyp->yyrule])
              {
                YYSTYPE yysval_other;]b4_locations_if([
                YYLTYPE yydummy;])[
                yyflag = yyresolveAction (yyp, yystackp, &yysval_other]b4_locuser_args([&yydummy])[);
                if (yyflag != yyok)
                  {
                    yydestruct ("Cleanup: discarding incompletely merged value for",
                                yystos[yys->yylrState],
                                &yysval]b4_locuser_args[);
                    break;
                  }
                yyuserMerge (yymerger[yyp->yyrule], &yysval, &yysval_other);
              }
          }
    }
  else
    yyflag = yyresolveAction (yybest, yystackp, &yysval]b4_locuser_args([yylocp])[);

  if (yyflag == yyok)
    {
      yys->yyresolved = yytrue;
      yys->yysemantics.yysval = yysval;
    }
  else
    yys->yysemantics.yyfirstVal = YY_NULL;
  return yyflag;
}

static YYRESULTTAG
yyresolveStack (yyGLRStack* yystackp]b4_user_formals[)
{
  if (yystackp->yysplitPoint != YY_NULL)
    {
      yyGLRState* yys;
      int yyn;

      for (yyn = 0, yys = yystackp->yytops.yystates[0];
           yys != yystackp->yysplitPoint;
           yys = yys->yypred, yyn += 1)
        continue;
      YYCHK (yyresolveStates (yystackp->yytops.yystates[0], yyn, yystackp
                             ]b4_user_args[));
    }
  return yyok;
}

static void
yycompressStack (yyGLRStack* yystackp)
{
  yyGLRState* yyp, *yyq, *yyr;

  if (yystackp->yytops.yysize != 1 || yystackp->yysplitPoint == YY_NULL)
    return;

  for (yyp = yystackp->yytops.yystates[0], yyq = yyp->yypred, yyr = YY_NULL;
       yyp != yystackp->yysplitPoint;
       yyr = yyp, yyp = yyq, yyq = yyp->yypred)
    yyp->yypred = yyr;

  yystackp->yyspaceLeft += yystackp->yynextFree - yystackp->yyitems;
  yystackp->yynextFree = ((yyGLRStackItem*) yystackp->yysplitPoint) + 1;
  yystackp->yyspaceLeft -= yystackp->yynextFree - yystackp->yyitems;
  yystackp->yysplitPoint = YY_NULL;
  yystackp->yylastDeleted = YY_NULL;

  while (yyr != YY_NULL)
    {
      yystackp->yynextFree->yystate = *yyr;
      yyr = yyr->yypred;
      yystackp->yynextFree->yystate.yypred = &yystackp->yynextFree[-1].yystate;
      yystackp->yytops.yystates[0] = &yystackp->yynextFree->yystate;
      yystackp->yynextFree += 1;
      yystackp->yyspaceLeft -= 1;
    }
}

static YYRESULTTAG
yyprocessOneStack (yyGLRStack* yystackp, size_t yyk,
                   size_t yyposn]b4_pure_formals[)
{
  while (yystackp->yytops.yystates[yyk] != YY_NULL)
    {
      yyStateNum yystate = yystackp->yytops.yystates[yyk]->yylrState;
      YYDPRINTF ((stderr, "Stack %lu Entering state %d\n",
                  (unsigned long int) yyk, yystate));

      YYASSERT (yystate != YYFINAL);

      if (yyisDefaultedState (yystate))
        {
          YYRESULTTAG yyflag;
          yyRuleNum yyrule = yydefaultAction (yystate);
          if (yyrule == 0)
            {
              YYDPRINTF ((stderr, "Stack %lu dies.\n",
                          (unsigned long int) yyk));
              yymarkStackDeleted (yystackp, yyk);
              return yyok;
            }
          yyflag = yyglrReduce (yystackp, yyk, yyrule, yyimmediate[yyrule]]b4_user_args[);
          if (yyflag == yyerr)
            {
              YYDPRINTF ((stderr,
                          "Stack %lu dies "
                          "(predicate failure or explicit user error).\n",
                          (unsigned long int) yyk));
              yymarkStackDeleted (yystackp, yyk);
              return yyok;
            }
          if (yyflag != yyok)
            return yyflag;
        }
      else
        {
          yySymbol yytoken;
          int yyaction;
          const short int* yyconflicts;

          yystackp->yytops.yylookaheadNeeds[yyk] = yytrue;
          if (yychar == YYEMPTY)
            {
              YYDPRINTF ((stderr, "Reading a token: "));
              yychar = YYLEX;
            }

          if (yychar <= YYEOF)
            {
              yychar = yytoken = YYEOF;
              YYDPRINTF ((stderr, "Now at end of input.\n"));
            }
          else
            {
              yytoken = YYTRANSLATE (yychar);
              YY_SYMBOL_PRINT ("Next token is", yytoken, &yylval, &yylloc);
            }

          yygetLRActions (yystate, yytoken, &yyaction, &yyconflicts);

          while (*yyconflicts != 0)
            {
              YYRESULTTAG yyflag;
              size_t yynewStack = yysplitStack (yystackp, yyk);
              YYDPRINTF ((stderr, "Splitting off stack %lu from %lu.\n",
                          (unsigned long int) yynewStack,
                          (unsigned long int) yyk));
              yyflag = yyglrReduce (yystackp, yynewStack,
                                    *yyconflicts,
                                    yyimmediate[*yyconflicts]]b4_user_args[);
              if (yyflag == yyok)
                YYCHK (yyprocessOneStack (yystackp, yynewStack,
                                          yyposn]b4_pure_args[));
              else if (yyflag == yyerr)
                {
                  YYDPRINTF ((stderr, "Stack %lu dies.\n",
                              (unsigned long int) yynewStack));
                  yymarkStackDeleted (yystackp, yynewStack);
                }
              else
                return yyflag;
              yyconflicts += 1;
            }

          if (yyisShiftAction (yyaction))
            break;
          else if (yyisErrorAction (yyaction))
            {
              YYDPRINTF ((stderr, "Stack %lu dies.\n",
                          (unsigned long int) yyk));
              yymarkStackDeleted (yystackp, yyk);
              break;
            }
          else
            {
              YYRESULTTAG yyflag = yyglrReduce (yystackp, yyk, -yyaction,
                                                yyimmediate[-yyaction]]b4_user_args[);
              if (yyflag == yyerr)
                {
                  YYDPRINTF ((stderr,
                              "Stack %lu dies "
                              "(predicate failure or explicit user error).\n",
                              (unsigned long int) yyk));
                  yymarkStackDeleted (yystackp, yyk);
                  break;
                }
              else if (yyflag != yyok)
                return yyflag;
            }
        }
    }
  return yyok;
}

/*ARGSUSED*/ static void
yyreportSyntaxError (yyGLRStack* yystackp]b4_user_formals[)
{
  if (yystackp->yyerrState != 0)
    return;
#if ! YYERROR_VERBOSE
  yyerror (]b4_lyyerror_args[YY_("syntax error"));
#else
  yySymbol yytoken = yychar == YYEMPTY ? YYEMPTY : YYTRANSLATE (yychar);
  size_t yysize0 = yytnamerr (YY_NULL, yytokenName (yytoken));
  size_t yysize = yysize0;
  size_t yysize1;
  yybool yysize_overflow = yyfalse;
  char* yymsg = YY_NULL;
  enum { YYERROR_VERBOSE_ARGS_MAXIMUM = 5 };
  /* Internationalized format string. */
  const char *yyformat = YY_NULL;
  /* Arguments of yyformat. */
  char const *yyarg[YYERROR_VERBOSE_ARGS_MAXIMUM];
  /* Number of reported tokens (one for the "unexpected", one per
     "expected").  */
  int yycount = 0;

  /* There are many possibilities here to consider:
     - If this state is a consistent state with a default action, then
       the only way this function was invoked is if the default action
       is an error action.  In that case, don't check for expected
       tokens because there are none.
     - The only way there can be no lookahead present (in yychar) is if
       this state is a consistent state with a default action.  Thus,
       detecting the absence of a lookahead is sufficient to determine
       that there is no unexpected or expected token to report.  In that
       case, just report a simple "syntax error".
     - Don't assume there isn't a lookahead just because this state is a
       consistent state with a default action.  There might have been a
       previous inconsistent state, consistent state with a non-default
       action, or user semantic action that manipulated yychar.
     - Of course, the expected token list depends on states to have
       correct lookahead information, and it depends on the parser not
       to perform extra reductions after fetching a lookahead from the
       scanner and before detecting a syntax error.  Thus, state merging
       (from LALR or IELR) and default reductions corrupt the expected
       token list.  However, the list is correct for canonical LR with
       one exception: it will still contain any token that will not be
       accepted due to an error action in a later state.
  */
  if (yytoken != YYEMPTY)
    {
      int yyn = yypact[yystackp->yytops.yystates[0]->yylrState];
      yyarg[yycount++] = yytokenName (yytoken);
      if (!yypact_value_is_default (yyn))
        {
          /* Start YYX at -YYN if negative to avoid negative indexes in
             YYCHECK.  In other words, skip the first -YYN actions for this
             state because they are default actions.  */
          int yyxbegin = yyn < 0 ? -yyn : 0;
          /* Stay within bounds of both yycheck and yytname.  */
          int yychecklim = YYLAST - yyn + 1;
          int yyxend = yychecklim < YYNTOKENS ? yychecklim : YYNTOKENS;
          int yyx;
          for (yyx = yyxbegin; yyx < yyxend; ++yyx)
            if (yycheck[yyx + yyn] == yyx && yyx != YYTERROR
                && !yytable_value_is_error (yytable[yyx + yyn]))
              {
                if (yycount == YYERROR_VERBOSE_ARGS_MAXIMUM)
                  {
                    yycount = 1;
                    yysize = yysize0;
                    break;
                  }
                yyarg[yycount++] = yytokenName (yyx);
                yysize1 = yysize + yytnamerr (YY_NULL, yytokenName (yyx));
                yysize_overflow |= yysize1 < yysize;
                yysize = yysize1;
              }
        }
    }

  switch (yycount)
    {
#define YYCASE_(N, S)                   \
      case N:                           \
        yyformat = S;                   \
      break
      YYCASE_(0, YY_("syntax error"));
      YYCASE_(1, YY_("syntax error, unexpected %s"));
      YYCASE_(2, YY_("syntax error, unexpected %s, expecting %s"));
      YYCASE_(3, YY_("syntax error, unexpected %s, expecting %s or %s"));
      YYCASE_(4, YY_("syntax error, unexpected %s, expecting %s or %s or %s"));
      YYCASE_(5, YY_("syntax error, unexpected %s, expecting %s or %s or %s or %s"));
#undef YYCASE_
    }

  yysize1 = yysize + strlen (yyformat);
  yysize_overflow |= yysize1 < yysize;
  yysize = yysize1;

  if (!yysize_overflow)
    yymsg = (char *) YYMALLOC (yysize);

  if (yymsg)
    {
      char *yyp = yymsg;
      int yyi = 0;
      while ((*yyp = *yyformat))
        {
          if (*yyp == '%' && yyformat[1] == 's' && yyi < yycount)
            {
              yyp += yytnamerr (yyp, yyarg[yyi++]);
              yyformat += 2;
            }
          else
            {
              yyp++;
              yyformat++;
            }
        }
      yyerror (]b4_lyyerror_args[yymsg);
      YYFREE (yymsg);
    }
  else
    {
      yyerror (]b4_lyyerror_args[YY_("syntax error"));
      yyMemoryExhausted (yystackp);
    }
#endif /* YYERROR_VERBOSE */
  yynerrs += 1;
}

/* Recover from a syntax error on *YYSTACKP, assuming that *YYSTACKP->YYTOKENP,
   yylval, and yylloc are the syntactic category, semantic value, and location
   of the lookahead.  */
/*ARGSUSED*/ static void
yyrecoverSyntaxError (yyGLRStack* yystackp]b4_user_formals[)
{
  size_t yyk;
  int yyj;

  if (yystackp->yyerrState == 3)
    /* We just shifted the error token and (perhaps) took some
       reductions.  Skip tokens until we can proceed.  */
    while (YYID (yytrue))
      {
        yySymbol yytoken;
        if (yychar == YYEOF)
          yyFail (yystackp][]b4_lpure_args[, YY_NULL);
        if (yychar != YYEMPTY)
          {]b4_locations_if([[
            /* We throw away the lookahead, but the error range
               of the shifted error token must take it into account.  */
            yyGLRState *yys = yystackp->yytops.yystates[0];
            yyGLRStackItem yyerror_range[3];
            yyerror_range[1].yystate.yyloc = yys->yyloc;
            yyerror_range[2].yystate.yyloc = yylloc;
            YYLLOC_DEFAULT ((yys->yyloc), yyerror_range, 2);]])[
            yytoken = YYTRANSLATE (yychar);
            yydestruct ("Error: discarding",
                        yytoken, &yylval]b4_locuser_args([&yylloc])[);
          }
        YYDPRINTF ((stderr, "Reading a token: "));
        yychar = YYLEX;
        if (yychar <= YYEOF)
          {
            yychar = yytoken = YYEOF;
            YYDPRINTF ((stderr, "Now at end of input.\n"));
          }
        else
          {
            yytoken = YYTRANSLATE (yychar);
            YY_SYMBOL_PRINT ("Next token is", yytoken, &yylval, &yylloc);
          }
        yyj = yypact[yystackp->yytops.yystates[0]->yylrState];
        if (yypact_value_is_default (yyj))
          return;
        yyj += yytoken;
        if (yyj < 0 || YYLAST < yyj || yycheck[yyj] != yytoken)
          {
            if (yydefact[yystackp->yytops.yystates[0]->yylrState] != 0)
              return;
          }
        else if (! yytable_value_is_error (yytable[yyj]))
          return;
      }

  /* Reduce to one stack.  */
  for (yyk = 0; yyk < yystackp->yytops.yysize; yyk += 1)
    if (yystackp->yytops.yystates[yyk] != YY_NULL)
      break;
  if (yyk >= yystackp->yytops.yysize)
    yyFail (yystackp][]b4_lpure_args[, YY_NULL);
  for (yyk += 1; yyk < yystackp->yytops.yysize; yyk += 1)
    yymarkStackDeleted (yystackp, yyk);
  yyremoveDeletes (yystackp);
  yycompressStack (yystackp);

  /* Now pop stack until we find a state that shifts the error token.  */
  yystackp->yyerrState = 3;
  while (yystackp->yytops.yystates[0] != YY_NULL)
    {
      yyGLRState *yys = yystackp->yytops.yystates[0];
      yyj = yypact[yys->yylrState];
      if (! yypact_value_is_default (yyj))
        {
          yyj += YYTERROR;
          if (0 <= yyj && yyj <= YYLAST && yycheck[yyj] == YYTERROR
              && yyisShiftAction (yytable[yyj]))
            {
              /* Shift the error token.  */]b4_locations_if([[
              /* First adjust its location.*/
              YYLTYPE yyerrloc;
              yystackp->yyerror_range[2].yystate.yyloc = yylloc;
              YYLLOC_DEFAULT (yyerrloc, (yystackp->yyerror_range), 2);]])[
              YY_SYMBOL_PRINT ("Shifting", yystos[yytable[yyj]],
                               &yylval, &yyerrloc);
              yyglrShift (yystackp, 0, yytable[yyj],
                          yys->yyposn, &yylval]b4_locations_if([, &yyerrloc])[);
              yys = yystackp->yytops.yystates[0];
              break;
            }
        }]b4_locations_if([[
      yystackp->yyerror_range[1].yystate.yyloc = yys->yyloc;]])[
      if (yys->yypred != YY_NULL)
        yydestroyGLRState ("Error: popping", yys]b4_user_args[);
      yystackp->yytops.yystates[0] = yys->yypred;
      yystackp->yynextFree -= 1;
      yystackp->yyspaceLeft += 1;
    }
  if (yystackp->yytops.yystates[0] == YY_NULL)
    yyFail (yystackp][]b4_lpure_args[, YY_NULL);
}

#define YYCHK1(YYE)                                                          \
  do {                                                                       \
    switch (YYE) {                                                           \
    case yyok:                                                               \
      break;                                                                 \
    case yyabort:                                                            \
      goto yyabortlab;                                                       \
    case yyaccept:                                                           \
      goto yyacceptlab;                                                      \
    case yyerr:                                                              \
      goto yyuser_error;                                                     \
    default:                                                                 \
      goto yybuglab;                                                         \
    }                                                                        \
  } while (YYID (0))

/*----------.
| yyparse.  |
`----------*/

]b4_c_ansi_function_def([yyparse], [int], b4_parse_param)[
{
  int yyresult;
  yyGLRStack yystack;
  yyGLRStack* const yystackp = &yystack;
  size_t yyposn;

  YYDPRINTF ((stderr, "Starting parse\n"));

  yychar = YYEMPTY;
  yylval = yyval_default;
]b4_locations_if([
#if defined YYLTYPE_IS_TRIVIAL && YYLTYPE_IS_TRIVIAL
  yylloc.first_line   = yylloc.last_line   = ]b4_location_initial_line[;
  yylloc.first_column = yylloc.last_column = ]b4_location_initial_column[;
#endif
])
m4_ifdef([b4_initial_action], [
m4_pushdef([b4_at_dollar],     [yylloc])dnl
m4_pushdef([b4_dollar_dollar], [yylval])dnl
  /* User initialization code.  */
  b4_user_initial_action
m4_popdef([b4_dollar_dollar])dnl
m4_popdef([b4_at_dollar])])dnl
[
  if (! yyinitGLRStack (yystackp, YYINITDEPTH))
    goto yyexhaustedlab;
  switch (YYSETJMP (yystack.yyexception_buffer))
    {
    case 0: break;
    case 1: goto yyabortlab;
    case 2: goto yyexhaustedlab;
    default: goto yybuglab;
    }
  yyglrShift (&yystack, 0, 0, 0, &yylval]b4_locations_if([, &yylloc])[);
  yyposn = 0;

  while (YYID (yytrue))
    {
      /* For efficiency, we have two loops, the first of which is
         specialized to deterministic operation (single stack, no
         potential ambiguity).  */
      /* Standard mode */
      while (YYID (yytrue))
        {
          yyRuleNum yyrule;
          int yyaction;
          const short int* yyconflicts;

          yyStateNum yystate = yystack.yytops.yystates[0]->yylrState;
          YYDPRINTF ((stderr, "Entering state %d\n", yystate));
          if (yystate == YYFINAL)
            goto yyacceptlab;
          if (yyisDefaultedState (yystate))
            {
              yyrule = yydefaultAction (yystate);
              if (yyrule == 0)
                {
]b4_locations_if([[               yystack.yyerror_range[1].yystate.yyloc = yylloc;]])[
                  yyreportSyntaxError (&yystack]b4_user_args[);
                  goto yyuser_error;
                }
              YYCHK1 (yyglrReduce (&yystack, 0, yyrule, yytrue]b4_user_args[));
            }
          else
            {
              yySymbol yytoken;
              if (yychar == YYEMPTY)
                {
                  YYDPRINTF ((stderr, "Reading a token: "));
                  yychar = YYLEX;
                }

              if (yychar <= YYEOF)
                {
                  yychar = yytoken = YYEOF;
                  YYDPRINTF ((stderr, "Now at end of input.\n"));
                }
              else
                {
                  yytoken = YYTRANSLATE (yychar);
                  YY_SYMBOL_PRINT ("Next token is", yytoken, &yylval, &yylloc);
                }

              yygetLRActions (yystate, yytoken, &yyaction, &yyconflicts);
              if (*yyconflicts != 0)
                break;
              if (yyisShiftAction (yyaction))
                {
                  YY_SYMBOL_PRINT ("Shifting", yytoken, &yylval, &yylloc);
                  yychar = YYEMPTY;
                  yyposn += 1;
                  yyglrShift (&yystack, 0, yyaction, yyposn, &yylval]b4_locations_if([, &yylloc])[);
                  if (0 < yystack.yyerrState)
                    yystack.yyerrState -= 1;
                }
              else if (yyisErrorAction (yyaction))
                {
]b4_locations_if([[               yystack.yyerror_range[1].yystate.yyloc = yylloc;]])[
                  yyreportSyntaxError (&yystack]b4_user_args[);
                  goto yyuser_error;
                }
              else
                YYCHK1 (yyglrReduce (&yystack, 0, -yyaction, yytrue]b4_user_args[));
            }
        }

      while (YYID (yytrue))
        {
          yySymbol yytoken_to_shift;
          size_t yys;

          for (yys = 0; yys < yystack.yytops.yysize; yys += 1)
            yystackp->yytops.yylookaheadNeeds[yys] = yychar != YYEMPTY;

          /* yyprocessOneStack returns one of three things:

              - An error flag.  If the caller is yyprocessOneStack, it
                immediately returns as well.  When the caller is finally
                yyparse, it jumps to an error label via YYCHK1.

              - yyok, but yyprocessOneStack has invoked yymarkStackDeleted
                (&yystack, yys), which sets the top state of yys to NULL.  Thus,
                yyparse's following invocation of yyremoveDeletes will remove
                the stack.

              - yyok, when ready to shift a token.

             Except in the first case, yyparse will invoke yyremoveDeletes and
             then shift the next token onto all remaining stacks.  This
             synchronization of the shift (that is, after all preceding
             reductions on all stacks) helps prevent double destructor calls
             on yylval in the event of memory exhaustion.  */

          for (yys = 0; yys < yystack.yytops.yysize; yys += 1)
            YYCHK1 (yyprocessOneStack (&yystack, yys, yyposn]b4_lpure_args[));
          yyremoveDeletes (&yystack);
          if (yystack.yytops.yysize == 0)
            {
              yyundeleteLastStack (&yystack);
              if (yystack.yytops.yysize == 0)
                yyFail (&yystack][]b4_lpure_args[, YY_("syntax error"));
              YYCHK1 (yyresolveStack (&yystack]b4_user_args[));
              YYDPRINTF ((stderr, "Returning to deterministic operation.\n"));
]b4_locations_if([[           yystack.yyerror_range[1].yystate.yyloc = yylloc;]])[
              yyreportSyntaxError (&yystack]b4_user_args[);
              goto yyuser_error;
            }

          /* If any yyglrShift call fails, it will fail after shifting.  Thus,
             a copy of yylval will already be on stack 0 in the event of a
             failure in the following loop.  Thus, yychar is set to YYEMPTY
             before the loop to make sure the user destructor for yylval isn't
             called twice.  */
          yytoken_to_shift = YYTRANSLATE (yychar);
          yychar = YYEMPTY;
          yyposn += 1;
          for (yys = 0; yys < yystack.yytops.yysize; yys += 1)
            {
              int yyaction;
              const short int* yyconflicts;
              yyStateNum yystate = yystack.yytops.yystates[yys]->yylrState;
              yygetLRActions (yystate, yytoken_to_shift, &yyaction,
                              &yyconflicts);
              /* Note that yyconflicts were handled by yyprocessOneStack.  */
              YYDPRINTF ((stderr, "On stack %lu, ", (unsigned long int) yys));
              YY_SYMBOL_PRINT ("shifting", yytoken_to_shift, &yylval, &yylloc);
              yyglrShift (&yystack, yys, yyaction, yyposn,
                          &yylval]b4_locations_if([, &yylloc])[);
              YYDPRINTF ((stderr, "Stack %lu now in state #%d\n",
                          (unsigned long int) yys,
                          yystack.yytops.yystates[yys]->yylrState));
            }

          if (yystack.yytops.yysize == 1)
            {
              YYCHK1 (yyresolveStack (&yystack]b4_user_args[));
              YYDPRINTF ((stderr, "Returning to deterministic operation.\n"));
              yycompressStack (&yystack);
              break;
            }
        }
      continue;
    yyuser_error:
      yyrecoverSyntaxError (&yystack]b4_user_args[);
      yyposn = yystack.yytops.yystates[0]->yyposn;
    }

 yyacceptlab:
  yyresult = 0;
  goto yyreturn;

 yybuglab:
  YYASSERT (yyfalse);
  goto yyabortlab;

 yyabortlab:
  yyresult = 1;
  goto yyreturn;

 yyexhaustedlab:
  yyerror (]b4_lyyerror_args[YY_("memory exhausted"));
  yyresult = 2;
  goto yyreturn;

 yyreturn:
  if (yychar != YYEMPTY)
    yydestruct ("Cleanup: discarding lookahead",
                YYTRANSLATE (yychar), &yylval]b4_locuser_args([&yylloc])[);

  /* If the stack is well-formed, pop the stack until it is empty,
     destroying its entries as we go.  But free the stack regardless
     of whether it is well-formed.  */
  if (yystack.yyitems)
    {
      yyGLRState** yystates = yystack.yytops.yystates;
      if (yystates)
        {
          size_t yysize = yystack.yytops.yysize;
          size_t yyk;
          for (yyk = 0; yyk < yysize; yyk += 1)
            if (yystates[yyk])
              {
                while (yystates[yyk])
                  {
                    yyGLRState *yys = yystates[yyk];
]b4_locations_if([[                 yystack.yyerror_range[1].yystate.yyloc = yys->yyloc;]]
)[                  if (yys->yypred != YY_NULL)
                      yydestroyGLRState ("Cleanup: popping", yys]b4_user_args[);
                    yystates[yyk] = yys->yypred;
                    yystack.yynextFree -= 1;
                    yystack.yyspaceLeft += 1;
                  }
                break;
              }
        }
      yyfreeGLRStack (&yystack);
    }

  /* Make sure YYID is used.  */
  return YYID (yyresult);
}

/* DEBUGGING ONLY */
#if YYDEBUG
static void yypstack (yyGLRStack* yystackp, size_t yyk)
  __attribute__ ((__unused__));
static void yypdumpstack (yyGLRStack* yystackp) __attribute__ ((__unused__));

static void
yy_yypstack (yyGLRState* yys)
{
  if (yys->yypred)
    {
      yy_yypstack (yys->yypred);
      YYFPRINTF (stderr, " -> ");
    }
  YYFPRINTF (stderr, "%d@@%lu", yys->yylrState,
             (unsigned long int) yys->yyposn);
}

static void
yypstates (yyGLRState* yyst)
{
  if (yyst == YY_NULL)
    YYFPRINTF (stderr, "<null>");
  else
    yy_yypstack (yyst);
  YYFPRINTF (stderr, "\n");
}

static void
yypstack (yyGLRStack* yystackp, size_t yyk)
{
  yypstates (yystackp->yytops.yystates[yyk]);
}

#define YYINDEX(YYX)                                                         \
    ((YYX) == YY_NULL ? -1 : (yyGLRStackItem*) (YYX) - yystackp->yyitems)


static void
yypdumpstack (yyGLRStack* yystackp)
{
  yyGLRStackItem* yyp;
  size_t yyi;
  for (yyp = yystackp->yyitems; yyp < yystackp->yynextFree; yyp += 1)
    {
      YYFPRINTF (stderr, "%3lu. ",
                 (unsigned long int) (yyp - yystackp->yyitems));
      if (*(yybool *) yyp)
        {
          YYFPRINTF (stderr, "Res: %d, LR State: %d, posn: %lu, pred: %ld",
                     yyp->yystate.yyresolved, yyp->yystate.yylrState,
                     (unsigned long int) yyp->yystate.yyposn,
                     (long int) YYINDEX (yyp->yystate.yypred));
          if (! yyp->yystate.yyresolved)
            YYFPRINTF (stderr, ", firstVal: %ld",
                       (long int) YYINDEX (yyp->yystate
                                             .yysemantics.yyfirstVal));
        }
      else
        {
          YYFPRINTF (stderr, "Option. rule: %d, state: %ld, next: %ld",
                     yyp->yyoption.yyrule - 1,
                     (long int) YYINDEX (yyp->yyoption.yystate),
                     (long int) YYINDEX (yyp->yyoption.yynext));
        }
      YYFPRINTF (stderr, "\n");
    }
  YYFPRINTF (stderr, "Tops:");
  for (yyi = 0; yyi < yystackp->yytops.yysize; yyi += 1)
    YYFPRINTF (stderr, "%lu: %ld; ", (unsigned long int) yyi,
               (long int) YYINDEX (yystackp->yytops.yystates[yyi]));
  YYFPRINTF (stderr, "\n");
}
#endif
]b4_epilogue[]dnl
dnl
dnl glr.cc produces its own header.
dnl
m4_if(b4_skeleton, ["glr.c"],
[b4_defines_if(
[@output(b4_spec_defines_file@)@
b4_copyright([Skeleton interface for Bison GLR parsers in C],
<<<<<<< HEAD
             [2002-2012])

b4_shared_declarations

b4_pure_if([],
[[extern YYSTYPE ]b4_prefix[lval;]])

b4_locations_if([b4_pure_if([],
[extern YYLTYPE ]b4_prefix[lloc;])
])
])])[]dnl
=======
             [2002-2012])[

]b4_cpp_guard_open([b4_spec_defines_file])[
]b4_shared_declarations[
]b4_pure_if([], [[extern YYSTYPE ]b4_prefix[lval;
]b4_locations_if([[extern YYLTYPE ]b4_prefix[lloc;]])])[
]b4_cpp_guard_close([b4_spec_defines_file])[
]])])
>>>>>>> e29f0771
m4_divert_pop(0)<|MERGE_RESOLUTION|>--- conflicted
+++ resolved
@@ -213,16 +213,7 @@
 ]b4_null_define[
 
 ]b4_defines_if([[#include "@basename(]b4_spec_defines_file[@)"]],
-<<<<<<< HEAD
               [b4_shared_declarations])[
-
-/* Enabling traces.  */
-#ifndef YYDEBUG
-# define YYDEBUG ]b4_parse_trace_if([1], [0])[
-#endif
-=======
-               [b4_shared_declarations])[
->>>>>>> e29f0771
 
 /* Enabling verbose error messages.  */
 #ifdef YYERROR_VERBOSE
@@ -2631,19 +2622,6 @@
 [b4_defines_if(
 [@output(b4_spec_defines_file@)@
 b4_copyright([Skeleton interface for Bison GLR parsers in C],
-<<<<<<< HEAD
-             [2002-2012])
-
-b4_shared_declarations
-
-b4_pure_if([],
-[[extern YYSTYPE ]b4_prefix[lval;]])
-
-b4_locations_if([b4_pure_if([],
-[extern YYLTYPE ]b4_prefix[lloc;])
-])
-])])[]dnl
-=======
              [2002-2012])[
 
 ]b4_cpp_guard_open([b4_spec_defines_file])[
@@ -2652,5 +2630,4 @@
 ]b4_locations_if([[extern YYLTYPE ]b4_prefix[lloc;]])])[
 ]b4_cpp_guard_close([b4_spec_defines_file])[
 ]])])
->>>>>>> e29f0771
 m4_divert_pop(0)