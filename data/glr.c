                                                                    -*- C -*-

# GLR skeleton for Bison

# Copyright (C) 2002-2013 Free Software Foundation, Inc.

# This program is free software: you can redistribute it and/or modify
# it under the terms of the GNU General Public License as published by
# the Free Software Foundation, either version 3 of the License, or
# (at your option) any later version.
#
# This program is distributed in the hope that it will be useful,
# but WITHOUT ANY WARRANTY; without even the implied warranty of
# MERCHANTABILITY or FITNESS FOR A PARTICULAR PURPOSE.  See the
# GNU General Public License for more details.
#
# You should have received a copy of the GNU General Public License
# along with this program.  If not, see <http://www.gnu.org/licenses/>.


# If we are loaded by glr.cc, do not override c++.m4 definitions by
# those of c.m4.
m4_if(b4_skeleton, ["glr.c"],
      [m4_include(b4_pkgdatadir/[c.m4])])

## ---------------- ##
## Default values.  ##
## ---------------- ##

# Stack parameters.
m4_define_default([b4_stack_depth_max], [10000])
m4_define_default([b4_stack_depth_init],  [200])



## ------------------------ ##
## Pure/impure interfaces.  ##
## ------------------------ ##

b4_define_flag_if([pure])
# If glr.cc is including this file and thus has already set b4_pure_flag,
# do not change the value of b4_pure_flag, and do not record a use of api.pure.
m4_ifndef([b4_pure_flag],
[b4_percent_define_default([[api.pure]], [[false]])
 m4_define([b4_pure_flag],
           [b4_percent_define_flag_if([[api.pure]], [[1]], [[0]])])])

# b4_user_formals
# ---------------
# The possible parse-params formal arguments preceded by a comma.
#
# This is not shared with yacc.c in c.m4 because  GLR relies on ISO C
# formal argument declarations.
m4_define([b4_user_formals],
[m4_ifset([b4_parse_param], [, b4_formals(b4_parse_param)])])


# b4_yyerror_args
# ---------------
# Optional effective arguments passed to yyerror: user args plus yylloc, and
# a trailing comma.
m4_define([b4_yyerror_args],
[b4_pure_if([b4_locations_if([yylocp, ])])dnl
m4_ifset([b4_parse_param], [b4_args(b4_parse_param), ])])


# b4_lyyerror_args
# ----------------
# Same as above, but on the lookahead, hence &yylloc instead of yylocp.
m4_define([b4_lyyerror_args],
[b4_pure_if([b4_locations_if([&yylloc, ])])dnl
m4_ifset([b4_parse_param], [b4_args(b4_parse_param), ])])


# b4_pure_args
# ------------
# Same as b4_yyerror_args, but with a leading comma.
m4_define([b4_pure_args],
[b4_pure_if([b4_locations_if([, yylocp])])[]b4_user_args])


# b4_lpure_args
# -------------
# Same as above, but on the lookahead, hence &yylloc instead of yylocp.
m4_define([b4_lpure_args],
[b4_pure_if([b4_locations_if([, &yylloc])])[]b4_user_args])



# b4_pure_formals
# ---------------
# Arguments passed to yyerror: user formals plus yylocp with leading comma.
m4_define([b4_pure_formals],
[b4_pure_if([b4_locations_if([, YYLTYPE *yylocp])])[]b4_user_formals])


# b4_locuser_formals(LOC = yylocp)
# --------------------------------
m4_define([b4_locuser_formals],
[b4_locations_if([, YYLTYPE *m4_default([$1], [yylocp])])[]b4_user_formals])


# b4_locuser_args(LOC = yylocp)
# -----------------------------
m4_define([b4_locuser_args],
[b4_locations_if([, m4_default([$1], [yylocp])])[]b4_user_args])



## ----------------- ##
## Semantic Values.  ##
## ----------------- ##


# b4_lhs_value([TYPE])
# --------------------
# Expansion of $<TYPE>$.
m4_define([b4_lhs_value],
[b4_symbol_value([(*yyvalp)], [$1])])


# b4_rhs_data(RULE-LENGTH, NUM)
# -----------------------------
# Expand to the semantic stack place that contains value and location
# of symbol number NUM in a rule of length RULE-LENGTH.
m4_define([b4_rhs_data],
[((yyGLRStackItem const *)yyvsp)@{YYFILL (b4_subtract([$2], [$1]))@}.yystate])


# b4_rhs_value(RULE-LENGTH, NUM, [TYPE])
# --------------------------------------
# Expansion of $<TYPE>NUM, where the current rule has RULE-LENGTH
# symbols on RHS.
m4_define([b4_rhs_value],
[b4_symbol_value([b4_rhs_data([$1], [$2]).yysemantics.yysval], [$3])])



## ----------- ##
## Locations.  ##
## ----------- ##

# b4_lhs_location()
# -----------------
# Expansion of @$.
m4_define([b4_lhs_location],
[(*yylocp)])


# b4_rhs_location(RULE-LENGTH, NUM)
# ---------------------------------
# Expansion of @NUM, where the current rule has RULE-LENGTH symbols
# on RHS.
m4_define([b4_rhs_location],
[(b4_rhs_data([$1], [$2]).yyloc)])


## -------------- ##
## Declarations.  ##
## -------------- ##

# b4_shared_declarations
# ----------------------
# Declaration that might either go into the header (if --defines)
# or open coded in the parser body.  glr.cc has its own definition.
m4_if(b4_skeleton, ["glr.c"],
[m4_define([b4_shared_declarations],
[b4_declare_yydebug[
]b4_percent_code_get([[requires]])[
]b4_token_enums[
]b4_declare_yylstype[
]b4_function_declare(b4_prefix[parse], [int], b4_parse_param)[
]b4_percent_code_get([[provides]])[]dnl
])
])

## -------------- ##
## Output files.  ##
## -------------- ##

b4_output_begin([b4_parser_file_name])
b4_copyright([Skeleton implementation for Bison GLR parsers in C],
             [2002-2013])[

/* C GLR parser skeleton written by Paul Hilfinger.  */

]b4_identification

b4_percent_code_get([[top]])[
]m4_if(b4_api_prefix, [yy], [],
[[/* Substitute the type names.  */
#define YYSTYPE ]b4_api_PREFIX[STYPE]b4_locations_if([[
#define YYLTYPE ]b4_api_PREFIX[LTYPE]])])[
]m4_if(b4_prefix, [yy], [],
[[/* Substitute the variable and function names.  */
#define yyparse ]b4_prefix[parse
#define yylex   ]b4_prefix[lex
#define yyerror ]b4_prefix[error
#define yydebug ]b4_prefix[debug
]]b4_pure_if([], [[
#define yylval  ]b4_prefix[lval
#define yychar  ]b4_prefix[char
#define yynerrs ]b4_prefix[nerrs]b4_locations_if([[
#define yylloc  ]b4_prefix[lloc]])]))[

/* First part of user declarations.  */
]b4_user_pre_prologue[

]b4_null_define[

]b4_defines_if([[#include "@basename(]b4_spec_defines_file[@)"]],
               [b4_shared_declarations])[

/* Enabling verbose error messages.  */
#ifdef YYERROR_VERBOSE
# undef YYERROR_VERBOSE
# define YYERROR_VERBOSE 1
#else
# define YYERROR_VERBOSE ]b4_error_verbose_if([1], [0])[
#endif

/* Default (constant) value used for initialization for null
   right-hand sides.  Unlike the standard yacc.c template, here we set
   the default value of $$ to a zeroed-out value.  Since the default
   value is undefined, this behavior is technically correct.  */
static YYSTYPE yyval_default;]b4_locations_if([[
static YYLTYPE yyloc_default][]b4_yyloc_default;])[

/* Copy the second part of user declarations.  */
]b4_user_post_prologue
b4_percent_code_get[]dnl

[#include <stdio.h>
#include <stdlib.h>
#include <string.h>

#ifndef YY_
# if defined YYENABLE_NLS && YYENABLE_NLS
#  if ENABLE_NLS
#   include <libintl.h> /* INFRINGES ON USER NAME SPACE */
#   define YY_(Msgid) dgettext ("bison-runtime", Msgid)
#  endif
# endif
# ifndef YY_
#  define YY_(Msgid) Msgid
# endif
#endif

<<<<<<< HEAD
/* Suppress unused-variable warnings by "using" E.  */
#ifdef __GNUC__
# define YYUSE(E) ((void) (E))
#else
# define YYUSE(E) /* empty */
=======
/* Identity function, used to suppress warnings about constant conditions.  */
#ifndef lint
# define YYID(N) (N)
#else
]b4_c_function_def([YYID], [static int], [[int i], [i]])[
{
  return i;
}
>>>>>>> 49964a4f
#endif

#ifndef YYFREE
# define YYFREE free
#endif
#ifndef YYMALLOC
# define YYMALLOC malloc
#endif
#ifndef YYREALLOC
# define YYREALLOC realloc
#endif

#define YYSIZEMAX ((size_t) -1)

#ifdef __cplusplus
   typedef bool yybool;
#else
   typedef unsigned char yybool;
#endif
#define yytrue 1
#define yyfalse 0

#ifndef YYSETJMP
# include <setjmp.h>
# define YYJMP_BUF jmp_buf
# define YYSETJMP(Env) setjmp (Env)
/* Pacify clang.  */
# define YYLONGJMP(Env, Val) (longjmp (Env, Val), YYASSERT (0))
#endif

]b4_attribute_define[

#ifndef YYASSERT
# define YYASSERT(Condition) ((void) ((Condition) || (abort (), 0)))
#endif

/* YYFINAL -- State number of the termination state.  */
#define YYFINAL  ]b4_final_state_number[
/* YYLAST -- Last index in YYTABLE.  */
#define YYLAST   ]b4_last[

/* YYNTOKENS -- Number of terminals.  */
#define YYNTOKENS  ]b4_tokens_number[
/* YYNNTS -- Number of nonterminals.  */
#define YYNNTS  ]b4_nterms_number[
/* YYNRULES -- Number of rules.  */
#define YYNRULES  ]b4_rules_number[
/* YYNRULES -- Number of states.  */
#define YYNSTATES  ]b4_states_number[
/* YYMAXRHS -- Maximum number of symbols on right-hand side of rule.  */
#define YYMAXRHS ]b4_r2_max[
/* YYMAXLEFT -- Maximum number of symbols to the left of a handle
   accessed by $0, $-1, etc., in any rule.  */
#define YYMAXLEFT ]b4_max_left_semantic_context[

/* YYTRANSLATE(X) -- Bison symbol number corresponding to X.  */
#define YYUNDEFTOK  ]b4_undef_token_number[
#define YYMAXUTOK   ]b4_user_token_number_max[

#define YYTRANSLATE(YYX)                                                \
  ((unsigned int) (YYX) <= YYMAXUTOK ? yytranslate[YYX] : YYUNDEFTOK)

/* YYTRANSLATE[YYLEX] -- Bison symbol number corresponding to YYLEX.  */
static const ]b4_int_type_for([b4_translate])[ yytranslate[] =
{
  ]b4_translate[
};

#if ]b4_api_PREFIX[DEBUG
/* YYRLINE[YYN] -- source line where rule number YYN was defined.  */
static const ]b4_int_type_for([b4_rline])[ yyrline[] =
{
  ]b4_rline[
};
#endif

#if ]b4_api_PREFIX[DEBUG || YYERROR_VERBOSE || ]b4_token_table_flag[
/* YYTNAME[SYMBOL-NUM] -- String name of the symbol SYMBOL-NUM.
   First, the terminals, then, starting at YYNTOKENS, nonterminals.  */
static const char *const yytname[] =
{
  ]b4_tname[
};
#endif

#define YYPACT_NINF ]b4_pact_ninf[
#define YYTABLE_NINF ]b4_table_ninf[

]b4_parser_tables_define[

/* YYDPREC[RULE-NUM] -- Dynamic precedence of rule #RULE-NUM (0 if none).  */
static const ]b4_int_type_for([b4_dprec])[ yydprec[] =
{
  ]b4_dprec[
};

/* YYMERGER[RULE-NUM] -- Index of merging function for rule #RULE-NUM.  */
static const ]b4_int_type_for([b4_merger])[ yymerger[] =
{
  ]b4_merger[
};

/* YYIMMEDIATE[RULE-NUM] -- True iff rule #RULE-NUM is not to be deferred, as
   in the case of predicates.  */
static const yybool yyimmediate[] =
{
  ]b4_immediate[
};

/* YYCONFLP[YYPACT[STATE-NUM]] -- Pointer into YYCONFL of start of
   list of conflicting reductions corresponding to action entry for
   state STATE-NUM in yytable.  0 means no conflicts.  The list in
   yyconfl is terminated by a rule number of 0.  */
static const ]b4_int_type_for([b4_conflict_list_heads])[ yyconflp[] =
{
  ]b4_conflict_list_heads[
};

/* YYCONFL[I] -- lists of conflicting rule numbers, each terminated by
   0, pointed into by YYCONFLP.  */
]dnl Do not use b4_int_type_for here, since there are places where
dnl pointers onto yyconfl are taken, whose type is "short int *".
dnl We probably ought to introduce a type for confl.
[static const short int yyconfl[] =
{
  ]b4_conflicting_rules[
};

/* Error token number */
#define YYTERROR 1

]b4_locations_if([[
]b4_yylloc_default_define[
# define YYRHSLOC(Rhs, K) ((Rhs)[K].yystate.yyloc)
]])[

]b4_pure_if(
[
#undef yynerrs
#define yynerrs (yystackp->yyerrcnt)
#undef yychar
#define yychar (yystackp->yyrawchar)
#undef yylval
#define yylval (yystackp->yyval)
#undef yylloc
#define yylloc (yystackp->yyloc)
m4_if(b4_prefix[], [yy], [],
[#define b4_prefix[]nerrs yynerrs
#define b4_prefix[]char yychar
#define b4_prefix[]lval yylval
#define b4_prefix[]lloc yylloc])],
[YYSTYPE yylval;]b4_locations_if([[
YYLTYPE yylloc;]])[

int yynerrs;
int yychar;])[

static const int YYEOF = 0;
static const int YYEMPTY = -2;

typedef enum { yyok, yyaccept, yyabort, yyerr } YYRESULTTAG;

#define YYCHK(YYE)                              \
  do {                                          \
    YYRESULTTAG yychk_flag = YYE;               \
    if (yychk_flag != yyok)                     \
      return yychk_flag;                        \
  } while (0)

#if ]b4_api_PREFIX[DEBUG

# ifndef YYFPRINTF
#  define YYFPRINTF fprintf
# endif

]b4_yy_location_print_define[

# define YYDPRINTF(Args)                        \
  do {                                          \
    if (yydebug)                                \
      YYFPRINTF Args;                           \
  } while (0)

]b4_yy_symbol_print_define[

# define YY_SYMBOL_PRINT(Title, Type, Value, Location)                  \
  do {                                                                  \
    if (yydebug)                                                        \
      {                                                                 \
        YYFPRINTF (stderr, "%s ", Title);                               \
        yy_symbol_print (stderr, Type, Value]b4_locuser_args([Location])[);        \
        YYFPRINTF (stderr, "\n");                                       \
      }                                                                 \
  } while (0)

/* Nonzero means print parse trace.  It is left uninitialized so that
   multiple parsers can coexist.  */
int yydebug;

struct yyGLRStack;
static void yypstack (struct yyGLRStack* yystackp, size_t yyk)
  __attribute__ ((__unused__));
static void yypdumpstack (struct yyGLRStack* yystackp)
  __attribute__ ((__unused__));

#else /* !]b4_api_PREFIX[DEBUG */

# define YYDPRINTF(Args)
# define YY_SYMBOL_PRINT(Title, Type, Value, Location)

#endif /* !]b4_api_PREFIX[DEBUG */

/* YYINITDEPTH -- initial size of the parser's stacks.  */
#ifndef YYINITDEPTH
# define YYINITDEPTH ]b4_stack_depth_init[
#endif

/* YYMAXDEPTH -- maximum size the stacks can grow to (effective only
   if the built-in stack extension method is used).

   Do not make this value too large; the results are undefined if
   SIZE_MAX < YYMAXDEPTH * sizeof (GLRStackItem)
   evaluated with infinite-precision integer arithmetic.  */

#ifndef YYMAXDEPTH
# define YYMAXDEPTH ]b4_stack_depth_max[
#endif

/* Minimum number of free items on the stack allowed after an
   allocation.  This is to allow allocation and initialization
   to be completed by functions that call yyexpandGLRStack before the
   stack is expanded, thus insuring that all necessary pointers get
   properly redirected to new data.  */
#define YYHEADROOM 2

#ifndef YYSTACKEXPANDABLE
#  define YYSTACKEXPANDABLE 1
#endif

#if YYSTACKEXPANDABLE
# define YY_RESERVE_GLRSTACK(Yystack)                   \
  do {                                                  \
    if (Yystack->yyspaceLeft < YYHEADROOM)              \
      yyexpandGLRStack (Yystack);                       \
  } while (0)
#else
# define YY_RESERVE_GLRSTACK(Yystack)                   \
  do {                                                  \
    if (Yystack->yyspaceLeft < YYHEADROOM)              \
      yyMemoryExhausted (Yystack);                      \
  } while (0)
#endif


#if YYERROR_VERBOSE

# ifndef yystpcpy
#  if defined __GLIBC__ && defined _STRING_H && defined _GNU_SOURCE
#   define yystpcpy stpcpy
#  else
/* Copy YYSRC to YYDEST, returning the address of the terminating '\0' in
   YYDEST.  */
static char *
yystpcpy (char *yydest, const char *yysrc)
{
  char *yyd = yydest;
  const char *yys = yysrc;

  while ((*yyd++ = *yys++) != '\0')
    continue;

  return yyd - 1;
}
#  endif
# endif

# ifndef yytnamerr
/* Copy to YYRES the contents of YYSTR after stripping away unnecessary
   quotes and backslashes, so that it's suitable for yyerror.  The
   heuristic is that double-quoting is unnecessary unless the string
   contains an apostrophe, a comma, or backslash (other than
   backslash-backslash).  YYSTR is taken from yytname.  If YYRES is
   null, do not copy; instead, return the length of what the result
   would have been.  */
static size_t
yytnamerr (char *yyres, const char *yystr)
{
  if (*yystr == '"')
    {
      size_t yyn = 0;
      char const *yyp = yystr;

      for (;;)
        switch (*++yyp)
          {
          case '\'':
          case ',':
            goto do_not_strip_quotes;

          case '\\':
            if (*++yyp != '\\')
              goto do_not_strip_quotes;
            /* Fall through.  */
          default:
            if (yyres)
              yyres[yyn] = *yyp;
            yyn++;
            break;

          case '"':
            if (yyres)
              yyres[yyn] = '\0';
            return yyn;
          }
    do_not_strip_quotes: ;
    }

  if (! yyres)
    return strlen (yystr);

  return yystpcpy (yyres, yystr) - yyres;
}
# endif

#endif /* !YYERROR_VERBOSE */

/** State numbers, as in LALR(1) machine */
typedef int yyStateNum;

/** Rule numbers, as in LALR(1) machine */
typedef int yyRuleNum;

/** Grammar symbol */
typedef int yySymbol;

/** Item references, as in LALR(1) machine */
typedef short int yyItemNum;

typedef struct yyGLRState yyGLRState;
typedef struct yyGLRStateSet yyGLRStateSet;
typedef struct yySemanticOption yySemanticOption;
typedef union yyGLRStackItem yyGLRStackItem;
typedef struct yyGLRStack yyGLRStack;

struct yyGLRState {
  /** Type tag: always true.  */
  yybool yyisState;
  /** Type tag for yysemantics.  If true, yysval applies, otherwise
   *  yyfirstVal applies.  */
  yybool yyresolved;
  /** Number of corresponding LALR(1) machine state.  */
  yyStateNum yylrState;
  /** Preceding state in this stack */
  yyGLRState* yypred;
  /** Source position of the last token produced by my symbol */
  size_t yyposn;
  union {
    /** First in a chain of alternative reductions producing the
     *  non-terminal corresponding to this state, threaded through
     *  yynext.  */
    yySemanticOption* yyfirstVal;
    /** Semantic value for this state.  */
    YYSTYPE yysval;
  } yysemantics;]b4_locations_if([[
  /** Source location for this state.  */
  YYLTYPE yyloc;]])[
};

struct yyGLRStateSet {
  yyGLRState** yystates;
  /** During nondeterministic operation, yylookaheadNeeds tracks which
   *  stacks have actually needed the current lookahead.  During deterministic
   *  operation, yylookaheadNeeds[0] is not maintained since it would merely
   *  duplicate yychar != YYEMPTY.  */
  yybool* yylookaheadNeeds;
  size_t yysize, yycapacity;
};

struct yySemanticOption {
  /** Type tag: always false.  */
  yybool yyisState;
  /** Rule number for this reduction */
  yyRuleNum yyrule;
  /** The last RHS state in the list of states to be reduced.  */
  yyGLRState* yystate;
  /** The lookahead for this reduction.  */
  int yyrawchar;
  YYSTYPE yyval;]b4_locations_if([[
  YYLTYPE yyloc;]])[
  /** Next sibling in chain of options.  To facilitate merging,
   *  options are chained in decreasing order by address.  */
  yySemanticOption* yynext;
};

/** Type of the items in the GLR stack.  The yyisState field
 *  indicates which item of the union is valid.  */
union yyGLRStackItem {
  yyGLRState yystate;
  yySemanticOption yyoption;
};

struct yyGLRStack {
  int yyerrState;
]b4_locations_if([[  /* To compute the location of the error token.  */
  yyGLRStackItem yyerror_range[3];]])[
]b4_pure_if(
[
  int yyerrcnt;
  int yyrawchar;
  YYSTYPE yyval;]b4_locations_if([[
  YYLTYPE yyloc;]])[
])[
  YYJMP_BUF yyexception_buffer;
  yyGLRStackItem* yyitems;
  yyGLRStackItem* yynextFree;
  size_t yyspaceLeft;
  yyGLRState* yysplitPoint;
  yyGLRState* yylastDeleted;
  yyGLRStateSet yytops;
};

#if YYSTACKEXPANDABLE
static void yyexpandGLRStack (yyGLRStack* yystackp);
#endif

static void yyFail (yyGLRStack* yystackp]b4_pure_formals[, const char* yymsg)
  __attribute__ ((__noreturn__));
static void
yyFail (yyGLRStack* yystackp]b4_pure_formals[, const char* yymsg)
{
  if (yymsg != YY_NULL)
    yyerror (]b4_yyerror_args[yymsg);
  YYLONGJMP (yystackp->yyexception_buffer, 1);
}

static void yyMemoryExhausted (yyGLRStack* yystackp)
  __attribute__ ((__noreturn__));
static void
yyMemoryExhausted (yyGLRStack* yystackp)
{
  YYLONGJMP (yystackp->yyexception_buffer, 2);
}

#if ]b4_api_PREFIX[DEBUG || YYERROR_VERBOSE
/** A printable representation of TOKEN.  */
static inline const char*
yytokenName (yySymbol yytoken)
{
  if (yytoken == YYEMPTY)
    return "";

  return yytname[yytoken];
}
#endif

/** Fill in YYVSP[YYLOW1 .. YYLOW0-1] from the chain of states starting
 *  at YYVSP[YYLOW0].yystate.yypred.  Leaves YYVSP[YYLOW1].yystate.yypred
 *  containing the pointer to the next state in the chain.  */
static void yyfillin (yyGLRStackItem *, int, int) __attribute__ ((__unused__));
static void
yyfillin (yyGLRStackItem *yyvsp, int yylow0, int yylow1)
{
  int i;
  yyGLRState *s = yyvsp[yylow0].yystate.yypred;
  for (i = yylow0-1; i >= yylow1; i -= 1)
    {
#if ]b4_api_PREFIX[DEBUG
      yyvsp[i].yystate.yylrState = s->yylrState;
#endif
      yyvsp[i].yystate.yyresolved = s->yyresolved;
      if (s->yyresolved)
        yyvsp[i].yystate.yysemantics.yysval = s->yysemantics.yysval;
      else
        /* The effect of using yysval or yyloc (in an immediate rule) is
         * undefined.  */
        yyvsp[i].yystate.yysemantics.yyfirstVal = YY_NULL;]b4_locations_if([[
      yyvsp[i].yystate.yyloc = s->yyloc;]])[
      s = yyvsp[i].yystate.yypred = s->yypred;
    }
}

/* Do nothing if YYNORMAL or if *YYLOW <= YYLOW1.  Otherwise, fill in
 * YYVSP[YYLOW1 .. *YYLOW-1] as in yyfillin and set *YYLOW = YYLOW1.
 * For convenience, always return YYLOW1.  */
static inline int yyfill (yyGLRStackItem *, int *, int, yybool)
     __attribute__ ((__unused__));
static inline int
yyfill (yyGLRStackItem *yyvsp, int *yylow, int yylow1, yybool yynormal)
{
  if (!yynormal && yylow1 < *yylow)
    {
      yyfillin (yyvsp, *yylow, yylow1);
      *yylow = yylow1;
    }
  return yylow1;
}

/** Perform user action for rule number YYN, with RHS length YYRHSLEN,
 *  and top stack item YYVSP.  YYLVALP points to place to put semantic
 *  value ($$), and yylocp points to place for location information
 *  (@@$).  Returns yyok for normal return, yyaccept for YYACCEPT,
 *  yyerr for YYERROR, yyabort for YYABORT.  */
static YYRESULTTAG
yyuserAction (yyRuleNum yyn, size_t yyrhslen, yyGLRStackItem* yyvsp,
              yyGLRStack* yystackp,
              YYSTYPE* yyvalp]b4_locuser_formals[)
{
  yybool yynormal __attribute__ ((__unused__)) =
    (yystackp->yysplitPoint == YY_NULL);
  int yylow;
]b4_parse_param_use([yyvalp], [yylocp])dnl
[  YYUSE (yyrhslen);
# undef yyerrok
# define yyerrok (yystackp->yyerrState = 0)
# undef YYACCEPT
# define YYACCEPT return yyaccept
# undef YYABORT
# define YYABORT return yyabort
# undef YYERROR
# define YYERROR return yyerrok, yyerr
# undef YYRECOVERING
# define YYRECOVERING() (yystackp->yyerrState != 0)
# undef yyclearin
# define yyclearin (yychar = YYEMPTY)
# undef YYFILL
# define YYFILL(N) yyfill (yyvsp, &yylow, N, yynormal)
# undef YYBACKUP
# define YYBACKUP(Token, Value)                                              \
  return yyerror (]b4_yyerror_args[YY_("syntax error: cannot back up")),     \
         yyerrok, yyerr

  yylow = 1;
  if (yyrhslen == 0)
    *yyvalp = yyval_default;
  else
    *yyvalp = yyvsp[YYFILL (1-yyrhslen)].yystate.yysemantics.yysval;]b4_locations_if([[
  YYLLOC_DEFAULT ((*yylocp), (yyvsp - yyrhslen), yyrhslen);
  yystackp->yyerror_range[1].yystate.yyloc = *yylocp;
]])[
  switch (yyn)
    {
      ]b4_user_actions[
      default: break;
    }

  return yyok;
# undef yyerrok
# undef YYABORT
# undef YYACCEPT
# undef YYERROR
# undef YYBACKUP
# undef yyclearin
# undef YYRECOVERING
}


static void
yyuserMerge (int yyn, YYSTYPE* yy0, YYSTYPE* yy1)
{
  YYUSE (yy0);
  YYUSE (yy1);

  switch (yyn)
    {
]b4_mergers[
      default: break;
    }
}

                              /* Bison grammar-table manipulation.  */

]b4_yydestruct_define[

/** Number of symbols composing the right hand side of rule #RULE.  */
static inline int
yyrhsLength (yyRuleNum yyrule)
{
  return yyr2[yyrule];
}

static void
yydestroyGLRState (char const *yymsg, yyGLRState *yys]b4_user_formals[)
{
  if (yys->yyresolved)
    yydestruct (yymsg, yystos[yys->yylrState],
                &yys->yysemantics.yysval]b4_locuser_args([&yys->yyloc])[);
  else
    {
#if ]b4_api_PREFIX[DEBUG
      if (yydebug)
        {
          if (yys->yysemantics.yyfirstVal)
            YYFPRINTF (stderr, "%s unresolved ", yymsg);
          else
            YYFPRINTF (stderr, "%s incomplete ", yymsg);
          yy_symbol_print (stderr, yystos[yys->yylrState],
                           YY_NULL]b4_locuser_args([&yys->yyloc])[);
          YYFPRINTF (stderr, "\n");
        }
#endif

      if (yys->yysemantics.yyfirstVal)
        {
          yySemanticOption *yyoption = yys->yysemantics.yyfirstVal;
          yyGLRState *yyrh;
          int yyn;
          for (yyrh = yyoption->yystate, yyn = yyrhsLength (yyoption->yyrule);
               yyn > 0;
               yyrh = yyrh->yypred, yyn -= 1)
            yydestroyGLRState (yymsg, yyrh]b4_user_args[);
        }
    }
}

/** Left-hand-side symbol for rule #YYRULE.  */
static inline yySymbol
yylhsNonterm (yyRuleNum yyrule)
{
  return yyr1[yyrule];
}

#define yypact_value_is_default(Yystate) \
  ]b4_table_value_equals([[pact]], [[Yystate]], [b4_pact_ninf])[

/** True iff LR state YYSTATE has only a default reduction (regardless
 *  of token).  */
static inline yybool
yyisDefaultedState (yyStateNum yystate)
{
  return yypact_value_is_default (yypact[yystate]);
}

/** The default reduction for YYSTATE, assuming it has one.  */
static inline yyRuleNum
yydefaultAction (yyStateNum yystate)
{
  return yydefact[yystate];
}

#define yytable_value_is_error(Yytable_value) \
  ]b4_table_value_equals([[table]], [[Yytable_value]], [b4_table_ninf])[

/** Set *YYACTION to the action to take in YYSTATE on seeing YYTOKEN.
 *  Result R means
 *    R < 0:  Reduce on rule -R.
 *    R = 0:  Error.
 *    R > 0:  Shift to state R.
 *  Set *YYCONFLICTS to a pointer into yyconfl to a 0-terminated list
 *  of conflicting reductions.
 */
static inline void
yygetLRActions (yyStateNum yystate, int yytoken,
                int* yyaction, const short int** yyconflicts)
{
  int yyindex = yypact[yystate] + yytoken;
  if (yypact_value_is_default (yypact[yystate])
      || yyindex < 0 || YYLAST < yyindex || yycheck[yyindex] != yytoken)
    {
      *yyaction = -yydefact[yystate];
      *yyconflicts = yyconfl;
    }
  else if (! yytable_value_is_error (yytable[yyindex]))
    {
      *yyaction = yytable[yyindex];
      *yyconflicts = yyconfl + yyconflp[yyindex];
    }
  else
    {
      *yyaction = 0;
      *yyconflicts = yyconfl + yyconflp[yyindex];
    }
}

static inline yyStateNum
yyLRgotoState (yyStateNum yystate, yySymbol yylhs)
{
  int yyr = yypgoto[yylhs - YYNTOKENS] + yystate;
  if (0 <= yyr && yyr <= YYLAST && yycheck[yyr] == yystate)
    return yytable[yyr];
  else
    return yydefgoto[yylhs - YYNTOKENS];
}

static inline yybool
yyisShiftAction (int yyaction)
{
  return 0 < yyaction;
}

static inline yybool
yyisErrorAction (int yyaction)
{
  return yyaction == 0;
}

                                /* GLRStates */

/** Return a fresh GLRStackItem in YYSTACKP.  The item is an LR state
 *  if YYISSTATE, and otherwise a semantic option.  Callers should call
 *  YY_RESERVE_GLRSTACK afterwards to make sure there is sufficient
 *  headroom.  */

static inline yyGLRStackItem*
yynewGLRStackItem (yyGLRStack* yystackp, yybool yyisState)
{
  yyGLRStackItem* yynewItem = yystackp->yynextFree;
  yystackp->yyspaceLeft -= 1;
  yystackp->yynextFree += 1;
  yynewItem->yystate.yyisState = yyisState;
  return yynewItem;
}

/** Add a new semantic action that will execute the action for rule
 *  YYRULE on the semantic values in YYRHS to the list of
 *  alternative actions for YYSTATE.  Assumes that YYRHS comes from
 *  stack #YYK of *YYSTACKP. */
static void
yyaddDeferredAction (yyGLRStack* yystackp, size_t yyk, yyGLRState* yystate,
                     yyGLRState* yyrhs, yyRuleNum yyrule)
{
  yySemanticOption* yynewOption =
    &yynewGLRStackItem (yystackp, yyfalse)->yyoption;
  yynewOption->yystate = yyrhs;
  yynewOption->yyrule = yyrule;
  if (yystackp->yytops.yylookaheadNeeds[yyk])
    {
      yynewOption->yyrawchar = yychar;
      yynewOption->yyval = yylval;]b4_locations_if([
      yynewOption->yyloc = yylloc;])[
    }
  else
    yynewOption->yyrawchar = YYEMPTY;
  yynewOption->yynext = yystate->yysemantics.yyfirstVal;
  yystate->yysemantics.yyfirstVal = yynewOption;

  YY_RESERVE_GLRSTACK (yystackp);
}

                                /* GLRStacks */

/** Initialize YYSET to a singleton set containing an empty stack.  */
static yybool
yyinitStateSet (yyGLRStateSet* yyset)
{
  yyset->yysize = 1;
  yyset->yycapacity = 16;
  yyset->yystates = (yyGLRState**) YYMALLOC (16 * sizeof yyset->yystates[0]);
  if (! yyset->yystates)
    return yyfalse;
  yyset->yystates[0] = YY_NULL;
  yyset->yylookaheadNeeds =
    (yybool*) YYMALLOC (16 * sizeof yyset->yylookaheadNeeds[0]);
  if (! yyset->yylookaheadNeeds)
    {
      YYFREE (yyset->yystates);
      return yyfalse;
    }
  return yytrue;
}

static void yyfreeStateSet (yyGLRStateSet* yyset)
{
  YYFREE (yyset->yystates);
  YYFREE (yyset->yylookaheadNeeds);
}

/** Initialize *YYSTACKP to a single empty stack, with total maximum
 *  capacity for all stacks of YYSIZE.  */
static yybool
yyinitGLRStack (yyGLRStack* yystackp, size_t yysize)
{
  yystackp->yyerrState = 0;
  yynerrs = 0;
  yystackp->yyspaceLeft = yysize;
  yystackp->yyitems =
    (yyGLRStackItem*) YYMALLOC (yysize * sizeof yystackp->yynextFree[0]);
  if (!yystackp->yyitems)
    return yyfalse;
  yystackp->yynextFree = yystackp->yyitems;
  yystackp->yysplitPoint = YY_NULL;
  yystackp->yylastDeleted = YY_NULL;
  return yyinitStateSet (&yystackp->yytops);
}


#if YYSTACKEXPANDABLE
# define YYRELOC(YYFROMITEMS,YYTOITEMS,YYX,YYTYPE) \
  &((YYTOITEMS) - ((YYFROMITEMS) - (yyGLRStackItem*) (YYX)))->YYTYPE

/** If *YYSTACKP is expandable, extend it.  WARNING: Pointers into the
    stack from outside should be considered invalid after this call.
    We always expand when there are 1 or fewer items left AFTER an
    allocation, so that we can avoid having external pointers exist
    across an allocation.  */
static void
yyexpandGLRStack (yyGLRStack* yystackp)
{
  yyGLRStackItem* yynewItems;
  yyGLRStackItem* yyp0, *yyp1;
  size_t yynewSize;
  size_t yyn;
  size_t yysize = yystackp->yynextFree - yystackp->yyitems;
  if (YYMAXDEPTH - YYHEADROOM < yysize)
    yyMemoryExhausted (yystackp);
  yynewSize = 2*yysize;
  if (YYMAXDEPTH < yynewSize)
    yynewSize = YYMAXDEPTH;
  yynewItems = (yyGLRStackItem*) YYMALLOC (yynewSize * sizeof yynewItems[0]);
  if (! yynewItems)
    yyMemoryExhausted (yystackp);
  for (yyp0 = yystackp->yyitems, yyp1 = yynewItems, yyn = yysize;
       0 < yyn;
       yyn -= 1, yyp0 += 1, yyp1 += 1)
    {
      *yyp1 = *yyp0;
      if (*(yybool *) yyp0)
        {
          yyGLRState* yys0 = &yyp0->yystate;
          yyGLRState* yys1 = &yyp1->yystate;
          if (yys0->yypred != YY_NULL)
            yys1->yypred =
              YYRELOC (yyp0, yyp1, yys0->yypred, yystate);
          if (! yys0->yyresolved && yys0->yysemantics.yyfirstVal != YY_NULL)
            yys1->yysemantics.yyfirstVal =
              YYRELOC (yyp0, yyp1, yys0->yysemantics.yyfirstVal, yyoption);
        }
      else
        {
          yySemanticOption* yyv0 = &yyp0->yyoption;
          yySemanticOption* yyv1 = &yyp1->yyoption;
          if (yyv0->yystate != YY_NULL)
            yyv1->yystate = YYRELOC (yyp0, yyp1, yyv0->yystate, yystate);
          if (yyv0->yynext != YY_NULL)
            yyv1->yynext = YYRELOC (yyp0, yyp1, yyv0->yynext, yyoption);
        }
    }
  if (yystackp->yysplitPoint != YY_NULL)
    yystackp->yysplitPoint = YYRELOC (yystackp->yyitems, yynewItems,
                                 yystackp->yysplitPoint, yystate);

  for (yyn = 0; yyn < yystackp->yytops.yysize; yyn += 1)
    if (yystackp->yytops.yystates[yyn] != YY_NULL)
      yystackp->yytops.yystates[yyn] =
        YYRELOC (yystackp->yyitems, yynewItems,
                 yystackp->yytops.yystates[yyn], yystate);
  YYFREE (yystackp->yyitems);
  yystackp->yyitems = yynewItems;
  yystackp->yynextFree = yynewItems + yysize;
  yystackp->yyspaceLeft = yynewSize - yysize;
}
#endif

static void
yyfreeGLRStack (yyGLRStack* yystackp)
{
  YYFREE (yystackp->yyitems);
  yyfreeStateSet (&yystackp->yytops);
}

/** Assuming that YYS is a GLRState somewhere on *YYSTACKP, update the
 *  splitpoint of *YYSTACKP, if needed, so that it is at least as deep as
 *  YYS.  */
static inline void
yyupdateSplit (yyGLRStack* yystackp, yyGLRState* yys)
{
  if (yystackp->yysplitPoint != YY_NULL && yystackp->yysplitPoint > yys)
    yystackp->yysplitPoint = yys;
}

/** Invalidate stack #YYK in *YYSTACKP.  */
static inline void
yymarkStackDeleted (yyGLRStack* yystackp, size_t yyk)
{
  if (yystackp->yytops.yystates[yyk] != YY_NULL)
    yystackp->yylastDeleted = yystackp->yytops.yystates[yyk];
  yystackp->yytops.yystates[yyk] = YY_NULL;
}

/** Undelete the last stack in *YYSTACKP that was marked as deleted.  Can
    only be done once after a deletion, and only when all other stacks have
    been deleted.  */
static void
yyundeleteLastStack (yyGLRStack* yystackp)
{
  if (yystackp->yylastDeleted == YY_NULL || yystackp->yytops.yysize != 0)
    return;
  yystackp->yytops.yystates[0] = yystackp->yylastDeleted;
  yystackp->yytops.yysize = 1;
  YYDPRINTF ((stderr, "Restoring last deleted stack as stack #0.\n"));
  yystackp->yylastDeleted = YY_NULL;
}

static inline void
yyremoveDeletes (yyGLRStack* yystackp)
{
  size_t yyi, yyj;
  yyi = yyj = 0;
  while (yyj < yystackp->yytops.yysize)
    {
      if (yystackp->yytops.yystates[yyi] == YY_NULL)
        {
          if (yyi == yyj)
            {
              YYDPRINTF ((stderr, "Removing dead stacks.\n"));
            }
          yystackp->yytops.yysize -= 1;
        }
      else
        {
          yystackp->yytops.yystates[yyj] = yystackp->yytops.yystates[yyi];
          /* In the current implementation, it's unnecessary to copy
             yystackp->yytops.yylookaheadNeeds[yyi] since, after
             yyremoveDeletes returns, the parser immediately either enters
             deterministic operation or shifts a token.  However, it doesn't
             hurt, and the code might evolve to need it.  */
          yystackp->yytops.yylookaheadNeeds[yyj] =
            yystackp->yytops.yylookaheadNeeds[yyi];
          if (yyj != yyi)
            {
              YYDPRINTF ((stderr, "Rename stack %lu -> %lu.\n",
                          (unsigned long int) yyi, (unsigned long int) yyj));
            }
          yyj += 1;
        }
      yyi += 1;
    }
}

/** Shift to a new state on stack #YYK of *YYSTACKP, corresponding to LR
 * state YYLRSTATE, at input position YYPOSN, with (resolved) semantic
 * value *YYVALP and source location *YYLOCP.  */
static inline void
yyglrShift (yyGLRStack* yystackp, size_t yyk, yyStateNum yylrState,
            size_t yyposn,
            YYSTYPE* yyvalp]b4_locations_if([, YYLTYPE* yylocp])[)
{
  yyGLRState* yynewState = &yynewGLRStackItem (yystackp, yytrue)->yystate;

  yynewState->yylrState = yylrState;
  yynewState->yyposn = yyposn;
  yynewState->yyresolved = yytrue;
  yynewState->yypred = yystackp->yytops.yystates[yyk];
  yynewState->yysemantics.yysval = *yyvalp;]b4_locations_if([
  yynewState->yyloc = *yylocp;])[
  yystackp->yytops.yystates[yyk] = yynewState;

  YY_RESERVE_GLRSTACK (yystackp);
}

/** Shift stack #YYK of *YYSTACKP, to a new state corresponding to LR
 *  state YYLRSTATE, at input position YYPOSN, with the (unresolved)
 *  semantic value of YYRHS under the action for YYRULE.  */
static inline void
yyglrShiftDefer (yyGLRStack* yystackp, size_t yyk, yyStateNum yylrState,
                 size_t yyposn, yyGLRState* yyrhs, yyRuleNum yyrule)
{
  yyGLRState* yynewState = &yynewGLRStackItem (yystackp, yytrue)->yystate;

  yynewState->yylrState = yylrState;
  yynewState->yyposn = yyposn;
  yynewState->yyresolved = yyfalse;
  yynewState->yypred = yystackp->yytops.yystates[yyk];
  yynewState->yysemantics.yyfirstVal = YY_NULL;
  yystackp->yytops.yystates[yyk] = yynewState;

  /* Invokes YY_RESERVE_GLRSTACK.  */
  yyaddDeferredAction (yystackp, yyk, yynewState, yyrhs, yyrule);
}

#if !]b4_api_PREFIX[DEBUG
# define YY_REDUCE_PRINT(Args)
#else
# define YY_REDUCE_PRINT(Args)          \
do {                                    \
  if (yydebug)                          \
    yy_reduce_print Args;               \
} while (0)

/*----------------------------------------------------------------------.
| Report that stack #YYK of *YYSTACKP is going to be reduced by YYRULE. |
`----------------------------------------------------------------------*/

static inline void
yy_reduce_print (int yynormal, yyGLRStackItem* yyvsp, size_t yyk,
                 yyRuleNum yyrule]b4_user_formals[)
{
  int yynrhs = yyrhsLength (yyrule);]b4_locations_if([
  int yylow = 1;])[
  int yyi;
  YYFPRINTF (stderr, "Reducing stack %lu by rule %d (line %lu):\n",
             (unsigned long int) yyk, yyrule - 1,
             (unsigned long int) yyrline[yyrule]);
  if (! yynormal)
    yyfillin (yyvsp, 1, -yynrhs);
  /* The symbols being reduced.  */
  for (yyi = 0; yyi < yynrhs; yyi++)
    {
      YYFPRINTF (stderr, "   $%d = ", yyi + 1);
      yy_symbol_print (stderr,
                       yystos[yyvsp[yyi - yynrhs + 1].yystate.yylrState],
                       &yyvsp[yyi - yynrhs + 1].yystate.yysemantics.yysval
                       ]b4_locations_if([, &]b4_rhs_location(yynrhs, yyi + 1))[]dnl
                       b4_user_args[);
      if (!yyvsp[yyi - yynrhs + 1].yystate.yyresolved)
        YYFPRINTF (stderr, " (unresolved)");
      YYFPRINTF (stderr, "\n");
    }
}
#endif

/** Pop the symbols consumed by reduction #YYRULE from the top of stack
 *  #YYK of *YYSTACKP, and perform the appropriate semantic action on their
 *  semantic values.  Assumes that all ambiguities in semantic values
 *  have been previously resolved.  Set *YYVALP to the resulting value,
 *  and *YYLOCP to the computed location (if any).  Return value is as
 *  for userAction.  */
static inline YYRESULTTAG
yydoAction (yyGLRStack* yystackp, size_t yyk, yyRuleNum yyrule,
            YYSTYPE* yyvalp]b4_locuser_formals[)
{
  int yynrhs = yyrhsLength (yyrule);

  if (yystackp->yysplitPoint == YY_NULL)
    {
      /* Standard special case: single stack.  */
      yyGLRStackItem* yyrhs = (yyGLRStackItem*) yystackp->yytops.yystates[yyk];
      YYASSERT (yyk == 0);
      yystackp->yynextFree -= yynrhs;
      yystackp->yyspaceLeft += yynrhs;
      yystackp->yytops.yystates[0] = & yystackp->yynextFree[-1].yystate;
      YY_REDUCE_PRINT ((1, yyrhs, yyk, yyrule]b4_user_args[));
      return yyuserAction (yyrule, yynrhs, yyrhs, yystackp,
                           yyvalp]b4_locuser_args[);
    }
  else
    {
      int yyi;
      yyGLRState* yys;
      yyGLRStackItem yyrhsVals[YYMAXRHS + YYMAXLEFT + 1];
      yys = yyrhsVals[YYMAXRHS + YYMAXLEFT].yystate.yypred
        = yystackp->yytops.yystates[yyk];]b4_locations_if([[
      if (yynrhs == 0)
        /* Set default location.  */
        yyrhsVals[YYMAXRHS + YYMAXLEFT - 1].yystate.yyloc = yys->yyloc;]])[
      for (yyi = 0; yyi < yynrhs; yyi += 1)
        {
          yys = yys->yypred;
          YYASSERT (yys);
        }
      yyupdateSplit (yystackp, yys);
      yystackp->yytops.yystates[yyk] = yys;
      YY_REDUCE_PRINT ((0, yyrhsVals + YYMAXRHS + YYMAXLEFT - 1, yyk, yyrule]b4_user_args[));
      return yyuserAction (yyrule, yynrhs, yyrhsVals + YYMAXRHS + YYMAXLEFT - 1,
                           yystackp, yyvalp]b4_locuser_args[);
    }
}

/** Pop items off stack #YYK of *YYSTACKP according to grammar rule YYRULE,
 *  and push back on the resulting nonterminal symbol.  Perform the
 *  semantic action associated with YYRULE and store its value with the
 *  newly pushed state, if YYFORCEEVAL or if *YYSTACKP is currently
 *  unambiguous.  Otherwise, store the deferred semantic action with
 *  the new state.  If the new state would have an identical input
 *  position, LR state, and predecessor to an existing state on the stack,
 *  it is identified with that existing state, eliminating stack #YYK from
 *  *YYSTACKP.  In this case, the semantic value is
 *  added to the options for the existing state's semantic value.
 */
static inline YYRESULTTAG
yyglrReduce (yyGLRStack* yystackp, size_t yyk, yyRuleNum yyrule,
             yybool yyforceEval]b4_user_formals[)
{
  size_t yyposn = yystackp->yytops.yystates[yyk]->yyposn;

  if (yyforceEval || yystackp->yysplitPoint == YY_NULL)
    {
      YYRESULTTAG yyflag;
      YYSTYPE yysval;]b4_locations_if([
      YYLTYPE yyloc;])[

      yyflag = yydoAction (yystackp, yyk, yyrule, &yysval]b4_locuser_args([&yyloc])[);
      if (yyflag == yyerr && yystackp->yysplitPoint != YY_NULL)
        {
          YYDPRINTF ((stderr, "Parse on stack %lu rejected by rule #%d.\n",
                     (unsigned long int) yyk, yyrule - 1));
        }
      if (yyflag != yyok)
        return yyflag;
      YY_SYMBOL_PRINT ("-> $$ =", yyr1[yyrule], &yysval, &yyloc);
      yyglrShift (yystackp, yyk,
                  yyLRgotoState (yystackp->yytops.yystates[yyk]->yylrState,
                                 yylhsNonterm (yyrule)),
                  yyposn, &yysval]b4_locations_if([, &yyloc])[);
    }
  else
    {
      size_t yyi;
      int yyn;
      yyGLRState* yys, *yys0 = yystackp->yytops.yystates[yyk];
      yyStateNum yynewLRState;

      for (yys = yystackp->yytops.yystates[yyk], yyn = yyrhsLength (yyrule);
           0 < yyn; yyn -= 1)
        {
          yys = yys->yypred;
          YYASSERT (yys);
        }
      yyupdateSplit (yystackp, yys);
      yynewLRState = yyLRgotoState (yys->yylrState, yylhsNonterm (yyrule));
      YYDPRINTF ((stderr,
                  "Reduced stack %lu by rule #%d; action deferred.  "
                  "Now in state %d.\n",
                  (unsigned long int) yyk, yyrule - 1, yynewLRState));
      for (yyi = 0; yyi < yystackp->yytops.yysize; yyi += 1)
        if (yyi != yyk && yystackp->yytops.yystates[yyi] != YY_NULL)
          {
            yyGLRState *yysplit = yystackp->yysplitPoint;
            yyGLRState *yyp = yystackp->yytops.yystates[yyi];
            while (yyp != yys && yyp != yysplit && yyp->yyposn >= yyposn)
              {
                if (yyp->yylrState == yynewLRState && yyp->yypred == yys)
                  {
                    yyaddDeferredAction (yystackp, yyk, yyp, yys0, yyrule);
                    yymarkStackDeleted (yystackp, yyk);
                    YYDPRINTF ((stderr, "Merging stack %lu into stack %lu.\n",
                                (unsigned long int) yyk,
                                (unsigned long int) yyi));
                    return yyok;
                  }
                yyp = yyp->yypred;
              }
          }
      yystackp->yytops.yystates[yyk] = yys;
      yyglrShiftDefer (yystackp, yyk, yynewLRState, yyposn, yys0, yyrule);
    }
  return yyok;
}

static size_t
yysplitStack (yyGLRStack* yystackp, size_t yyk)
{
  if (yystackp->yysplitPoint == YY_NULL)
    {
      YYASSERT (yyk == 0);
      yystackp->yysplitPoint = yystackp->yytops.yystates[yyk];
    }
  if (yystackp->yytops.yysize >= yystackp->yytops.yycapacity)
    {
      yyGLRState** yynewStates;
      yybool* yynewLookaheadNeeds;

      yynewStates = YY_NULL;

      if (yystackp->yytops.yycapacity
          > (YYSIZEMAX / (2 * sizeof yynewStates[0])))
        yyMemoryExhausted (yystackp);
      yystackp->yytops.yycapacity *= 2;

      yynewStates =
        (yyGLRState**) YYREALLOC (yystackp->yytops.yystates,
                                  (yystackp->yytops.yycapacity
                                   * sizeof yynewStates[0]));
      if (yynewStates == YY_NULL)
        yyMemoryExhausted (yystackp);
      yystackp->yytops.yystates = yynewStates;

      yynewLookaheadNeeds =
        (yybool*) YYREALLOC (yystackp->yytops.yylookaheadNeeds,
                             (yystackp->yytops.yycapacity
                              * sizeof yynewLookaheadNeeds[0]));
      if (yynewLookaheadNeeds == YY_NULL)
        yyMemoryExhausted (yystackp);
      yystackp->yytops.yylookaheadNeeds = yynewLookaheadNeeds;
    }
  yystackp->yytops.yystates[yystackp->yytops.yysize]
    = yystackp->yytops.yystates[yyk];
  yystackp->yytops.yylookaheadNeeds[yystackp->yytops.yysize]
    = yystackp->yytops.yylookaheadNeeds[yyk];
  yystackp->yytops.yysize += 1;
  return yystackp->yytops.yysize-1;
}

/** True iff YYY0 and YYY1 represent identical options at the top level.
 *  That is, they represent the same rule applied to RHS symbols
 *  that produce the same terminal symbols.  */
static yybool
yyidenticalOptions (yySemanticOption* yyy0, yySemanticOption* yyy1)
{
  if (yyy0->yyrule == yyy1->yyrule)
    {
      yyGLRState *yys0, *yys1;
      int yyn;
      for (yys0 = yyy0->yystate, yys1 = yyy1->yystate,
           yyn = yyrhsLength (yyy0->yyrule);
           yyn > 0;
           yys0 = yys0->yypred, yys1 = yys1->yypred, yyn -= 1)
        if (yys0->yyposn != yys1->yyposn)
          return yyfalse;
      return yytrue;
    }
  else
    return yyfalse;
}

/** Assuming identicalOptions (YYY0,YYY1), destructively merge the
 *  alternative semantic values for the RHS-symbols of YYY1 and YYY0.  */
static void
yymergeOptionSets (yySemanticOption* yyy0, yySemanticOption* yyy1)
{
  yyGLRState *yys0, *yys1;
  int yyn;
  for (yys0 = yyy0->yystate, yys1 = yyy1->yystate,
       yyn = yyrhsLength (yyy0->yyrule);
       yyn > 0;
       yys0 = yys0->yypred, yys1 = yys1->yypred, yyn -= 1)
    {
      if (yys0 == yys1)
        break;
      else if (yys0->yyresolved)
        {
          yys1->yyresolved = yytrue;
          yys1->yysemantics.yysval = yys0->yysemantics.yysval;
        }
      else if (yys1->yyresolved)
        {
          yys0->yyresolved = yytrue;
          yys0->yysemantics.yysval = yys1->yysemantics.yysval;
        }
      else
        {
          yySemanticOption** yyz0p = &yys0->yysemantics.yyfirstVal;
          yySemanticOption* yyz1 = yys1->yysemantics.yyfirstVal;
          while (yytrue)
            {
              if (yyz1 == *yyz0p || yyz1 == YY_NULL)
                break;
              else if (*yyz0p == YY_NULL)
                {
                  *yyz0p = yyz1;
                  break;
                }
              else if (*yyz0p < yyz1)
                {
                  yySemanticOption* yyz = *yyz0p;
                  *yyz0p = yyz1;
                  yyz1 = yyz1->yynext;
                  (*yyz0p)->yynext = yyz;
                }
              yyz0p = &(*yyz0p)->yynext;
            }
          yys1->yysemantics.yyfirstVal = yys0->yysemantics.yyfirstVal;
        }
    }
}

/** Y0 and Y1 represent two possible actions to take in a given
 *  parsing state; return 0 if no combination is possible,
 *  1 if user-mergeable, 2 if Y0 is preferred, 3 if Y1 is preferred.  */
static int
yypreference (yySemanticOption* y0, yySemanticOption* y1)
{
  yyRuleNum r0 = y0->yyrule, r1 = y1->yyrule;
  int p0 = yydprec[r0], p1 = yydprec[r1];

  if (p0 == p1)
    {
      if (yymerger[r0] == 0 || yymerger[r0] != yymerger[r1])
        return 0;
      else
        return 1;
    }
  if (p0 == 0 || p1 == 0)
    return 0;
  if (p0 < p1)
    return 3;
  if (p1 < p0)
    return 2;
  return 0;
}

static YYRESULTTAG yyresolveValue (yyGLRState* yys,
                                   yyGLRStack* yystackp]b4_user_formals[);


/** Resolve the previous YYN states starting at and including state YYS
 *  on *YYSTACKP. If result != yyok, some states may have been left
 *  unresolved possibly with empty semantic option chains.  Regardless
 *  of whether result = yyok, each state has been left with consistent
 *  data so that yydestroyGLRState can be invoked if necessary.  */
static YYRESULTTAG
yyresolveStates (yyGLRState* yys, int yyn,
                 yyGLRStack* yystackp]b4_user_formals[)
{
  if (0 < yyn)
    {
      YYASSERT (yys->yypred);
      YYCHK (yyresolveStates (yys->yypred, yyn-1, yystackp]b4_user_args[));
      if (! yys->yyresolved)
        YYCHK (yyresolveValue (yys, yystackp]b4_user_args[));
    }
  return yyok;
}

/** Resolve the states for the RHS of YYOPT on *YYSTACKP, perform its
 *  user action, and return the semantic value and location in *YYVALP
 *  and *YYLOCP.  Regardless of whether result = yyok, all RHS states
 *  have been destroyed (assuming the user action destroys all RHS
 *  semantic values if invoked).  */
static YYRESULTTAG
yyresolveAction (yySemanticOption* yyopt, yyGLRStack* yystackp,
                 YYSTYPE* yyvalp]b4_locuser_formals[)
{
  yyGLRStackItem yyrhsVals[YYMAXRHS + YYMAXLEFT + 1];
  int yynrhs = yyrhsLength (yyopt->yyrule);
  YYRESULTTAG yyflag =
    yyresolveStates (yyopt->yystate, yynrhs, yystackp]b4_user_args[);
  if (yyflag != yyok)
    {
      yyGLRState *yys;
      for (yys = yyopt->yystate; yynrhs > 0; yys = yys->yypred, yynrhs -= 1)
        yydestroyGLRState ("Cleanup: popping", yys]b4_user_args[);
      return yyflag;
    }

  yyrhsVals[YYMAXRHS + YYMAXLEFT].yystate.yypred = yyopt->yystate;]b4_locations_if([[
  if (yynrhs == 0)
    /* Set default location.  */
    yyrhsVals[YYMAXRHS + YYMAXLEFT - 1].yystate.yyloc = yyopt->yystate->yyloc;]])[
  {
    int yychar_current = yychar;
    YYSTYPE yylval_current = yylval;]b4_locations_if([
    YYLTYPE yylloc_current = yylloc;])[
    yychar = yyopt->yyrawchar;
    yylval = yyopt->yyval;]b4_locations_if([
    yylloc = yyopt->yyloc;])[
    yyflag = yyuserAction (yyopt->yyrule, yynrhs,
                           yyrhsVals + YYMAXRHS + YYMAXLEFT - 1,
                           yystackp, yyvalp]b4_locuser_args[);
    yychar = yychar_current;
    yylval = yylval_current;]b4_locations_if([
    yylloc = yylloc_current;])[
  }
  return yyflag;
}

#if ]b4_api_PREFIX[DEBUG
static void
yyreportTree (yySemanticOption* yyx, int yyindent)
{
  int yynrhs = yyrhsLength (yyx->yyrule);
  int yyi;
  yyGLRState* yys;
  yyGLRState* yystates[1 + YYMAXRHS];
  yyGLRState yyleftmost_state;

  for (yyi = yynrhs, yys = yyx->yystate; 0 < yyi; yyi -= 1, yys = yys->yypred)
    yystates[yyi] = yys;
  if (yys == YY_NULL)
    {
      yyleftmost_state.yyposn = 0;
      yystates[0] = &yyleftmost_state;
    }
  else
    yystates[0] = yys;

  if (yyx->yystate->yyposn < yys->yyposn + 1)
    YYFPRINTF (stderr, "%*s%s -> <Rule %d, empty>\n",
               yyindent, "", yytokenName (yylhsNonterm (yyx->yyrule)),
               yyx->yyrule - 1);
  else
    YYFPRINTF (stderr, "%*s%s -> <Rule %d, tokens %lu .. %lu>\n",
               yyindent, "", yytokenName (yylhsNonterm (yyx->yyrule)),
               yyx->yyrule - 1, (unsigned long int) (yys->yyposn + 1),
               (unsigned long int) yyx->yystate->yyposn);
  for (yyi = 1; yyi <= yynrhs; yyi += 1)
    {
      if (yystates[yyi]->yyresolved)
        {
          if (yystates[yyi-1]->yyposn+1 > yystates[yyi]->yyposn)
            YYFPRINTF (stderr, "%*s%s <empty>\n", yyindent+2, "",
                       yytokenName (yystos[yystates[yyi]->yylrState]));
          else
            YYFPRINTF (stderr, "%*s%s <tokens %lu .. %lu>\n", yyindent+2, "",
                       yytokenName (yystos[yystates[yyi]->yylrState]),
                       (unsigned long int) (yystates[yyi-1]->yyposn + 1),
                       (unsigned long int) yystates[yyi]->yyposn);
        }
      else
        yyreportTree (yystates[yyi]->yysemantics.yyfirstVal, yyindent+2);
    }
}
#endif

static YYRESULTTAG
yyreportAmbiguity (yySemanticOption* yyx0,
                   yySemanticOption* yyx1]b4_pure_formals[)
{
  YYUSE (yyx0);
  YYUSE (yyx1);

#if ]b4_api_PREFIX[DEBUG
  YYFPRINTF (stderr, "Ambiguity detected.\n");
  YYFPRINTF (stderr, "Option 1,\n");
  yyreportTree (yyx0, 2);
  YYFPRINTF (stderr, "\nOption 2,\n");
  yyreportTree (yyx1, 2);
  YYFPRINTF (stderr, "\n");
#endif

  yyerror (]b4_yyerror_args[YY_("syntax is ambiguous"));
  return yyabort;
}]b4_locations_if([[

/** Resolve the locations for each of the YYN1 states in *YYSTACKP,
 *  ending at YYS1.  Has no effect on previously resolved states.
 *  The first semantic option of a state is always chosen.  */
static void
yyresolveLocations (yyGLRState* yys1, int yyn1,
                    yyGLRStack *yystackp]b4_user_formals[)
{
  if (0 < yyn1)
    {
      yyresolveLocations (yys1->yypred, yyn1 - 1, yystackp]b4_user_args[);
      if (!yys1->yyresolved)
        {
          yyGLRStackItem yyrhsloc[1 + YYMAXRHS];
          int yynrhs;
          yySemanticOption *yyoption = yys1->yysemantics.yyfirstVal;
          YYASSERT (yyoption != YY_NULL);
          yynrhs = yyrhsLength (yyoption->yyrule);
          if (yynrhs > 0)
            {
              yyGLRState *yys;
              int yyn;
              yyresolveLocations (yyoption->yystate, yynrhs,
                                  yystackp]b4_user_args[);
              for (yys = yyoption->yystate, yyn = yynrhs;
                   yyn > 0;
                   yys = yys->yypred, yyn -= 1)
                yyrhsloc[yyn].yystate.yyloc = yys->yyloc;
            }
          else
            {
              /* Both yyresolveAction and yyresolveLocations traverse the GSS
                 in reverse rightmost order.  It is only necessary to invoke
                 yyresolveLocations on a subforest for which yyresolveAction
                 would have been invoked next had an ambiguity not been
                 detected.  Thus the location of the previous state (but not
                 necessarily the previous state itself) is guaranteed to be
                 resolved already.  */
              yyGLRState *yyprevious = yyoption->yystate;
              yyrhsloc[0].yystate.yyloc = yyprevious->yyloc;
            }
          {
            int yychar_current = yychar;
            YYSTYPE yylval_current = yylval;
            YYLTYPE yylloc_current = yylloc;
            yychar = yyoption->yyrawchar;
            yylval = yyoption->yyval;
            yylloc = yyoption->yyloc;
            YYLLOC_DEFAULT ((yys1->yyloc), yyrhsloc, yynrhs);
            yychar = yychar_current;
            yylval = yylval_current;
            yylloc = yylloc_current;
          }
        }
    }
}]])[

/** Resolve the ambiguity represented in state YYS in *YYSTACKP,
 *  perform the indicated actions, and set the semantic value of YYS.
 *  If result != yyok, the chain of semantic options in YYS has been
 *  cleared instead or it has been left unmodified except that
 *  redundant options may have been removed.  Regardless of whether
 *  result = yyok, YYS has been left with consistent data so that
 *  yydestroyGLRState can be invoked if necessary.  */
static YYRESULTTAG
yyresolveValue (yyGLRState* yys, yyGLRStack* yystackp]b4_user_formals[)
{
  yySemanticOption* yyoptionList = yys->yysemantics.yyfirstVal;
  yySemanticOption* yybest = yyoptionList;
  yySemanticOption** yypp;
  yybool yymerge = yyfalse;
  YYSTYPE yysval;
  YYRESULTTAG yyflag;]b4_locations_if([
  YYLTYPE *yylocp = &yys->yyloc;])[

  for (yypp = &yyoptionList->yynext; *yypp != YY_NULL; )
    {
      yySemanticOption* yyp = *yypp;

      if (yyidenticalOptions (yybest, yyp))
        {
          yymergeOptionSets (yybest, yyp);
          *yypp = yyp->yynext;
        }
      else
        {
          switch (yypreference (yybest, yyp))
            {
            case 0:]b4_locations_if([[
              yyresolveLocations (yys, 1, yystackp]b4_user_args[);]])[
              return yyreportAmbiguity (yybest, yyp]b4_pure_args[);
              break;
            case 1:
              yymerge = yytrue;
              break;
            case 2:
              break;
            case 3:
              yybest = yyp;
              yymerge = yyfalse;
              break;
            default:
              /* This cannot happen so it is not worth a YYASSERT (yyfalse),
                 but some compilers complain if the default case is
                 omitted.  */
              break;
            }
          yypp = &yyp->yynext;
        }
    }

  if (yymerge)
    {
      yySemanticOption* yyp;
      int yyprec = yydprec[yybest->yyrule];
      yyflag = yyresolveAction (yybest, yystackp, &yysval]b4_locuser_args[);
      if (yyflag == yyok)
        for (yyp = yybest->yynext; yyp != YY_NULL; yyp = yyp->yynext)
          {
            if (yyprec == yydprec[yyp->yyrule])
              {
                YYSTYPE yysval_other;]b4_locations_if([
                YYLTYPE yydummy;])[
                yyflag = yyresolveAction (yyp, yystackp, &yysval_other]b4_locuser_args([&yydummy])[);
                if (yyflag != yyok)
                  {
                    yydestruct ("Cleanup: discarding incompletely merged value for",
                                yystos[yys->yylrState],
                                &yysval]b4_locuser_args[);
                    break;
                  }
                yyuserMerge (yymerger[yyp->yyrule], &yysval, &yysval_other);
              }
          }
    }
  else
    yyflag = yyresolveAction (yybest, yystackp, &yysval]b4_locuser_args([yylocp])[);

  if (yyflag == yyok)
    {
      yys->yyresolved = yytrue;
      yys->yysemantics.yysval = yysval;
    }
  else
    yys->yysemantics.yyfirstVal = YY_NULL;
  return yyflag;
}

static YYRESULTTAG
yyresolveStack (yyGLRStack* yystackp]b4_user_formals[)
{
  if (yystackp->yysplitPoint != YY_NULL)
    {
      yyGLRState* yys;
      int yyn;

      for (yyn = 0, yys = yystackp->yytops.yystates[0];
           yys != yystackp->yysplitPoint;
           yys = yys->yypred, yyn += 1)
        continue;
      YYCHK (yyresolveStates (yystackp->yytops.yystates[0], yyn, yystackp
                             ]b4_user_args[));
    }
  return yyok;
}

static void
yycompressStack (yyGLRStack* yystackp)
{
  yyGLRState* yyp, *yyq, *yyr;

  if (yystackp->yytops.yysize != 1 || yystackp->yysplitPoint == YY_NULL)
    return;

  for (yyp = yystackp->yytops.yystates[0], yyq = yyp->yypred, yyr = YY_NULL;
       yyp != yystackp->yysplitPoint;
       yyr = yyp, yyp = yyq, yyq = yyp->yypred)
    yyp->yypred = yyr;

  yystackp->yyspaceLeft += yystackp->yynextFree - yystackp->yyitems;
  yystackp->yynextFree = ((yyGLRStackItem*) yystackp->yysplitPoint) + 1;
  yystackp->yyspaceLeft -= yystackp->yynextFree - yystackp->yyitems;
  yystackp->yysplitPoint = YY_NULL;
  yystackp->yylastDeleted = YY_NULL;

  while (yyr != YY_NULL)
    {
      yystackp->yynextFree->yystate = *yyr;
      yyr = yyr->yypred;
      yystackp->yynextFree->yystate.yypred = &yystackp->yynextFree[-1].yystate;
      yystackp->yytops.yystates[0] = &yystackp->yynextFree->yystate;
      yystackp->yynextFree += 1;
      yystackp->yyspaceLeft -= 1;
    }
}

static YYRESULTTAG
yyprocessOneStack (yyGLRStack* yystackp, size_t yyk,
                   size_t yyposn]b4_pure_formals[)
{
  while (yystackp->yytops.yystates[yyk] != YY_NULL)
    {
      yyStateNum yystate = yystackp->yytops.yystates[yyk]->yylrState;
      YYDPRINTF ((stderr, "Stack %lu Entering state %d\n",
                  (unsigned long int) yyk, yystate));

      YYASSERT (yystate != YYFINAL);

      if (yyisDefaultedState (yystate))
        {
          YYRESULTTAG yyflag;
          yyRuleNum yyrule = yydefaultAction (yystate);
          if (yyrule == 0)
            {
              YYDPRINTF ((stderr, "Stack %lu dies.\n",
                          (unsigned long int) yyk));
              yymarkStackDeleted (yystackp, yyk);
              return yyok;
            }
          yyflag = yyglrReduce (yystackp, yyk, yyrule, yyimmediate[yyrule]]b4_user_args[);
          if (yyflag == yyerr)
            {
              YYDPRINTF ((stderr,
                          "Stack %lu dies "
                          "(predicate failure or explicit user error).\n",
                          (unsigned long int) yyk));
              yymarkStackDeleted (yystackp, yyk);
              return yyok;
            }
          if (yyflag != yyok)
            return yyflag;
        }
      else
        {
          yySymbol yytoken;
          int yyaction;
          const short int* yyconflicts;

          yystackp->yytops.yylookaheadNeeds[yyk] = yytrue;
          if (yychar == YYEMPTY)
            {
              YYDPRINTF ((stderr, "Reading a token: "));
              yychar = ]b4_lex[;
            }

          if (yychar <= YYEOF)
            {
              yychar = yytoken = YYEOF;
              YYDPRINTF ((stderr, "Now at end of input.\n"));
            }
          else
            {
              yytoken = YYTRANSLATE (yychar);
              YY_SYMBOL_PRINT ("Next token is", yytoken, &yylval, &yylloc);
            }

          yygetLRActions (yystate, yytoken, &yyaction, &yyconflicts);

          while (*yyconflicts != 0)
            {
              YYRESULTTAG yyflag;
              size_t yynewStack = yysplitStack (yystackp, yyk);
              YYDPRINTF ((stderr, "Splitting off stack %lu from %lu.\n",
                          (unsigned long int) yynewStack,
                          (unsigned long int) yyk));
              yyflag = yyglrReduce (yystackp, yynewStack,
                                    *yyconflicts,
                                    yyimmediate[*yyconflicts]]b4_user_args[);
              if (yyflag == yyok)
                YYCHK (yyprocessOneStack (yystackp, yynewStack,
                                          yyposn]b4_pure_args[));
              else if (yyflag == yyerr)
                {
                  YYDPRINTF ((stderr, "Stack %lu dies.\n",
                              (unsigned long int) yynewStack));
                  yymarkStackDeleted (yystackp, yynewStack);
                }
              else
                return yyflag;
              yyconflicts += 1;
            }

          if (yyisShiftAction (yyaction))
            break;
          else if (yyisErrorAction (yyaction))
            {
              YYDPRINTF ((stderr, "Stack %lu dies.\n",
                          (unsigned long int) yyk));
              yymarkStackDeleted (yystackp, yyk);
              break;
            }
          else
            {
              YYRESULTTAG yyflag = yyglrReduce (yystackp, yyk, -yyaction,
                                                yyimmediate[-yyaction]]b4_user_args[);
              if (yyflag == yyerr)
                {
                  YYDPRINTF ((stderr,
                              "Stack %lu dies "
                              "(predicate failure or explicit user error).\n",
                              (unsigned long int) yyk));
                  yymarkStackDeleted (yystackp, yyk);
                  break;
                }
              else if (yyflag != yyok)
                return yyflag;
            }
        }
    }
  return yyok;
}

static void
yyreportSyntaxError (yyGLRStack* yystackp]b4_user_formals[)
{
  if (yystackp->yyerrState != 0)
    return;
#if ! YYERROR_VERBOSE
  yyerror (]b4_lyyerror_args[YY_("syntax error"));
#else
  {
  yySymbol yytoken = yychar == YYEMPTY ? YYEMPTY : YYTRANSLATE (yychar);
  size_t yysize0 = yytnamerr (YY_NULL, yytokenName (yytoken));
  size_t yysize = yysize0;
  yybool yysize_overflow = yyfalse;
  char* yymsg = YY_NULL;
  enum { YYERROR_VERBOSE_ARGS_MAXIMUM = 5 };
  /* Internationalized format string. */
  const char *yyformat = YY_NULL;
  /* Arguments of yyformat. */
  char const *yyarg[YYERROR_VERBOSE_ARGS_MAXIMUM];
  /* Number of reported tokens (one for the "unexpected", one per
     "expected").  */
  int yycount = 0;

  /* There are many possibilities here to consider:
     - If this state is a consistent state with a default action, then
       the only way this function was invoked is if the default action
       is an error action.  In that case, don't check for expected
       tokens because there are none.
     - The only way there can be no lookahead present (in yychar) is if
       this state is a consistent state with a default action.  Thus,
       detecting the absence of a lookahead is sufficient to determine
       that there is no unexpected or expected token to report.  In that
       case, just report a simple "syntax error".
     - Don't assume there isn't a lookahead just because this state is a
       consistent state with a default action.  There might have been a
       previous inconsistent state, consistent state with a non-default
       action, or user semantic action that manipulated yychar.
     - Of course, the expected token list depends on states to have
       correct lookahead information, and it depends on the parser not
       to perform extra reductions after fetching a lookahead from the
       scanner and before detecting a syntax error.  Thus, state merging
       (from LALR or IELR) and default reductions corrupt the expected
       token list.  However, the list is correct for canonical LR with
       one exception: it will still contain any token that will not be
       accepted due to an error action in a later state.
  */
  if (yytoken != YYEMPTY)
    {
      int yyn = yypact[yystackp->yytops.yystates[0]->yylrState];
      yyarg[yycount++] = yytokenName (yytoken);
      if (!yypact_value_is_default (yyn))
        {
          /* Start YYX at -YYN if negative to avoid negative indexes in
             YYCHECK.  In other words, skip the first -YYN actions for this
             state because they are default actions.  */
          int yyxbegin = yyn < 0 ? -yyn : 0;
          /* Stay within bounds of both yycheck and yytname.  */
          int yychecklim = YYLAST - yyn + 1;
          int yyxend = yychecklim < YYNTOKENS ? yychecklim : YYNTOKENS;
          int yyx;
          for (yyx = yyxbegin; yyx < yyxend; ++yyx)
            if (yycheck[yyx + yyn] == yyx && yyx != YYTERROR
                && !yytable_value_is_error (yytable[yyx + yyn]))
              {
                if (yycount == YYERROR_VERBOSE_ARGS_MAXIMUM)
                  {
                    yycount = 1;
                    yysize = yysize0;
                    break;
                  }
                yyarg[yycount++] = yytokenName (yyx);
                {
                  size_t yysz = yysize + yytnamerr (YY_NULL, yytokenName (yyx));
                  yysize_overflow |= yysz < yysize;
                  yysize = yysz;
                }
              }
        }
    }

  switch (yycount)
    {
#define YYCASE_(N, S)                   \
      case N:                           \
        yyformat = S;                   \
      break
      YYCASE_(0, YY_("syntax error"));
      YYCASE_(1, YY_("syntax error, unexpected %s"));
      YYCASE_(2, YY_("syntax error, unexpected %s, expecting %s"));
      YYCASE_(3, YY_("syntax error, unexpected %s, expecting %s or %s"));
      YYCASE_(4, YY_("syntax error, unexpected %s, expecting %s or %s or %s"));
      YYCASE_(5, YY_("syntax error, unexpected %s, expecting %s or %s or %s or %s"));
#undef YYCASE_
    }

  {
    size_t yysz = yysize + strlen (yyformat);
    yysize_overflow |= yysz < yysize;
    yysize = yysz;
  }

  if (!yysize_overflow)
    yymsg = (char *) YYMALLOC (yysize);

  if (yymsg)
    {
      char *yyp = yymsg;
      int yyi = 0;
      while ((*yyp = *yyformat))
        {
          if (*yyp == '%' && yyformat[1] == 's' && yyi < yycount)
            {
              yyp += yytnamerr (yyp, yyarg[yyi++]);
              yyformat += 2;
            }
          else
            {
              yyp++;
              yyformat++;
            }
        }
      yyerror (]b4_lyyerror_args[yymsg);
      YYFREE (yymsg);
    }
  else
    {
      yyerror (]b4_lyyerror_args[YY_("syntax error"));
      yyMemoryExhausted (yystackp);
    }
  }
#endif /* YYERROR_VERBOSE */
  yynerrs += 1;
}

/* Recover from a syntax error on *YYSTACKP, assuming that *YYSTACKP->YYTOKENP,
   yylval, and yylloc are the syntactic category, semantic value, and location
   of the lookahead.  */
static void
yyrecoverSyntaxError (yyGLRStack* yystackp]b4_user_formals[)
{
  size_t yyk;
  int yyj;

  if (yystackp->yyerrState == 3)
    /* We just shifted the error token and (perhaps) took some
       reductions.  Skip tokens until we can proceed.  */
    while (yytrue)
      {
        yySymbol yytoken;
        if (yychar == YYEOF)
          yyFail (yystackp][]b4_lpure_args[, YY_NULL);
        if (yychar != YYEMPTY)
          {]b4_locations_if([[
            /* We throw away the lookahead, but the error range
               of the shifted error token must take it into account.  */
            yyGLRState *yys = yystackp->yytops.yystates[0];
            yyGLRStackItem yyerror_range[3];
            yyerror_range[1].yystate.yyloc = yys->yyloc;
            yyerror_range[2].yystate.yyloc = yylloc;
            YYLLOC_DEFAULT ((yys->yyloc), yyerror_range, 2);]])[
            yytoken = YYTRANSLATE (yychar);
            yydestruct ("Error: discarding",
                        yytoken, &yylval]b4_locuser_args([&yylloc])[);
          }
        YYDPRINTF ((stderr, "Reading a token: "));
        yychar = ]b4_lex[;
        if (yychar <= YYEOF)
          {
            yychar = yytoken = YYEOF;
            YYDPRINTF ((stderr, "Now at end of input.\n"));
          }
        else
          {
            yytoken = YYTRANSLATE (yychar);
            YY_SYMBOL_PRINT ("Next token is", yytoken, &yylval, &yylloc);
          }
        yyj = yypact[yystackp->yytops.yystates[0]->yylrState];
        if (yypact_value_is_default (yyj))
          return;
        yyj += yytoken;
        if (yyj < 0 || YYLAST < yyj || yycheck[yyj] != yytoken)
          {
            if (yydefact[yystackp->yytops.yystates[0]->yylrState] != 0)
              return;
          }
        else if (! yytable_value_is_error (yytable[yyj]))
          return;
      }

  /* Reduce to one stack.  */
  for (yyk = 0; yyk < yystackp->yytops.yysize; yyk += 1)
    if (yystackp->yytops.yystates[yyk] != YY_NULL)
      break;
  if (yyk >= yystackp->yytops.yysize)
    yyFail (yystackp][]b4_lpure_args[, YY_NULL);
  for (yyk += 1; yyk < yystackp->yytops.yysize; yyk += 1)
    yymarkStackDeleted (yystackp, yyk);
  yyremoveDeletes (yystackp);
  yycompressStack (yystackp);

  /* Now pop stack until we find a state that shifts the error token.  */
  yystackp->yyerrState = 3;
  while (yystackp->yytops.yystates[0] != YY_NULL)
    {
      yyGLRState *yys = yystackp->yytops.yystates[0];
      yyj = yypact[yys->yylrState];
      if (! yypact_value_is_default (yyj))
        {
          yyj += YYTERROR;
          if (0 <= yyj && yyj <= YYLAST && yycheck[yyj] == YYTERROR
              && yyisShiftAction (yytable[yyj]))
            {
              /* Shift the error token.  */]b4_locations_if([[
              /* First adjust its location.*/
              YYLTYPE yyerrloc;
              yystackp->yyerror_range[2].yystate.yyloc = yylloc;
              YYLLOC_DEFAULT (yyerrloc, (yystackp->yyerror_range), 2);]])[
              YY_SYMBOL_PRINT ("Shifting", yystos[yytable[yyj]],
                               &yylval, &yyerrloc);
              yyglrShift (yystackp, 0, yytable[yyj],
                          yys->yyposn, &yylval]b4_locations_if([, &yyerrloc])[);
              yys = yystackp->yytops.yystates[0];
              break;
            }
        }]b4_locations_if([[
      yystackp->yyerror_range[1].yystate.yyloc = yys->yyloc;]])[
      if (yys->yypred != YY_NULL)
        yydestroyGLRState ("Error: popping", yys]b4_user_args[);
      yystackp->yytops.yystates[0] = yys->yypred;
      yystackp->yynextFree -= 1;
      yystackp->yyspaceLeft += 1;
    }
  if (yystackp->yytops.yystates[0] == YY_NULL)
    yyFail (yystackp][]b4_lpure_args[, YY_NULL);
}

#define YYCHK1(YYE)                                                          \
  do {                                                                       \
    switch (YYE) {                                                           \
    case yyok:                                                               \
      break;                                                                 \
    case yyabort:                                                            \
      goto yyabortlab;                                                       \
    case yyaccept:                                                           \
      goto yyacceptlab;                                                      \
    case yyerr:                                                              \
      goto yyuser_error;                                                     \
    default:                                                                 \
      goto yybuglab;                                                         \
    }                                                                        \
  } while (0)

/*----------.
| yyparse.  |
`----------*/

]b4_function_define([yyparse], [int], b4_parse_param)[
{
  int yyresult;
  yyGLRStack yystack;
  yyGLRStack* const yystackp = &yystack;
  size_t yyposn;

  YYDPRINTF ((stderr, "Starting parse\n"));

  yychar = YYEMPTY;
  yylval = yyval_default;]b4_locations_if([
  yylloc = yyloc_default;])[
]m4_ifdef([b4_initial_action], [
b4_dollar_pushdef([yylval], [], [yylloc])dnl
  /* User initialization code.  */
  b4_user_initial_action
b4_dollar_popdef])[]dnl
[
  if (! yyinitGLRStack (yystackp, YYINITDEPTH))
    goto yyexhaustedlab;
  switch (YYSETJMP (yystack.yyexception_buffer))
    {
    case 0: break;
    case 1: goto yyabortlab;
    case 2: goto yyexhaustedlab;
    default: goto yybuglab;
    }
  yyglrShift (&yystack, 0, 0, 0, &yylval]b4_locations_if([, &yylloc])[);
  yyposn = 0;

  while (yytrue)
    {
      /* For efficiency, we have two loops, the first of which is
         specialized to deterministic operation (single stack, no
         potential ambiguity).  */
      /* Standard mode */
      while (yytrue)
        {
          yyRuleNum yyrule;
          int yyaction;
          const short int* yyconflicts;

          yyStateNum yystate = yystack.yytops.yystates[0]->yylrState;
          YYDPRINTF ((stderr, "Entering state %d\n", yystate));
          if (yystate == YYFINAL)
            goto yyacceptlab;
          if (yyisDefaultedState (yystate))
            {
              yyrule = yydefaultAction (yystate);
              if (yyrule == 0)
                {
]b4_locations_if([[               yystack.yyerror_range[1].yystate.yyloc = yylloc;]])[
                  yyreportSyntaxError (&yystack]b4_user_args[);
                  goto yyuser_error;
                }
              YYCHK1 (yyglrReduce (&yystack, 0, yyrule, yytrue]b4_user_args[));
            }
          else
            {
              yySymbol yytoken;
              if (yychar == YYEMPTY)
                {
                  YYDPRINTF ((stderr, "Reading a token: "));
                  yychar = ]b4_lex[;
                }

              if (yychar <= YYEOF)
                {
                  yychar = yytoken = YYEOF;
                  YYDPRINTF ((stderr, "Now at end of input.\n"));
                }
              else
                {
                  yytoken = YYTRANSLATE (yychar);
                  YY_SYMBOL_PRINT ("Next token is", yytoken, &yylval, &yylloc);
                }

              yygetLRActions (yystate, yytoken, &yyaction, &yyconflicts);
              if (*yyconflicts != 0)
                break;
              if (yyisShiftAction (yyaction))
                {
                  YY_SYMBOL_PRINT ("Shifting", yytoken, &yylval, &yylloc);
                  yychar = YYEMPTY;
                  yyposn += 1;
                  yyglrShift (&yystack, 0, yyaction, yyposn, &yylval]b4_locations_if([, &yylloc])[);
                  if (0 < yystack.yyerrState)
                    yystack.yyerrState -= 1;
                }
              else if (yyisErrorAction (yyaction))
                {
]b4_locations_if([[               yystack.yyerror_range[1].yystate.yyloc = yylloc;]])[
                  yyreportSyntaxError (&yystack]b4_user_args[);
                  goto yyuser_error;
                }
              else
                YYCHK1 (yyglrReduce (&yystack, 0, -yyaction, yytrue]b4_user_args[));
            }
        }

      while (yytrue)
        {
          yySymbol yytoken_to_shift;
          size_t yys;

          for (yys = 0; yys < yystack.yytops.yysize; yys += 1)
            yystackp->yytops.yylookaheadNeeds[yys] = yychar != YYEMPTY;

          /* yyprocessOneStack returns one of three things:

              - An error flag.  If the caller is yyprocessOneStack, it
                immediately returns as well.  When the caller is finally
                yyparse, it jumps to an error label via YYCHK1.

              - yyok, but yyprocessOneStack has invoked yymarkStackDeleted
                (&yystack, yys), which sets the top state of yys to NULL.  Thus,
                yyparse's following invocation of yyremoveDeletes will remove
                the stack.

              - yyok, when ready to shift a token.

             Except in the first case, yyparse will invoke yyremoveDeletes and
             then shift the next token onto all remaining stacks.  This
             synchronization of the shift (that is, after all preceding
             reductions on all stacks) helps prevent double destructor calls
             on yylval in the event of memory exhaustion.  */

          for (yys = 0; yys < yystack.yytops.yysize; yys += 1)
            YYCHK1 (yyprocessOneStack (&yystack, yys, yyposn]b4_lpure_args[));
          yyremoveDeletes (&yystack);
          if (yystack.yytops.yysize == 0)
            {
              yyundeleteLastStack (&yystack);
              if (yystack.yytops.yysize == 0)
                yyFail (&yystack][]b4_lpure_args[, YY_("syntax error"));
              YYCHK1 (yyresolveStack (&yystack]b4_user_args[));
              YYDPRINTF ((stderr, "Returning to deterministic operation.\n"));
]b4_locations_if([[           yystack.yyerror_range[1].yystate.yyloc = yylloc;]])[
              yyreportSyntaxError (&yystack]b4_user_args[);
              goto yyuser_error;
            }

          /* If any yyglrShift call fails, it will fail after shifting.  Thus,
             a copy of yylval will already be on stack 0 in the event of a
             failure in the following loop.  Thus, yychar is set to YYEMPTY
             before the loop to make sure the user destructor for yylval isn't
             called twice.  */
          yytoken_to_shift = YYTRANSLATE (yychar);
          yychar = YYEMPTY;
          yyposn += 1;
          for (yys = 0; yys < yystack.yytops.yysize; yys += 1)
            {
              int yyaction;
              const short int* yyconflicts;
              yyStateNum yystate = yystack.yytops.yystates[yys]->yylrState;
              yygetLRActions (yystate, yytoken_to_shift, &yyaction,
                              &yyconflicts);
              /* Note that yyconflicts were handled by yyprocessOneStack.  */
              YYDPRINTF ((stderr, "On stack %lu, ", (unsigned long int) yys));
              YY_SYMBOL_PRINT ("shifting", yytoken_to_shift, &yylval, &yylloc);
              yyglrShift (&yystack, yys, yyaction, yyposn,
                          &yylval]b4_locations_if([, &yylloc])[);
              YYDPRINTF ((stderr, "Stack %lu now in state #%d\n",
                          (unsigned long int) yys,
                          yystack.yytops.yystates[yys]->yylrState));
            }

          if (yystack.yytops.yysize == 1)
            {
              YYCHK1 (yyresolveStack (&yystack]b4_user_args[));
              YYDPRINTF ((stderr, "Returning to deterministic operation.\n"));
              yycompressStack (&yystack);
              break;
            }
        }
      continue;
    yyuser_error:
      yyrecoverSyntaxError (&yystack]b4_user_args[);
      yyposn = yystack.yytops.yystates[0]->yyposn;
    }

 yyacceptlab:
  yyresult = 0;
  goto yyreturn;

 yybuglab:
  YYASSERT (yyfalse);
  goto yyabortlab;

 yyabortlab:
  yyresult = 1;
  goto yyreturn;

 yyexhaustedlab:
  yyerror (]b4_lyyerror_args[YY_("memory exhausted"));
  yyresult = 2;
  goto yyreturn;

 yyreturn:
  if (yychar != YYEMPTY)
    yydestruct ("Cleanup: discarding lookahead",
                YYTRANSLATE (yychar), &yylval]b4_locuser_args([&yylloc])[);

  /* If the stack is well-formed, pop the stack until it is empty,
     destroying its entries as we go.  But free the stack regardless
     of whether it is well-formed.  */
  if (yystack.yyitems)
    {
      yyGLRState** yystates = yystack.yytops.yystates;
      if (yystates)
        {
          size_t yysize = yystack.yytops.yysize;
          size_t yyk;
          for (yyk = 0; yyk < yysize; yyk += 1)
            if (yystates[yyk])
              {
                while (yystates[yyk])
                  {
                    yyGLRState *yys = yystates[yyk];
]b4_locations_if([[                 yystack.yyerror_range[1].yystate.yyloc = yys->yyloc;]]
)[                  if (yys->yypred != YY_NULL)
                      yydestroyGLRState ("Cleanup: popping", yys]b4_user_args[);
                    yystates[yyk] = yys->yypred;
                    yystack.yynextFree -= 1;
                    yystack.yyspaceLeft += 1;
                  }
                break;
              }
        }
      yyfreeGLRStack (&yystack);
    }

  return yyresult;
}

/* DEBUGGING ONLY */
#if ]b4_api_PREFIX[DEBUG
static void
yy_yypstack (yyGLRState* yys)
{
  if (yys->yypred)
    {
      yy_yypstack (yys->yypred);
      YYFPRINTF (stderr, " -> ");
    }
  YYFPRINTF (stderr, "%d@@%lu", yys->yylrState,
             (unsigned long int) yys->yyposn);
}

static void
yypstates (yyGLRState* yyst)
{
  if (yyst == YY_NULL)
    YYFPRINTF (stderr, "<null>");
  else
    yy_yypstack (yyst);
  YYFPRINTF (stderr, "\n");
}

static void
yypstack (yyGLRStack* yystackp, size_t yyk)
{
  yypstates (yystackp->yytops.yystates[yyk]);
}

#define YYINDEX(YYX)                                                         \
    ((YYX) == YY_NULL ? -1 : (yyGLRStackItem*) (YYX) - yystackp->yyitems)


static void
yypdumpstack (yyGLRStack* yystackp)
{
  yyGLRStackItem* yyp;
  size_t yyi;
  for (yyp = yystackp->yyitems; yyp < yystackp->yynextFree; yyp += 1)
    {
      YYFPRINTF (stderr, "%3lu. ",
                 (unsigned long int) (yyp - yystackp->yyitems));
      if (*(yybool *) yyp)
        {
          YYFPRINTF (stderr, "Res: %d, LR State: %d, posn: %lu, pred: %ld",
                     yyp->yystate.yyresolved, yyp->yystate.yylrState,
                     (unsigned long int) yyp->yystate.yyposn,
                     (long int) YYINDEX (yyp->yystate.yypred));
          if (! yyp->yystate.yyresolved)
            YYFPRINTF (stderr, ", firstVal: %ld",
                       (long int) YYINDEX (yyp->yystate
                                             .yysemantics.yyfirstVal));
        }
      else
        {
          YYFPRINTF (stderr, "Option. rule: %d, state: %ld, next: %ld",
                     yyp->yyoption.yyrule - 1,
                     (long int) YYINDEX (yyp->yyoption.yystate),
                     (long int) YYINDEX (yyp->yyoption.yynext));
        }
      YYFPRINTF (stderr, "\n");
    }
  YYFPRINTF (stderr, "Tops:");
  for (yyi = 0; yyi < yystackp->yytops.yysize; yyi += 1)
    YYFPRINTF (stderr, "%lu: %ld; ", (unsigned long int) yyi,
               (long int) YYINDEX (yystackp->yytops.yystates[yyi]));
  YYFPRINTF (stderr, "\n");
}
#endif

#undef yylval
#undef yychar
#undef yynerrs]b4_locations_if([
#undef yylloc])

m4_if(b4_prefix, [yy], [],
[[/* Substitute the variable and function names.  */
#define yyparse ]b4_prefix[parse
#define yylex   ]b4_prefix[lex
#define yyerror ]b4_prefix[error
#define yylval  ]b4_prefix[lval
#define yychar  ]b4_prefix[char
#define yydebug ]b4_prefix[debug
#define yynerrs ]b4_prefix[nerrs]b4_locations_if([[
#define yylloc  ]b4_prefix[lloc]])])[

]b4_epilogue[]dnl
b4_output_end()

# glr.cc produces its own header.
m4_if(b4_skeleton, ["glr.c"],
[b4_defines_if(
[b4_output_begin([b4_spec_defines_file])
b4_copyright([Skeleton interface for Bison GLR parsers in C],
             [2002-2013])[

]b4_cpp_guard_open([b4_spec_defines_file])[
]b4_shared_declarations[
]b4_cpp_guard_close([b4_spec_defines_file])[
]b4_output_end()
])])<|MERGE_RESOLUTION|>--- conflicted
+++ resolved
@@ -244,24 +244,6 @@
 # ifndef YY_
 #  define YY_(Msgid) Msgid
 # endif
-#endif
-
-<<<<<<< HEAD
-/* Suppress unused-variable warnings by "using" E.  */
-#ifdef __GNUC__
-# define YYUSE(E) ((void) (E))
-#else
-# define YYUSE(E) /* empty */
-=======
-/* Identity function, used to suppress warnings about constant conditions.  */
-#ifndef lint
-# define YYID(N) (N)
-#else
-]b4_c_function_def([YYID], [static int], [[int i], [i]])[
-{
-  return i;
-}
->>>>>>> 49964a4f
 #endif
 
 #ifndef YYFREE
