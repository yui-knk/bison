                                                                    -*- C -*-

# GLR skeleton for Bison

# Copyright (C) 2002-2013 Free Software Foundation, Inc.

# This program is free software: you can redistribute it and/or modify
# it under the terms of the GNU General Public License as published by
# the Free Software Foundation, either version 3 of the License, or
# (at your option) any later version.
#
# This program is distributed in the hope that it will be useful,
# but WITHOUT ANY WARRANTY; without even the implied warranty of
# MERCHANTABILITY or FITNESS FOR A PARTICULAR PURPOSE.  See the
# GNU General Public License for more details.
#
# You should have received a copy of the GNU General Public License
# along with this program.  If not, see <http://www.gnu.org/licenses/>.


# If we are loaded by glr.cc, do not override c++.m4 definitions by
# those of c.m4.
m4_if(b4_skeleton, ["glr.c"],
      [m4_include(b4_pkgdatadir/[c.m4])])

## ---------------- ##
## Default values.  ##
## ---------------- ##

# Stack parameters.
m4_define_default([b4_stack_depth_max], [10000])
m4_define_default([b4_stack_depth_init],  [200])



## ------------------------ ##
## Pure/impure interfaces.  ##
## ------------------------ ##

b4_define_flag_if([pure])
# If glr.cc is including this file and thus has already set b4_pure_flag,
# do not change the value of b4_pure_flag, and do not record a use of api.pure.
m4_ifndef([b4_pure_flag],
[b4_percent_define_default([[api.pure]], [[false]])
 m4_define([b4_pure_flag],
           [b4_percent_define_flag_if([[api.pure]], [[1]], [[0]])])])

# b4_user_formals
# ---------------
# The possible parse-params formal arguments preceded by a comma.
#
# This is not shared with yacc.c in c.m4 because  GLR relies on ISO C
# formal argument declarations.
m4_define([b4_user_formals],
[m4_ifset([b4_parse_param], [, b4_formals(b4_parse_param)])])


# b4_yyerror_args
# ---------------
# Optional effective arguments passed to yyerror: user args plus yylloc, and
# a trailing comma.
m4_define([b4_yyerror_args],
[b4_pure_if([b4_locations_if([yylocp, ])])dnl
m4_ifset([b4_parse_param], [b4_args(b4_parse_param), ])])


# b4_lyyerror_args
# ----------------
# Same as above, but on the lookahead, hence &yylloc instead of yylocp.
m4_define([b4_lyyerror_args],
[b4_pure_if([b4_locations_if([&yylloc, ])])dnl
m4_ifset([b4_parse_param], [b4_args(b4_parse_param), ])])


# b4_pure_args
# ------------
# Same as b4_yyerror_args, but with a leading comma.
m4_define([b4_pure_args],
[b4_pure_if([b4_locations_if([, yylocp])])[]b4_user_args])


# b4_lpure_args
# -------------
# Same as above, but on the lookahead, hence &yylloc instead of yylocp.
m4_define([b4_lpure_args],
[b4_pure_if([b4_locations_if([, &yylloc])])[]b4_user_args])



# b4_pure_formals
# ---------------
# Arguments passed to yyerror: user formals plus yylocp with leading comma.
m4_define([b4_pure_formals],
[b4_pure_if([b4_locations_if([, YYLTYPE *yylocp])])[]b4_user_formals])


# b4_locuser_formals(LOC = yylocp)
# --------------------------------
m4_define([b4_locuser_formals],
[b4_locations_if([, YYLTYPE *m4_default([$1], [yylocp])])[]b4_user_formals])


# b4_locuser_args(LOC = yylocp)
# -----------------------------
m4_define([b4_locuser_args],
[b4_locations_if([, m4_default([$1], [yylocp])])[]b4_user_args])



## ----------------- ##
## Semantic Values.  ##
## ----------------- ##


# b4_lhs_value([TYPE])
# --------------------
# Expansion of $<TYPE>$.
m4_define([b4_lhs_value],
[b4_symbol_value([(*yyvalp)], [$1])])


# b4_rhs_data(RULE-LENGTH, NUM)
# -----------------------------
# Expand to the semantic stack place that contains value and location
# of symbol number NUM in a rule of length RULE-LENGTH.
m4_define([b4_rhs_data],
[((yyGLRStackItem const *)yyvsp)@{YYFILL (b4_subtract([$2], [$1]))@}.yystate])


# b4_rhs_value(RULE-LENGTH, NUM, [TYPE])
# --------------------------------------
# Expansion of $<TYPE>NUM, where the current rule has RULE-LENGTH
# symbols on RHS.
m4_define([b4_rhs_value],
[b4_symbol_value([b4_rhs_data([$1], [$2]).yysemantics.yysval], [$3])])



## ----------- ##
## Locations.  ##
## ----------- ##

# b4_lhs_location()
# -----------------
# Expansion of @$.
m4_define([b4_lhs_location],
[(*yylocp)])


# b4_rhs_location(RULE-LENGTH, NUM)
# ---------------------------------
# Expansion of @NUM, where the current rule has RULE-LENGTH symbols
# on RHS.
m4_define([b4_rhs_location],
[(b4_rhs_data([$1], [$2]).yyloc)])


## -------------- ##
## Declarations.  ##
## -------------- ##

# b4_shared_declarations
# ----------------------
# Declaration that might either go into the header (if --defines)
# or open coded in the parser body.  glr.cc has its own definition.
m4_if(b4_skeleton, ["glr.c"],
[m4_define([b4_shared_declarations],
[b4_declare_yydebug[
]b4_percent_code_get([[requires]])[
]b4_token_enums[
]b4_declare_yylstype[
]b4_function_declare(b4_prefix[parse], [int], b4_parse_param)[
]b4_percent_code_get([[provides]])[]dnl
])
])

## -------------- ##
## Output files.  ##
## -------------- ##

b4_output_begin([b4_parser_file_name])
b4_copyright([Skeleton implementation for Bison GLR parsers in C],
             [2002-2013])[

/* C GLR parser skeleton written by Paul Hilfinger.  */

]b4_identification

b4_percent_code_get([[top]])[
]m4_if(b4_api_prefix, [yy], [],
[[/* Substitute the type names.  */
#define YYSTYPE ]b4_api_PREFIX[STYPE]b4_locations_if([[
#define YYLTYPE ]b4_api_PREFIX[LTYPE]])])[
]m4_if(b4_prefix, [yy], [],
[[/* Substitute the variable and function names.  */
#define yyparse ]b4_prefix[parse
#define yylex   ]b4_prefix[lex
#define yyerror ]b4_prefix[error
#define yydebug ]b4_prefix[debug
]]b4_pure_if([], [[
#define yylval  ]b4_prefix[lval
#define yychar  ]b4_prefix[char
#define yynerrs ]b4_prefix[nerrs]b4_locations_if([[
#define yylloc  ]b4_prefix[lloc]])]))[

/* First part of user declarations.  */
]b4_user_pre_prologue[

]b4_null_define[

]b4_defines_if([[#include "@basename(]b4_spec_defines_file[@)"]],
               [b4_shared_declarations])[

/* Enabling verbose error messages.  */
#ifdef YYERROR_VERBOSE
# undef YYERROR_VERBOSE
# define YYERROR_VERBOSE 1
#else
# define YYERROR_VERBOSE ]b4_error_verbose_if([1], [0])[
#endif

/* Default (constant) value used for initialization for null
   right-hand sides.  Unlike the standard yacc.c template, here we set
   the default value of $$ to a zeroed-out value.  Since the default
   value is undefined, this behavior is technically correct.  */
static YYSTYPE yyval_default;]b4_locations_if([[
static YYLTYPE yyloc_default][]b4_yyloc_default;])[

/* Copy the second part of user declarations.  */
]b4_user_post_prologue
b4_percent_code_get[]dnl

[#include <stdio.h>
#include <stdlib.h>
#include <string.h>

#ifndef YY_
# if defined YYENABLE_NLS && YYENABLE_NLS
#  if ENABLE_NLS
#   include <libintl.h> /* INFRINGES ON USER NAME SPACE */
#   define YY_(Msgid) dgettext ("bison-runtime", Msgid)
#  endif
# endif
# ifndef YY_
#  define YY_(Msgid) Msgid
# endif
#endif

#ifndef YYFREE
# define YYFREE free
#endif
#ifndef YYMALLOC
# define YYMALLOC malloc
#endif
#ifndef YYREALLOC
# define YYREALLOC realloc
#endif

#define YYSIZEMAX ((size_t) -1)

#ifdef __cplusplus
   typedef bool yybool;
#else
   typedef unsigned char yybool;
#endif
#define yytrue 1
#define yyfalse 0

#ifndef YYSETJMP
# include <setjmp.h>
# define YYJMP_BUF jmp_buf
# define YYSETJMP(Env) setjmp (Env)
/* Pacify clang.  */
# define YYLONGJMP(Env, Val) (longjmp (Env, Val), YYASSERT (0))
#endif

]b4_attribute_define[

#ifndef YYASSERT
# define YYASSERT(Condition) ((void) ((Condition) || (abort (), 0)))
#endif

/* YYFINAL -- State number of the termination state.  */
#define YYFINAL  ]b4_final_state_number[
/* YYLAST -- Last index in YYTABLE.  */
#define YYLAST   ]b4_last[

/* YYNTOKENS -- Number of terminals.  */
#define YYNTOKENS  ]b4_tokens_number[
/* YYNNTS -- Number of nonterminals.  */
#define YYNNTS  ]b4_nterms_number[
/* YYNRULES -- Number of rules.  */
#define YYNRULES  ]b4_rules_number[
/* YYNRULES -- Number of states.  */
#define YYNSTATES  ]b4_states_number[
/* YYMAXRHS -- Maximum number of symbols on right-hand side of rule.  */
#define YYMAXRHS ]b4_r2_max[
/* YYMAXLEFT -- Maximum number of symbols to the left of a handle
   accessed by $0, $-1, etc., in any rule.  */
#define YYMAXLEFT ]b4_max_left_semantic_context[

/* YYTRANSLATE(X) -- Bison symbol number corresponding to X.  */
#define YYUNDEFTOK  ]b4_undef_token_number[
#define YYMAXUTOK   ]b4_user_token_number_max[

#define YYTRANSLATE(YYX)                                                \
  ((unsigned int) (YYX) <= YYMAXUTOK ? yytranslate[YYX] : YYUNDEFTOK)

/* YYTRANSLATE[YYLEX] -- Bison symbol number corresponding to YYLEX.  */
static const ]b4_int_type_for([b4_translate])[ yytranslate[] =
{
  ]b4_translate[
};

#if ]b4_api_PREFIX[DEBUG
/* YYRLINE[YYN] -- source line where rule number YYN was defined.  */
static const ]b4_int_type_for([b4_rline])[ yyrline[] =
{
  ]b4_rline[
};
#endif

#if ]b4_api_PREFIX[DEBUG || YYERROR_VERBOSE || ]b4_token_table_flag[
/* YYTNAME[SYMBOL-NUM] -- String name of the symbol SYMBOL-NUM.
   First, the terminals, then, starting at YYNTOKENS, nonterminals.  */
static const char *const yytname[] =
{
  ]b4_tname[
};
#endif

#define YYPACT_NINF ]b4_pact_ninf[
#define YYTABLE_NINF ]b4_table_ninf[

]b4_parser_tables_define[

/* YYDPREC[RULE-NUM] -- Dynamic precedence of rule #RULE-NUM (0 if none).  */
static const ]b4_int_type_for([b4_dprec])[ yydprec[] =
{
  ]b4_dprec[
};

/* YYMERGER[RULE-NUM] -- Index of merging function for rule #RULE-NUM.  */
static const ]b4_int_type_for([b4_merger])[ yymerger[] =
{
  ]b4_merger[
};

/* YYIMMEDIATE[RULE-NUM] -- True iff rule #RULE-NUM is not to be deferred, as
   in the case of predicates.  */
static const yybool yyimmediate[] =
{
  ]b4_immediate[
};

/* YYCONFLP[YYPACT[STATE-NUM]] -- Pointer into YYCONFL of start of
   list of conflicting reductions corresponding to action entry for
   state STATE-NUM in yytable.  0 means no conflicts.  The list in
   yyconfl is terminated by a rule number of 0.  */
static const ]b4_int_type_for([b4_conflict_list_heads])[ yyconflp[] =
{
  ]b4_conflict_list_heads[
};

/* YYCONFL[I] -- lists of conflicting rule numbers, each terminated by
   0, pointed into by YYCONFLP.  */
]dnl Do not use b4_int_type_for here, since there are places where
dnl pointers onto yyconfl are taken, whose type is "short int *".
dnl We probably ought to introduce a type for confl.
[static const short int yyconfl[] =
{
  ]b4_conflicting_rules[
};

/* Error token number */
#define YYTERROR 1

]b4_locations_if([[
]b4_yylloc_default_define[
# define YYRHSLOC(Rhs, K) ((Rhs)[K].yystate.yyloc)
]])[

]b4_pure_if(
[
#undef yynerrs
#define yynerrs (yystackp->yyerrcnt)
#undef yychar
#define yychar (yystackp->yyrawchar)
#undef yylval
#define yylval (yystackp->yyval)
#undef yylloc
#define yylloc (yystackp->yyloc)
m4_if(b4_prefix[], [yy], [],
[#define b4_prefix[]nerrs yynerrs
#define b4_prefix[]char yychar
#define b4_prefix[]lval yylval
#define b4_prefix[]lloc yylloc])],
[YYSTYPE yylval;]b4_locations_if([[
YYLTYPE yylloc;]])[

int yynerrs;
int yychar;])[

static const int YYEOF = 0;
static const int YYEMPTY = -2;

typedef enum { yyok, yyaccept, yyabort, yyerr } YYRESULTTAG;

#define YYCHK(YYE)                              \
  do {                                          \
    YYRESULTTAG yychk_flag = YYE;               \
    if (yychk_flag != yyok)                     \
      return yychk_flag;                        \
  } while (0)

#if ]b4_api_PREFIX[DEBUG

# ifndef YYFPRINTF
#  define YYFPRINTF fprintf
# endif

]b4_yy_location_print_define[

# define YYDPRINTF(Args)                        \
  do {                                          \
    if (yydebug)                                \
      YYFPRINTF Args;                           \
  } while (0)

]b4_yy_symbol_print_define[

# define YY_SYMBOL_PRINT(Title, Type, Value, Location)                  \
  do {                                                                  \
    if (yydebug)                                                        \
      {                                                                 \
        YYFPRINTF (stderr, "%s ", Title);                               \
        yy_symbol_print (stderr, Type, Value]b4_locuser_args([Location])[);        \
        YYFPRINTF (stderr, "\n");                                       \
      }                                                                 \
  } while (0)

/* Nonzero means print parse trace.  It is left uninitialized so that
   multiple parsers can coexist.  */
int yydebug;

struct yyGLRStack;
static void yypstack (struct yyGLRStack* yystackp, size_t yyk)
  YY_ATTRIBUTE_UNUSED;
static void yypdumpstack (struct yyGLRStack* yystackp)
  YY_ATTRIBUTE_UNUSED;

#else /* !]b4_api_PREFIX[DEBUG */

# define YYDPRINTF(Args)
# define YY_SYMBOL_PRINT(Title, Type, Value, Location)

#endif /* !]b4_api_PREFIX[DEBUG */

/* YYINITDEPTH -- initial size of the parser's stacks.  */
#ifndef YYINITDEPTH
# define YYINITDEPTH ]b4_stack_depth_init[
#endif

/* YYMAXDEPTH -- maximum size the stacks can grow to (effective only
   if the built-in stack extension method is used).

   Do not make this value too large; the results are undefined if
   SIZE_MAX < YYMAXDEPTH * sizeof (GLRStackItem)
   evaluated with infinite-precision integer arithmetic.  */

#ifndef YYMAXDEPTH
# define YYMAXDEPTH ]b4_stack_depth_max[
#endif

/* Minimum number of free items on the stack allowed after an
   allocation.  This is to allow allocation and initialization
   to be completed by functions that call yyexpandGLRStack before the
   stack is expanded, thus insuring that all necessary pointers get
   properly redirected to new data.  */
#define YYHEADROOM 2

#ifndef YYSTACKEXPANDABLE
#  define YYSTACKEXPANDABLE 1
#endif

#if YYSTACKEXPANDABLE
# define YY_RESERVE_GLRSTACK(Yystack)                   \
  do {                                                  \
    if (Yystack->yyspaceLeft < YYHEADROOM)              \
      yyexpandGLRStack (Yystack);                       \
  } while (0)
#else
# define YY_RESERVE_GLRSTACK(Yystack)                   \
  do {                                                  \
    if (Yystack->yyspaceLeft < YYHEADROOM)              \
      yyMemoryExhausted (Yystack);                      \
  } while (0)
#endif


#if YYERROR_VERBOSE

# ifndef yystpcpy
#  if defined __GLIBC__ && defined _STRING_H && defined _GNU_SOURCE
#   define yystpcpy stpcpy
#  else
/* Copy YYSRC to YYDEST, returning the address of the terminating '\0' in
   YYDEST.  */
static char *
yystpcpy (char *yydest, const char *yysrc)
{
  char *yyd = yydest;
  const char *yys = yysrc;

  while ((*yyd++ = *yys++) != '\0')
    continue;

  return yyd - 1;
}
#  endif
# endif

# ifndef yytnamerr
/* Copy to YYRES the contents of YYSTR after stripping away unnecessary
   quotes and backslashes, so that it's suitable for yyerror.  The
   heuristic is that double-quoting is unnecessary unless the string
   contains an apostrophe, a comma, or backslash (other than
   backslash-backslash).  YYSTR is taken from yytname.  If YYRES is
   null, do not copy; instead, return the length of what the result
   would have been.  */
static size_t
yytnamerr (char *yyres, const char *yystr)
{
  if (*yystr == '"')
    {
      size_t yyn = 0;
      char const *yyp = yystr;

      for (;;)
        switch (*++yyp)
          {
          case '\'':
          case ',':
            goto do_not_strip_quotes;

          case '\\':
            if (*++yyp != '\\')
              goto do_not_strip_quotes;
            /* Fall through.  */
          default:
            if (yyres)
              yyres[yyn] = *yyp;
            yyn++;
            break;

          case '"':
            if (yyres)
              yyres[yyn] = '\0';
            return yyn;
          }
    do_not_strip_quotes: ;
    }

  if (! yyres)
    return strlen (yystr);

  return yystpcpy (yyres, yystr) - yyres;
}
# endif

#endif /* !YYERROR_VERBOSE */

/** State numbers, as in LALR(1) machine */
typedef int yyStateNum;

/** Rule numbers, as in LALR(1) machine */
typedef int yyRuleNum;

/** Grammar symbol */
typedef int yySymbol;

/** Item references, as in LALR(1) machine */
typedef short int yyItemNum;

typedef struct yyGLRState yyGLRState;
typedef struct yyGLRStateSet yyGLRStateSet;
typedef struct yySemanticOption yySemanticOption;
typedef union yyGLRStackItem yyGLRStackItem;
typedef struct yyGLRStack yyGLRStack;

struct yyGLRState {
  /** Type tag: always true.  */
  yybool yyisState;
  /** Type tag for yysemantics.  If true, yysval applies, otherwise
   *  yyfirstVal applies.  */
  yybool yyresolved;
  /** Number of corresponding LALR(1) machine state.  */
  yyStateNum yylrState;
  /** Preceding state in this stack */
  yyGLRState* yypred;
  /** Source position of the last token produced by my symbol */
  size_t yyposn;
  union {
    /** First in a chain of alternative reductions producing the
     *  non-terminal corresponding to this state, threaded through
     *  yynext.  */
    yySemanticOption* yyfirstVal;
    /** Semantic value for this state.  */
    YYSTYPE yysval;
  } yysemantics;]b4_locations_if([[
  /** Source location for this state.  */
  YYLTYPE yyloc;]])[
};

struct yyGLRStateSet {
  yyGLRState** yystates;
  /** During nondeterministic operation, yylookaheadNeeds tracks which
   *  stacks have actually needed the current lookahead.  During deterministic
   *  operation, yylookaheadNeeds[0] is not maintained since it would merely
   *  duplicate yychar != YYEMPTY.  */
  yybool* yylookaheadNeeds;
  size_t yysize, yycapacity;
};

struct yySemanticOption {
  /** Type tag: always false.  */
  yybool yyisState;
  /** Rule number for this reduction */
  yyRuleNum yyrule;
  /** The last RHS state in the list of states to be reduced.  */
  yyGLRState* yystate;
  /** The lookahead for this reduction.  */
  int yyrawchar;
  YYSTYPE yyval;]b4_locations_if([[
  YYLTYPE yyloc;]])[
  /** Next sibling in chain of options.  To facilitate merging,
   *  options are chained in decreasing order by address.  */
  yySemanticOption* yynext;
};

/** Type of the items in the GLR stack.  The yyisState field
 *  indicates which item of the union is valid.  */
union yyGLRStackItem {
  yyGLRState yystate;
  yySemanticOption yyoption;
};

struct yyGLRStack {
  int yyerrState;
]b4_locations_if([[  /* To compute the location of the error token.  */
  yyGLRStackItem yyerror_range[3];]])[
]b4_pure_if(
[
  int yyerrcnt;
  int yyrawchar;
  YYSTYPE yyval;]b4_locations_if([[
  YYLTYPE yyloc;]])[
])[
  YYJMP_BUF yyexception_buffer;
  yyGLRStackItem* yyitems;
  yyGLRStackItem* yynextFree;
  size_t yyspaceLeft;
  yyGLRState* yysplitPoint;
  yyGLRState* yylastDeleted;
  yyGLRStateSet yytops;
};

#if YYSTACKEXPANDABLE
static void yyexpandGLRStack (yyGLRStack* yystackp);
#endif

static _Noreturn void
yyFail (yyGLRStack* yystackp]b4_pure_formals[, const char* yymsg)
{
  if (yymsg != YY_NULLPTR)
    yyerror (]b4_yyerror_args[yymsg);
  YYLONGJMP (yystackp->yyexception_buffer, 1);
}

static _Noreturn void
yyMemoryExhausted (yyGLRStack* yystackp)
{
  YYLONGJMP (yystackp->yyexception_buffer, 2);
}

#if ]b4_api_PREFIX[DEBUG || YYERROR_VERBOSE
/** A printable representation of TOKEN.  */
static inline const char*
yytokenName (yySymbol yytoken)
{
  if (yytoken == YYEMPTY)
    return "";

  return yytname[yytoken];
}
#endif

/** Fill in YYVSP[YYLOW1 .. YYLOW0-1] from the chain of states starting
 *  at YYVSP[YYLOW0].yystate.yypred.  Leaves YYVSP[YYLOW1].yystate.yypred
 *  containing the pointer to the next state in the chain.  */
static void yyfillin (yyGLRStackItem *, int, int) YY_ATTRIBUTE_UNUSED;
static void
yyfillin (yyGLRStackItem *yyvsp, int yylow0, int yylow1)
{
  int i;
  yyGLRState *s = yyvsp[yylow0].yystate.yypred;
  for (i = yylow0-1; i >= yylow1; i -= 1)
    {
#if ]b4_api_PREFIX[DEBUG
      yyvsp[i].yystate.yylrState = s->yylrState;
#endif
      yyvsp[i].yystate.yyresolved = s->yyresolved;
      if (s->yyresolved)
        yyvsp[i].yystate.yysemantics.yysval = s->yysemantics.yysval;
      else
        /* The effect of using yysval or yyloc (in an immediate rule) is
         * undefined.  */
        yyvsp[i].yystate.yysemantics.yyfirstVal = YY_NULLPTR;]b4_locations_if([[
      yyvsp[i].yystate.yyloc = s->yyloc;]])[
      s = yyvsp[i].yystate.yypred = s->yypred;
    }
}

/* Do nothing if YYNORMAL or if *YYLOW <= YYLOW1.  Otherwise, fill in
 * YYVSP[YYLOW1 .. *YYLOW-1] as in yyfillin and set *YYLOW = YYLOW1.
 * For convenience, always return YYLOW1.  */
static inline int yyfill (yyGLRStackItem *, int *, int, yybool)
     YY_ATTRIBUTE_UNUSED;
static inline int
yyfill (yyGLRStackItem *yyvsp, int *yylow, int yylow1, yybool yynormal)
{
  if (!yynormal && yylow1 < *yylow)
    {
      yyfillin (yyvsp, *yylow, yylow1);
      *yylow = yylow1;
    }
  return yylow1;
}

/** Perform user action for rule number YYN, with RHS length YYRHSLEN,
 *  and top stack item YYVSP.  YYLVALP points to place to put semantic
 *  value ($$), and yylocp points to place for location information
 *  (@@$).  Returns yyok for normal return, yyaccept for YYACCEPT,
 *  yyerr for YYERROR, yyabort for YYABORT.  */
static YYRESULTTAG
yyuserAction (yyRuleNum yyn, size_t yyrhslen, yyGLRStackItem* yyvsp,
              yyGLRStack* yystackp,
              YYSTYPE* yyvalp]b4_locuser_formals[)
{
  yybool yynormal YY_ATTRIBUTE_UNUSED = (yystackp->yysplitPoint == YY_NULLPTR);
  int yylow;
]b4_parse_param_use([yyvalp], [yylocp])dnl
[  YYUSE (yyrhslen);
# undef yyerrok
# define yyerrok (yystackp->yyerrState = 0)
# undef YYACCEPT
# define YYACCEPT return yyaccept
# undef YYABORT
# define YYABORT return yyabort
# undef YYERROR
# define YYERROR return yyerrok, yyerr
# undef YYRECOVERING
# define YYRECOVERING() (yystackp->yyerrState != 0)
# undef yyclearin
# define yyclearin (yychar = YYEMPTY)
# undef YYFILL
# define YYFILL(N) yyfill (yyvsp, &yylow, N, yynormal)
# undef YYBACKUP
# define YYBACKUP(Token, Value)                                              \
  return yyerror (]b4_yyerror_args[YY_("syntax error: cannot back up")),     \
         yyerrok, yyerr

  yylow = 1;
  if (yyrhslen == 0)
    *yyvalp = yyval_default;
  else
    *yyvalp = yyvsp[YYFILL (1-yyrhslen)].yystate.yysemantics.yysval;]b4_locations_if([[
  YYLLOC_DEFAULT ((*yylocp), (yyvsp - yyrhslen), yyrhslen);
  yystackp->yyerror_range[1].yystate.yyloc = *yylocp;
]])[
  switch (yyn)
    {
      ]b4_user_actions[
      default: break;
    }

  return yyok;
# undef yyerrok
# undef YYABORT
# undef YYACCEPT
# undef YYERROR
# undef YYBACKUP
# undef yyclearin
# undef YYRECOVERING
}


static void
yyuserMerge (int yyn, YYSTYPE* yy0, YYSTYPE* yy1)
{
  YYUSE (yy0);
  YYUSE (yy1);

  switch (yyn)
    {
]b4_mergers[
      default: break;
    }
}

                              /* Bison grammar-table manipulation.  */

]b4_yydestruct_define[

/** Number of symbols composing the right hand side of rule #RULE.  */
static inline int
yyrhsLength (yyRuleNum yyrule)
{
  return yyr2[yyrule];
}

static void
yydestroyGLRState (char const *yymsg, yyGLRState *yys]b4_user_formals[)
{
  if (yys->yyresolved)
    yydestruct (yymsg, yystos[yys->yylrState],
                &yys->yysemantics.yysval]b4_locuser_args([&yys->yyloc])[);
  else
    {
#if ]b4_api_PREFIX[DEBUG
      if (yydebug)
        {
          if (yys->yysemantics.yyfirstVal)
            YYFPRINTF (stderr, "%s unresolved", yymsg);
          else
            YYFPRINTF (stderr, "%s incomplete", yymsg);
          YY_SYMBOL_PRINT ("", yystos[yys->yylrState], YY_NULLPTR, &yys->yyloc);
        }
#endif

      if (yys->yysemantics.yyfirstVal)
        {
          yySemanticOption *yyoption = yys->yysemantics.yyfirstVal;
          yyGLRState *yyrh;
          int yyn;
          for (yyrh = yyoption->yystate, yyn = yyrhsLength (yyoption->yyrule);
               yyn > 0;
               yyrh = yyrh->yypred, yyn -= 1)
            yydestroyGLRState (yymsg, yyrh]b4_user_args[);
        }
    }
}

/** Left-hand-side symbol for rule #YYRULE.  */
static inline yySymbol
yylhsNonterm (yyRuleNum yyrule)
{
  return yyr1[yyrule];
}

#define yypact_value_is_default(Yystate) \
  ]b4_table_value_equals([[pact]], [[Yystate]], [b4_pact_ninf])[

/** True iff LR state YYSTATE has only a default reduction (regardless
 *  of token).  */
static inline yybool
yyisDefaultedState (yyStateNum yystate)
{
  return yypact_value_is_default (yypact[yystate]);
}

/** The default reduction for YYSTATE, assuming it has one.  */
static inline yyRuleNum
yydefaultAction (yyStateNum yystate)
{
  return yydefact[yystate];
}

#define yytable_value_is_error(Yytable_value) \
  ]b4_table_value_equals([[table]], [[Yytable_value]], [b4_table_ninf])[

/** Set *YYACTION to the action to take in YYSTATE on seeing YYTOKEN.
 *  Result R means
 *    R < 0:  Reduce on rule -R.
 *    R = 0:  Error.
 *    R > 0:  Shift to state R.
 *  Set *YYCONFLICTS to a pointer into yyconfl to a 0-terminated list
 *  of conflicting reductions.
 */
static inline void
yygetLRActions (yyStateNum yystate, int yytoken,
                int* yyaction, const short int** yyconflicts)
{
  int yyindex = yypact[yystate] + yytoken;
  if (yypact_value_is_default (yypact[yystate])
      || yyindex < 0 || YYLAST < yyindex || yycheck[yyindex] != yytoken)
    {
      *yyaction = -yydefact[yystate];
      *yyconflicts = yyconfl;
    }
  else if (! yytable_value_is_error (yytable[yyindex]))
    {
      *yyaction = yytable[yyindex];
      *yyconflicts = yyconfl + yyconflp[yyindex];
    }
  else
    {
      *yyaction = 0;
      *yyconflicts = yyconfl + yyconflp[yyindex];
    }
}

/** Compute post-reduction state.
 * \param yystate   the current state
 * \param yysym     the nonterminal to push on the stack
 */
static inline yyStateNum
yyLRgotoState (yyStateNum yystate, yySymbol yysym)
{
  int yyr = yypgoto[yysym - YYNTOKENS] + yystate;
  if (0 <= yyr && yyr <= YYLAST && yycheck[yyr] == yystate)
    return yytable[yyr];
  else
    return yydefgoto[yysym - YYNTOKENS];
}

static inline yybool
yyisShiftAction (int yyaction)
{
  return 0 < yyaction;
}

static inline yybool
yyisErrorAction (int yyaction)
{
  return yyaction == 0;
}

                                /* GLRStates */

/** Return a fresh GLRStackItem in YYSTACKP.  The item is an LR state
 *  if YYISSTATE, and otherwise a semantic option.  Callers should call
 *  YY_RESERVE_GLRSTACK afterwards to make sure there is sufficient
 *  headroom.  */

static inline yyGLRStackItem*
yynewGLRStackItem (yyGLRStack* yystackp, yybool yyisState)
{
  yyGLRStackItem* yynewItem = yystackp->yynextFree;
  yystackp->yyspaceLeft -= 1;
  yystackp->yynextFree += 1;
  yynewItem->yystate.yyisState = yyisState;
  return yynewItem;
}

/** Add a new semantic action that will execute the action for rule
 *  YYRULE on the semantic values in YYRHS to the list of
 *  alternative actions for YYSTATE.  Assumes that YYRHS comes from
 *  stack #YYK of *YYSTACKP. */
static void
yyaddDeferredAction (yyGLRStack* yystackp, size_t yyk, yyGLRState* yystate,
                     yyGLRState* yyrhs, yyRuleNum yyrule)
{
  yySemanticOption* yynewOption =
    &yynewGLRStackItem (yystackp, yyfalse)->yyoption;
  YYASSERT (!yynewOption->yyisState);
  yynewOption->yystate = yyrhs;
  yynewOption->yyrule = yyrule;
  if (yystackp->yytops.yylookaheadNeeds[yyk])
    {
      yynewOption->yyrawchar = yychar;
      yynewOption->yyval = yylval;]b4_locations_if([
      yynewOption->yyloc = yylloc;])[
    }
  else
    yynewOption->yyrawchar = YYEMPTY;
  yynewOption->yynext = yystate->yysemantics.yyfirstVal;
  yystate->yysemantics.yyfirstVal = yynewOption;

  YY_RESERVE_GLRSTACK (yystackp);
}

                                /* GLRStacks */

/** Initialize YYSET to a singleton set containing an empty stack.  */
static yybool
yyinitStateSet (yyGLRStateSet* yyset)
{
  yyset->yysize = 1;
  yyset->yycapacity = 16;
  yyset->yystates = (yyGLRState**) YYMALLOC (16 * sizeof yyset->yystates[0]);
  if (! yyset->yystates)
    return yyfalse;
  yyset->yystates[0] = YY_NULLPTR;
  yyset->yylookaheadNeeds =
    (yybool*) YYMALLOC (16 * sizeof yyset->yylookaheadNeeds[0]);
  if (! yyset->yylookaheadNeeds)
    {
      YYFREE (yyset->yystates);
      return yyfalse;
    }
  return yytrue;
}

static void yyfreeStateSet (yyGLRStateSet* yyset)
{
  YYFREE (yyset->yystates);
  YYFREE (yyset->yylookaheadNeeds);
}

/** Initialize *YYSTACKP to a single empty stack, with total maximum
 *  capacity for all stacks of YYSIZE.  */
static yybool
yyinitGLRStack (yyGLRStack* yystackp, size_t yysize)
{
  yystackp->yyerrState = 0;
  yynerrs = 0;
  yystackp->yyspaceLeft = yysize;
  yystackp->yyitems =
    (yyGLRStackItem*) YYMALLOC (yysize * sizeof yystackp->yynextFree[0]);
  if (!yystackp->yyitems)
    return yyfalse;
  yystackp->yynextFree = yystackp->yyitems;
  yystackp->yysplitPoint = YY_NULLPTR;
  yystackp->yylastDeleted = YY_NULLPTR;
  return yyinitStateSet (&yystackp->yytops);
}


#if YYSTACKEXPANDABLE
# define YYRELOC(YYFROMITEMS,YYTOITEMS,YYX,YYTYPE) \
  &((YYTOITEMS) - ((YYFROMITEMS) - (yyGLRStackItem*) (YYX)))->YYTYPE

/** If *YYSTACKP is expandable, extend it.  WARNING: Pointers into the
    stack from outside should be considered invalid after this call.
    We always expand when there are 1 or fewer items left AFTER an
    allocation, so that we can avoid having external pointers exist
    across an allocation.  */
static void
yyexpandGLRStack (yyGLRStack* yystackp)
{
  yyGLRStackItem* yynewItems;
  yyGLRStackItem* yyp0, *yyp1;
  size_t yynewSize;
  size_t yyn;
  size_t yysize = yystackp->yynextFree - yystackp->yyitems;
  if (YYMAXDEPTH - YYHEADROOM < yysize)
    yyMemoryExhausted (yystackp);
  yynewSize = 2*yysize;
  if (YYMAXDEPTH < yynewSize)
    yynewSize = YYMAXDEPTH;
  yynewItems = (yyGLRStackItem*) YYMALLOC (yynewSize * sizeof yynewItems[0]);
  if (! yynewItems)
    yyMemoryExhausted (yystackp);
  for (yyp0 = yystackp->yyitems, yyp1 = yynewItems, yyn = yysize;
       0 < yyn;
       yyn -= 1, yyp0 += 1, yyp1 += 1)
    {
      *yyp1 = *yyp0;
      if (*(yybool *) yyp0)
        {
          yyGLRState* yys0 = &yyp0->yystate;
          yyGLRState* yys1 = &yyp1->yystate;
          if (yys0->yypred != YY_NULLPTR)
            yys1->yypred =
              YYRELOC (yyp0, yyp1, yys0->yypred, yystate);
          if (! yys0->yyresolved && yys0->yysemantics.yyfirstVal != YY_NULLPTR)
            yys1->yysemantics.yyfirstVal =
              YYRELOC (yyp0, yyp1, yys0->yysemantics.yyfirstVal, yyoption);
        }
      else
        {
          yySemanticOption* yyv0 = &yyp0->yyoption;
          yySemanticOption* yyv1 = &yyp1->yyoption;
          if (yyv0->yystate != YY_NULLPTR)
            yyv1->yystate = YYRELOC (yyp0, yyp1, yyv0->yystate, yystate);
          if (yyv0->yynext != YY_NULLPTR)
            yyv1->yynext = YYRELOC (yyp0, yyp1, yyv0->yynext, yyoption);
        }
    }
  if (yystackp->yysplitPoint != YY_NULLPTR)
    yystackp->yysplitPoint = YYRELOC (yystackp->yyitems, yynewItems,
                                      yystackp->yysplitPoint, yystate);

  for (yyn = 0; yyn < yystackp->yytops.yysize; yyn += 1)
    if (yystackp->yytops.yystates[yyn] != YY_NULLPTR)
      yystackp->yytops.yystates[yyn] =
        YYRELOC (yystackp->yyitems, yynewItems,
                 yystackp->yytops.yystates[yyn], yystate);
  YYFREE (yystackp->yyitems);
  yystackp->yyitems = yynewItems;
  yystackp->yynextFree = yynewItems + yysize;
  yystackp->yyspaceLeft = yynewSize - yysize;
}
#endif

static void
yyfreeGLRStack (yyGLRStack* yystackp)
{
  YYFREE (yystackp->yyitems);
  yyfreeStateSet (&yystackp->yytops);
}

/** Assuming that YYS is a GLRState somewhere on *YYSTACKP, update the
 *  splitpoint of *YYSTACKP, if needed, so that it is at least as deep as
 *  YYS.  */
static inline void
yyupdateSplit (yyGLRStack* yystackp, yyGLRState* yys)
{
  if (yystackp->yysplitPoint != YY_NULLPTR && yystackp->yysplitPoint > yys)
    yystackp->yysplitPoint = yys;
}

/** Invalidate stack #YYK in *YYSTACKP.  */
static inline void
yymarkStackDeleted (yyGLRStack* yystackp, size_t yyk)
{
  if (yystackp->yytops.yystates[yyk] != YY_NULLPTR)
    yystackp->yylastDeleted = yystackp->yytops.yystates[yyk];
  yystackp->yytops.yystates[yyk] = YY_NULLPTR;
}

/** Undelete the last stack in *YYSTACKP that was marked as deleted.  Can
    only be done once after a deletion, and only when all other stacks have
    been deleted.  */
static void
yyundeleteLastStack (yyGLRStack* yystackp)
{
  if (yystackp->yylastDeleted == YY_NULLPTR || yystackp->yytops.yysize != 0)
    return;
  yystackp->yytops.yystates[0] = yystackp->yylastDeleted;
  yystackp->yytops.yysize = 1;
  YYDPRINTF ((stderr, "Restoring last deleted stack as stack #0.\n"));
  yystackp->yylastDeleted = YY_NULLPTR;
}

static inline void
yyremoveDeletes (yyGLRStack* yystackp)
{
  size_t yyi, yyj;
  yyi = yyj = 0;
  while (yyj < yystackp->yytops.yysize)
    {
      if (yystackp->yytops.yystates[yyi] == YY_NULLPTR)
        {
          if (yyi == yyj)
            {
              YYDPRINTF ((stderr, "Removing dead stacks.\n"));
            }
          yystackp->yytops.yysize -= 1;
        }
      else
        {
          yystackp->yytops.yystates[yyj] = yystackp->yytops.yystates[yyi];
          /* In the current implementation, it's unnecessary to copy
             yystackp->yytops.yylookaheadNeeds[yyi] since, after
             yyremoveDeletes returns, the parser immediately either enters
             deterministic operation or shifts a token.  However, it doesn't
             hurt, and the code might evolve to need it.  */
          yystackp->yytops.yylookaheadNeeds[yyj] =
            yystackp->yytops.yylookaheadNeeds[yyi];
          if (yyj != yyi)
            {
              YYDPRINTF ((stderr, "Rename stack %lu -> %lu.\n",
                          (unsigned long int) yyi, (unsigned long int) yyj));
            }
          yyj += 1;
        }
      yyi += 1;
    }
}

/** Shift to a new state on stack #YYK of *YYSTACKP, corresponding to LR
 * state YYLRSTATE, at input position YYPOSN, with (resolved) semantic
 * value *YYVALP and source location *YYLOCP.  */
static inline void
yyglrShift (yyGLRStack* yystackp, size_t yyk, yyStateNum yylrState,
            size_t yyposn,
            YYSTYPE* yyvalp]b4_locations_if([, YYLTYPE* yylocp])[)
{
  yyGLRState* yynewState = &yynewGLRStackItem (yystackp, yytrue)->yystate;

  yynewState->yylrState = yylrState;
  yynewState->yyposn = yyposn;
  yynewState->yyresolved = yytrue;
  yynewState->yypred = yystackp->yytops.yystates[yyk];
  yynewState->yysemantics.yysval = *yyvalp;]b4_locations_if([
  yynewState->yyloc = *yylocp;])[
  yystackp->yytops.yystates[yyk] = yynewState;

  YY_RESERVE_GLRSTACK (yystackp);
}

/** Shift stack #YYK of *YYSTACKP, to a new state corresponding to LR
 *  state YYLRSTATE, at input position YYPOSN, with the (unresolved)
 *  semantic value of YYRHS under the action for YYRULE.  */
static inline void
yyglrShiftDefer (yyGLRStack* yystackp, size_t yyk, yyStateNum yylrState,
                 size_t yyposn, yyGLRState* yyrhs, yyRuleNum yyrule)
{
  yyGLRState* yynewState = &yynewGLRStackItem (yystackp, yytrue)->yystate;
  YYASSERT (yynewState->yyisState);

  yynewState->yylrState = yylrState;
  yynewState->yyposn = yyposn;
  yynewState->yyresolved = yyfalse;
  yynewState->yypred = yystackp->yytops.yystates[yyk];
  yynewState->yysemantics.yyfirstVal = YY_NULLPTR;
  yystackp->yytops.yystates[yyk] = yynewState;

  /* Invokes YY_RESERVE_GLRSTACK.  */
  yyaddDeferredAction (yystackp, yyk, yynewState, yyrhs, yyrule);
}

#if !]b4_api_PREFIX[DEBUG
# define YY_REDUCE_PRINT(Args)
#else
# define YY_REDUCE_PRINT(Args)          \
do {                                    \
  if (yydebug)                          \
    yy_reduce_print Args;               \
} while (0)

/*----------------------------------------------------------------------.
| Report that stack #YYK of *YYSTACKP is going to be reduced by YYRULE. |
`----------------------------------------------------------------------*/

static inline void
yy_reduce_print (int yynormal, yyGLRStackItem* yyvsp, size_t yyk,
                 yyRuleNum yyrule]b4_user_formals[)
{
  int yynrhs = yyrhsLength (yyrule);]b4_locations_if([
  int yylow = 1;])[
  int yyi;
  YYFPRINTF (stderr, "Reducing stack %lu by rule %d (line %lu):\n",
             (unsigned long int) yyk, yyrule - 1,
             (unsigned long int) yyrline[yyrule]);
  if (! yynormal)
    yyfillin (yyvsp, 1, -yynrhs);
  /* The symbols being reduced.  */
  for (yyi = 0; yyi < yynrhs; yyi++)
    {
      YYFPRINTF (stderr, "   $%d = ", yyi + 1);
      yy_symbol_print (stderr,
                       yystos[yyvsp[yyi - yynrhs + 1].yystate.yylrState],
                       &yyvsp[yyi - yynrhs + 1].yystate.yysemantics.yysval
                       ]b4_locations_if([, &]b4_rhs_location(yynrhs, yyi + 1))[]dnl
                       b4_user_args[);
      if (!yyvsp[yyi - yynrhs + 1].yystate.yyresolved)
        YYFPRINTF (stderr, " (unresolved)");
      YYFPRINTF (stderr, "\n");
    }
}
#endif

/** Pop the symbols consumed by reduction #YYRULE from the top of stack
 *  #YYK of *YYSTACKP, and perform the appropriate semantic action on their
 *  semantic values.  Assumes that all ambiguities in semantic values
 *  have been previously resolved.  Set *YYVALP to the resulting value,
 *  and *YYLOCP to the computed location (if any).  Return value is as
 *  for userAction.  */
static inline YYRESULTTAG
yydoAction (yyGLRStack* yystackp, size_t yyk, yyRuleNum yyrule,
            YYSTYPE* yyvalp]b4_locuser_formals[)
{
  int yynrhs = yyrhsLength (yyrule);

  if (yystackp->yysplitPoint == YY_NULLPTR)
    {
      /* Standard special case: single stack.  */
      yyGLRStackItem* yyrhs = (yyGLRStackItem*) yystackp->yytops.yystates[yyk];
      YYASSERT (yyk == 0);
      yystackp->yynextFree -= yynrhs;
      yystackp->yyspaceLeft += yynrhs;
      yystackp->yytops.yystates[0] = & yystackp->yynextFree[-1].yystate;
      YY_REDUCE_PRINT ((1, yyrhs, yyk, yyrule]b4_user_args[));
      return yyuserAction (yyrule, yynrhs, yyrhs, yystackp,
                           yyvalp]b4_locuser_args[);
    }
  else
    {
      int yyi;
      yyGLRState* yys;
      yyGLRStackItem yyrhsVals[YYMAXRHS + YYMAXLEFT + 1];
      yys = yyrhsVals[YYMAXRHS + YYMAXLEFT].yystate.yypred
        = yystackp->yytops.yystates[yyk];]b4_locations_if([[
      if (yynrhs == 0)
        /* Set default location.  */
        yyrhsVals[YYMAXRHS + YYMAXLEFT - 1].yystate.yyloc = yys->yyloc;]])[
      for (yyi = 0; yyi < yynrhs; yyi += 1)
        {
          yys = yys->yypred;
          YYASSERT (yys);
        }
      yyupdateSplit (yystackp, yys);
      yystackp->yytops.yystates[yyk] = yys;
      YY_REDUCE_PRINT ((0, yyrhsVals + YYMAXRHS + YYMAXLEFT - 1, yyk, yyrule]b4_user_args[));
      return yyuserAction (yyrule, yynrhs, yyrhsVals + YYMAXRHS + YYMAXLEFT - 1,
                           yystackp, yyvalp]b4_locuser_args[);
    }
}

/** Pop items off stack #YYK of *YYSTACKP according to grammar rule YYRULE,
 *  and push back on the resulting nonterminal symbol.  Perform the
 *  semantic action associated with YYRULE and store its value with the
 *  newly pushed state, if YYFORCEEVAL or if *YYSTACKP is currently
 *  unambiguous.  Otherwise, store the deferred semantic action with
 *  the new state.  If the new state would have an identical input
 *  position, LR state, and predecessor to an existing state on the stack,
 *  it is identified with that existing state, eliminating stack #YYK from
 *  *YYSTACKP.  In this case, the semantic value is
 *  added to the options for the existing state's semantic value.
 */
static inline YYRESULTTAG
yyglrReduce (yyGLRStack* yystackp, size_t yyk, yyRuleNum yyrule,
             yybool yyforceEval]b4_user_formals[)
{
  size_t yyposn = yystackp->yytops.yystates[yyk]->yyposn;

  if (yyforceEval || yystackp->yysplitPoint == YY_NULLPTR)
    {
      YYSTYPE yysval;]b4_locations_if([[
      YYLTYPE yyloc;]])[

      YYRESULTTAG yyflag = yydoAction (yystackp, yyk, yyrule, &yysval]b4_locuser_args([&yyloc])[);
      if (yyflag == yyerr && yystackp->yysplitPoint != YY_NULLPTR)
        {
          YYDPRINTF ((stderr, "Parse on stack %lu rejected by rule #%d.\n",
                     (unsigned long int) yyk, yyrule - 1));
        }
      if (yyflag != yyok)
        return yyflag;
      YY_SYMBOL_PRINT ("-> $$ =", yyr1[yyrule], &yysval, &yyloc);
      yyglrShift (yystackp, yyk,
                  yyLRgotoState (yystackp->yytops.yystates[yyk]->yylrState,
                                 yylhsNonterm (yyrule)),
                  yyposn, &yysval]b4_locations_if([, &yyloc])[);
    }
  else
    {
      size_t yyi;
      int yyn;
      yyGLRState* yys, *yys0 = yystackp->yytops.yystates[yyk];
      yyStateNum yynewLRState;

      for (yys = yystackp->yytops.yystates[yyk], yyn = yyrhsLength (yyrule);
           0 < yyn; yyn -= 1)
        {
          yys = yys->yypred;
          YYASSERT (yys);
        }
      yyupdateSplit (yystackp, yys);
      yynewLRState = yyLRgotoState (yys->yylrState, yylhsNonterm (yyrule));
      YYDPRINTF ((stderr,
                  "Reduced stack %lu by rule #%d; action deferred.  "
                  "Now in state %d.\n",
                  (unsigned long int) yyk, yyrule - 1, yynewLRState));
      for (yyi = 0; yyi < yystackp->yytops.yysize; yyi += 1)
        if (yyi != yyk && yystackp->yytops.yystates[yyi] != YY_NULLPTR)
          {
            yyGLRState *yysplit = yystackp->yysplitPoint;
            yyGLRState *yyp = yystackp->yytops.yystates[yyi];
            while (yyp != yys && yyp != yysplit && yyp->yyposn >= yyposn)
              {
                if (yyp->yylrState == yynewLRState && yyp->yypred == yys)
                  {
                    yyaddDeferredAction (yystackp, yyk, yyp, yys0, yyrule);
                    yymarkStackDeleted (yystackp, yyk);
                    YYDPRINTF ((stderr, "Merging stack %lu into stack %lu.\n",
                                (unsigned long int) yyk,
                                (unsigned long int) yyi));
                    return yyok;
                  }
                yyp = yyp->yypred;
              }
          }
      yystackp->yytops.yystates[yyk] = yys;
      yyglrShiftDefer (yystackp, yyk, yynewLRState, yyposn, yys0, yyrule);
    }
  return yyok;
}

static size_t
yysplitStack (yyGLRStack* yystackp, size_t yyk)
{
  if (yystackp->yysplitPoint == YY_NULLPTR)
    {
      YYASSERT (yyk == 0);
      yystackp->yysplitPoint = yystackp->yytops.yystates[yyk];
    }
  if (yystackp->yytops.yysize >= yystackp->yytops.yycapacity)
    {
      yyGLRState** yynewStates;
      yybool* yynewLookaheadNeeds;

      yynewStates = YY_NULLPTR;

      if (yystackp->yytops.yycapacity
          > (YYSIZEMAX / (2 * sizeof yynewStates[0])))
        yyMemoryExhausted (yystackp);
      yystackp->yytops.yycapacity *= 2;

      yynewStates =
        (yyGLRState**) YYREALLOC (yystackp->yytops.yystates,
                                  (yystackp->yytops.yycapacity
                                   * sizeof yynewStates[0]));
      if (yynewStates == YY_NULLPTR)
        yyMemoryExhausted (yystackp);
      yystackp->yytops.yystates = yynewStates;

      yynewLookaheadNeeds =
        (yybool*) YYREALLOC (yystackp->yytops.yylookaheadNeeds,
                             (yystackp->yytops.yycapacity
                              * sizeof yynewLookaheadNeeds[0]));
      if (yynewLookaheadNeeds == YY_NULLPTR)
        yyMemoryExhausted (yystackp);
      yystackp->yytops.yylookaheadNeeds = yynewLookaheadNeeds;
    }
  yystackp->yytops.yystates[yystackp->yytops.yysize]
    = yystackp->yytops.yystates[yyk];
  yystackp->yytops.yylookaheadNeeds[yystackp->yytops.yysize]
    = yystackp->yytops.yylookaheadNeeds[yyk];
  yystackp->yytops.yysize += 1;
  return yystackp->yytops.yysize-1;
}

/** True iff YYY0 and YYY1 represent identical options at the top level.
 *  That is, they represent the same rule applied to RHS symbols
 *  that produce the same terminal symbols.  */
static yybool
yyidenticalOptions (yySemanticOption* yyy0, yySemanticOption* yyy1)
{
  if (yyy0->yyrule == yyy1->yyrule)
    {
      yyGLRState *yys0, *yys1;
      int yyn;
      for (yys0 = yyy0->yystate, yys1 = yyy1->yystate,
           yyn = yyrhsLength (yyy0->yyrule);
           yyn > 0;
           yys0 = yys0->yypred, yys1 = yys1->yypred, yyn -= 1)
        if (yys0->yyposn != yys1->yyposn)
          return yyfalse;
      return yytrue;
    }
  else
    return yyfalse;
}

/** Assuming identicalOptions (YYY0,YYY1), destructively merge the
 *  alternative semantic values for the RHS-symbols of YYY1 and YYY0.  */
static void
yymergeOptionSets (yySemanticOption* yyy0, yySemanticOption* yyy1)
{
  yyGLRState *yys0, *yys1;
  int yyn;
  for (yys0 = yyy0->yystate, yys1 = yyy1->yystate,
       yyn = yyrhsLength (yyy0->yyrule);
       yyn > 0;
       yys0 = yys0->yypred, yys1 = yys1->yypred, yyn -= 1)
    {
      if (yys0 == yys1)
        break;
      else if (yys0->yyresolved)
        {
          yys1->yyresolved = yytrue;
          yys1->yysemantics.yysval = yys0->yysemantics.yysval;
        }
      else if (yys1->yyresolved)
        {
          yys0->yyresolved = yytrue;
          yys0->yysemantics.yysval = yys1->yysemantics.yysval;
        }
      else
        {
          yySemanticOption** yyz0p = &yys0->yysemantics.yyfirstVal;
          yySemanticOption* yyz1 = yys1->yysemantics.yyfirstVal;
          while (yytrue)
            {
              if (yyz1 == *yyz0p || yyz1 == YY_NULLPTR)
                break;
              else if (*yyz0p == YY_NULLPTR)
                {
                  *yyz0p = yyz1;
                  break;
                }
              else if (*yyz0p < yyz1)
                {
                  yySemanticOption* yyz = *yyz0p;
                  *yyz0p = yyz1;
                  yyz1 = yyz1->yynext;
                  (*yyz0p)->yynext = yyz;
                }
              yyz0p = &(*yyz0p)->yynext;
            }
          yys1->yysemantics.yyfirstVal = yys0->yysemantics.yyfirstVal;
        }
    }
}

/** Y0 and Y1 represent two possible actions to take in a given
 *  parsing state; return 0 if no combination is possible,
 *  1 if user-mergeable, 2 if Y0 is preferred, 3 if Y1 is preferred.  */
static int
yypreference (yySemanticOption* y0, yySemanticOption* y1)
{
  yyRuleNum r0 = y0->yyrule, r1 = y1->yyrule;
  int p0 = yydprec[r0], p1 = yydprec[r1];

  if (p0 == p1)
    {
      if (yymerger[r0] == 0 || yymerger[r0] != yymerger[r1])
        return 0;
      else
        return 1;
    }
  if (p0 == 0 || p1 == 0)
    return 0;
  if (p0 < p1)
    return 3;
  if (p1 < p0)
    return 2;
  return 0;
}

static YYRESULTTAG yyresolveValue (yyGLRState* yys,
                                   yyGLRStack* yystackp]b4_user_formals[);


/** Resolve the previous YYN states starting at and including state YYS
 *  on *YYSTACKP. If result != yyok, some states may have been left
 *  unresolved possibly with empty semantic option chains.  Regardless
 *  of whether result = yyok, each state has been left with consistent
 *  data so that yydestroyGLRState can be invoked if necessary.  */
static YYRESULTTAG
yyresolveStates (yyGLRState* yys, int yyn,
                 yyGLRStack* yystackp]b4_user_formals[)
{
  if (0 < yyn)
    {
      YYASSERT (yys->yypred);
      YYCHK (yyresolveStates (yys->yypred, yyn-1, yystackp]b4_user_args[));
      if (! yys->yyresolved)
        YYCHK (yyresolveValue (yys, yystackp]b4_user_args[));
    }
  return yyok;
}

/** Resolve the states for the RHS of YYOPT on *YYSTACKP, perform its
 *  user action, and return the semantic value and location in *YYVALP
 *  and *YYLOCP.  Regardless of whether result = yyok, all RHS states
 *  have been destroyed (assuming the user action destroys all RHS
 *  semantic values if invoked).  */
static YYRESULTTAG
yyresolveAction (yySemanticOption* yyopt, yyGLRStack* yystackp,
                 YYSTYPE* yyvalp]b4_locuser_formals[)
{
  yyGLRStackItem yyrhsVals[YYMAXRHS + YYMAXLEFT + 1];
  int yynrhs = yyrhsLength (yyopt->yyrule);
  YYRESULTTAG yyflag =
    yyresolveStates (yyopt->yystate, yynrhs, yystackp]b4_user_args[);
  if (yyflag != yyok)
    {
      yyGLRState *yys;
      for (yys = yyopt->yystate; yynrhs > 0; yys = yys->yypred, yynrhs -= 1)
        yydestroyGLRState ("Cleanup: popping", yys]b4_user_args[);
      return yyflag;
    }

  yyrhsVals[YYMAXRHS + YYMAXLEFT].yystate.yypred = yyopt->yystate;]b4_locations_if([[
  if (yynrhs == 0)
    /* Set default location.  */
    yyrhsVals[YYMAXRHS + YYMAXLEFT - 1].yystate.yyloc = yyopt->yystate->yyloc;]])[
  {
    int yychar_current = yychar;
    YYSTYPE yylval_current = yylval;]b4_locations_if([
    YYLTYPE yylloc_current = yylloc;])[
    yychar = yyopt->yyrawchar;
    yylval = yyopt->yyval;]b4_locations_if([
    yylloc = yyopt->yyloc;])[
    yyflag = yyuserAction (yyopt->yyrule, yynrhs,
                           yyrhsVals + YYMAXRHS + YYMAXLEFT - 1,
                           yystackp, yyvalp]b4_locuser_args[);
    yychar = yychar_current;
    yylval = yylval_current;]b4_locations_if([
    yylloc = yylloc_current;])[
  }
  return yyflag;
}

#if ]b4_api_PREFIX[DEBUG
static void
yyreportTree (yySemanticOption* yyx, int yyindent)
{
  int yynrhs = yyrhsLength (yyx->yyrule);
  int yyi;
  yyGLRState* yys;
  yyGLRState* yystates[1 + YYMAXRHS];
  yyGLRState yyleftmost_state;

  for (yyi = yynrhs, yys = yyx->yystate; 0 < yyi; yyi -= 1, yys = yys->yypred)
    yystates[yyi] = yys;
  if (yys == YY_NULLPTR)
    {
      yyleftmost_state.yyposn = 0;
      yystates[0] = &yyleftmost_state;
    }
  else
    yystates[0] = yys;

  if (yyx->yystate->yyposn < yys->yyposn + 1)
    YYFPRINTF (stderr, "%*s%s -> <Rule %d, empty>\n",
               yyindent, "", yytokenName (yylhsNonterm (yyx->yyrule)),
               yyx->yyrule - 1);
  else
    YYFPRINTF (stderr, "%*s%s -> <Rule %d, tokens %lu .. %lu>\n",
               yyindent, "", yytokenName (yylhsNonterm (yyx->yyrule)),
               yyx->yyrule - 1, (unsigned long int) (yys->yyposn + 1),
               (unsigned long int) yyx->yystate->yyposn);
  for (yyi = 1; yyi <= yynrhs; yyi += 1)
    {
      if (yystates[yyi]->yyresolved)
        {
          if (yystates[yyi-1]->yyposn+1 > yystates[yyi]->yyposn)
            YYFPRINTF (stderr, "%*s%s <empty>\n", yyindent+2, "",
                       yytokenName (yystos[yystates[yyi]->yylrState]));
          else
            YYFPRINTF (stderr, "%*s%s <tokens %lu .. %lu>\n", yyindent+2, "",
                       yytokenName (yystos[yystates[yyi]->yylrState]),
                       (unsigned long int) (yystates[yyi-1]->yyposn + 1),
                       (unsigned long int) yystates[yyi]->yyposn);
        }
      else
        yyreportTree (yystates[yyi]->yysemantics.yyfirstVal, yyindent+2);
    }
}
#endif

static YYRESULTTAG
yyreportAmbiguity (yySemanticOption* yyx0,
                   yySemanticOption* yyx1]b4_pure_formals[)
{
  YYUSE (yyx0);
  YYUSE (yyx1);

#if ]b4_api_PREFIX[DEBUG
  YYFPRINTF (stderr, "Ambiguity detected.\n");
  YYFPRINTF (stderr, "Option 1,\n");
  yyreportTree (yyx0, 2);
  YYFPRINTF (stderr, "\nOption 2,\n");
  yyreportTree (yyx1, 2);
  YYFPRINTF (stderr, "\n");
#endif

  yyerror (]b4_yyerror_args[YY_("syntax is ambiguous"));
  return yyabort;
}]b4_locations_if([[

/** Resolve the locations for each of the YYN1 states in *YYSTACKP,
 *  ending at YYS1.  Has no effect on previously resolved states.
 *  The first semantic option of a state is always chosen.  */
static void
yyresolveLocations (yyGLRState *yys1, int yyn1,
                    yyGLRStack *yystackp]b4_user_formals[)
{
  if (0 < yyn1)
    {
      yyresolveLocations (yys1->yypred, yyn1 - 1, yystackp]b4_user_args[);
      if (!yys1->yyresolved)
        {
          yyGLRStackItem yyrhsloc[1 + YYMAXRHS];
          int yynrhs;
          yySemanticOption *yyoption = yys1->yysemantics.yyfirstVal;
<<<<<<< HEAD
          YYASSERT (yyoption);
=======
          YYASSERT (yyoption != YY_NULLPTR);
>>>>>>> 0bd5ee5f
          yynrhs = yyrhsLength (yyoption->yyrule);
          if (0 < yynrhs)
            {
              yyGLRState *yys;
              int yyn;
              yyresolveLocations (yyoption->yystate, yynrhs,
                                  yystackp]b4_user_args[);
              for (yys = yyoption->yystate, yyn = yynrhs;
                   yyn > 0;
                   yys = yys->yypred, yyn -= 1)
                yyrhsloc[yyn].yystate.yyloc = yys->yyloc;
            }
          else
            {
              /* Both yyresolveAction and yyresolveLocations traverse the GSS
                 in reverse rightmost order.  It is only necessary to invoke
                 yyresolveLocations on a subforest for which yyresolveAction
                 would have been invoked next had an ambiguity not been
                 detected.  Thus the location of the previous state (but not
                 necessarily the previous state itself) is guaranteed to be
                 resolved already.  */
              yyGLRState *yyprevious = yyoption->yystate;
              yyrhsloc[0].yystate.yyloc = yyprevious->yyloc;
            }
          YYLLOC_DEFAULT ((yys1->yyloc), yyrhsloc, yynrhs);
        }
    }
}]])[

/** Resolve the ambiguity represented in state YYS in *YYSTACKP,
 *  perform the indicated actions, and set the semantic value of YYS.
 *  If result != yyok, the chain of semantic options in YYS has been
 *  cleared instead or it has been left unmodified except that
 *  redundant options may have been removed.  Regardless of whether
 *  result = yyok, YYS has been left with consistent data so that
 *  yydestroyGLRState can be invoked if necessary.  */
static YYRESULTTAG
yyresolveValue (yyGLRState* yys, yyGLRStack* yystackp]b4_user_formals[)
{
  yySemanticOption* yyoptionList = yys->yysemantics.yyfirstVal;
  yySemanticOption* yybest = yyoptionList;
  yySemanticOption** yypp;
  yybool yymerge = yyfalse;
  YYSTYPE yysval;
  YYRESULTTAG yyflag;]b4_locations_if([
  YYLTYPE *yylocp = &yys->yyloc;])[

  for (yypp = &yyoptionList->yynext; *yypp != YY_NULLPTR; )
    {
      yySemanticOption* yyp = *yypp;

      if (yyidenticalOptions (yybest, yyp))
        {
          yymergeOptionSets (yybest, yyp);
          *yypp = yyp->yynext;
        }
      else
        {
          switch (yypreference (yybest, yyp))
            {
            case 0:]b4_locations_if([[
              yyresolveLocations (yys, 1, yystackp]b4_user_args[);]])[
              return yyreportAmbiguity (yybest, yyp]b4_pure_args[);
              break;
            case 1:
              yymerge = yytrue;
              break;
            case 2:
              break;
            case 3:
              yybest = yyp;
              yymerge = yyfalse;
              break;
            default:
              /* This cannot happen so it is not worth a YYASSERT (yyfalse),
                 but some compilers complain if the default case is
                 omitted.  */
              break;
            }
          yypp = &yyp->yynext;
        }
    }

  if (yymerge)
    {
      yySemanticOption* yyp;
      int yyprec = yydprec[yybest->yyrule];
      yyflag = yyresolveAction (yybest, yystackp, &yysval]b4_locuser_args[);
      if (yyflag == yyok)
        for (yyp = yybest->yynext; yyp != YY_NULLPTR; yyp = yyp->yynext)
          {
            if (yyprec == yydprec[yyp->yyrule])
              {
                YYSTYPE yysval_other;]b4_locations_if([
                YYLTYPE yydummy;])[
                yyflag = yyresolveAction (yyp, yystackp, &yysval_other]b4_locuser_args([&yydummy])[);
                if (yyflag != yyok)
                  {
                    yydestruct ("Cleanup: discarding incompletely merged value for",
                                yystos[yys->yylrState],
                                &yysval]b4_locuser_args[);
                    break;
                  }
                yyuserMerge (yymerger[yyp->yyrule], &yysval, &yysval_other);
              }
          }
    }
  else
    yyflag = yyresolveAction (yybest, yystackp, &yysval]b4_locuser_args([yylocp])[);

  if (yyflag == yyok)
    {
      yys->yyresolved = yytrue;
      yys->yysemantics.yysval = yysval;
    }
  else
    yys->yysemantics.yyfirstVal = YY_NULLPTR;
  return yyflag;
}

static YYRESULTTAG
yyresolveStack (yyGLRStack* yystackp]b4_user_formals[)
{
  if (yystackp->yysplitPoint != YY_NULLPTR)
    {
      yyGLRState* yys;
      int yyn;

      for (yyn = 0, yys = yystackp->yytops.yystates[0];
           yys != yystackp->yysplitPoint;
           yys = yys->yypred, yyn += 1)
        continue;
      YYCHK (yyresolveStates (yystackp->yytops.yystates[0], yyn, yystackp
                             ]b4_user_args[));
    }
  return yyok;
}

static void
yycompressStack (yyGLRStack* yystackp)
{
  yyGLRState* yyp, *yyq, *yyr;

  if (yystackp->yytops.yysize != 1 || yystackp->yysplitPoint == YY_NULLPTR)
    return;

  for (yyp = yystackp->yytops.yystates[0], yyq = yyp->yypred, yyr = YY_NULLPTR;
       yyp != yystackp->yysplitPoint;
       yyr = yyp, yyp = yyq, yyq = yyp->yypred)
    yyp->yypred = yyr;

  yystackp->yyspaceLeft += yystackp->yynextFree - yystackp->yyitems;
  yystackp->yynextFree = ((yyGLRStackItem*) yystackp->yysplitPoint) + 1;
  yystackp->yyspaceLeft -= yystackp->yynextFree - yystackp->yyitems;
  yystackp->yysplitPoint = YY_NULLPTR;
  yystackp->yylastDeleted = YY_NULLPTR;

  while (yyr != YY_NULLPTR)
    {
      yystackp->yynextFree->yystate = *yyr;
      yyr = yyr->yypred;
      yystackp->yynextFree->yystate.yypred = &yystackp->yynextFree[-1].yystate;
      yystackp->yytops.yystates[0] = &yystackp->yynextFree->yystate;
      yystackp->yynextFree += 1;
      yystackp->yyspaceLeft -= 1;
    }
}

static YYRESULTTAG
yyprocessOneStack (yyGLRStack* yystackp, size_t yyk,
                   size_t yyposn]b4_pure_formals[)
{
  while (yystackp->yytops.yystates[yyk] != YY_NULLPTR)
    {
      yyStateNum yystate = yystackp->yytops.yystates[yyk]->yylrState;
      YYDPRINTF ((stderr, "Stack %lu Entering state %d\n",
                  (unsigned long int) yyk, yystate));

      YYASSERT (yystate != YYFINAL);

      if (yyisDefaultedState (yystate))
        {
          YYRESULTTAG yyflag;
          yyRuleNum yyrule = yydefaultAction (yystate);
          if (yyrule == 0)
            {
              YYDPRINTF ((stderr, "Stack %lu dies.\n",
                          (unsigned long int) yyk));
              yymarkStackDeleted (yystackp, yyk);
              return yyok;
            }
          yyflag = yyglrReduce (yystackp, yyk, yyrule, yyimmediate[yyrule]]b4_user_args[);
          if (yyflag == yyerr)
            {
              YYDPRINTF ((stderr,
                          "Stack %lu dies "
                          "(predicate failure or explicit user error).\n",
                          (unsigned long int) yyk));
              yymarkStackDeleted (yystackp, yyk);
              return yyok;
            }
          if (yyflag != yyok)
            return yyflag;
        }
      else
        {
          yySymbol yytoken;
          int yyaction;
          const short int* yyconflicts;

          yystackp->yytops.yylookaheadNeeds[yyk] = yytrue;
          if (yychar == YYEMPTY)
            {
              YYDPRINTF ((stderr, "Reading a token: "));
              yychar = ]b4_lex[;
            }

          if (yychar <= YYEOF)
            {
              yychar = yytoken = YYEOF;
              YYDPRINTF ((stderr, "Now at end of input.\n"));
            }
          else
            {
              yytoken = YYTRANSLATE (yychar);
              YY_SYMBOL_PRINT ("Next token is", yytoken, &yylval, &yylloc);
            }

          yygetLRActions (yystate, yytoken, &yyaction, &yyconflicts);

          while (*yyconflicts != 0)
            {
              YYRESULTTAG yyflag;
              size_t yynewStack = yysplitStack (yystackp, yyk);
              YYDPRINTF ((stderr, "Splitting off stack %lu from %lu.\n",
                          (unsigned long int) yynewStack,
                          (unsigned long int) yyk));
              yyflag = yyglrReduce (yystackp, yynewStack,
                                    *yyconflicts,
                                    yyimmediate[*yyconflicts]]b4_user_args[);
              if (yyflag == yyok)
                YYCHK (yyprocessOneStack (yystackp, yynewStack,
                                          yyposn]b4_pure_args[));
              else if (yyflag == yyerr)
                {
                  YYDPRINTF ((stderr, "Stack %lu dies.\n",
                              (unsigned long int) yynewStack));
                  yymarkStackDeleted (yystackp, yynewStack);
                }
              else
                return yyflag;
              yyconflicts += 1;
            }

          if (yyisShiftAction (yyaction))
            break;
          else if (yyisErrorAction (yyaction))
            {
              YYDPRINTF ((stderr, "Stack %lu dies.\n",
                          (unsigned long int) yyk));
              yymarkStackDeleted (yystackp, yyk);
              break;
            }
          else
            {
              YYRESULTTAG yyflag = yyglrReduce (yystackp, yyk, -yyaction,
                                                yyimmediate[-yyaction]]b4_user_args[);
              if (yyflag == yyerr)
                {
                  YYDPRINTF ((stderr,
                              "Stack %lu dies "
                              "(predicate failure or explicit user error).\n",
                              (unsigned long int) yyk));
                  yymarkStackDeleted (yystackp, yyk);
                  break;
                }
              else if (yyflag != yyok)
                return yyflag;
            }
        }
    }
  return yyok;
}

static void
yyreportSyntaxError (yyGLRStack* yystackp]b4_user_formals[)
{
  if (yystackp->yyerrState != 0)
    return;
#if ! YYERROR_VERBOSE
  yyerror (]b4_lyyerror_args[YY_("syntax error"));
#else
  {
  yySymbol yytoken = yychar == YYEMPTY ? YYEMPTY : YYTRANSLATE (yychar);
  size_t yysize0 = yytnamerr (YY_NULLPTR, yytokenName (yytoken));
  size_t yysize = yysize0;
  yybool yysize_overflow = yyfalse;
  char* yymsg = YY_NULLPTR;
  enum { YYERROR_VERBOSE_ARGS_MAXIMUM = 5 };
  /* Internationalized format string. */
  const char *yyformat = YY_NULLPTR;
  /* Arguments of yyformat. */
  char const *yyarg[YYERROR_VERBOSE_ARGS_MAXIMUM];
  /* Number of reported tokens (one for the "unexpected", one per
     "expected").  */
  int yycount = 0;

  /* There are many possibilities here to consider:
     - If this state is a consistent state with a default action, then
       the only way this function was invoked is if the default action
       is an error action.  In that case, don't check for expected
       tokens because there are none.
     - The only way there can be no lookahead present (in yychar) is if
       this state is a consistent state with a default action.  Thus,
       detecting the absence of a lookahead is sufficient to determine
       that there is no unexpected or expected token to report.  In that
       case, just report a simple "syntax error".
     - Don't assume there isn't a lookahead just because this state is a
       consistent state with a default action.  There might have been a
       previous inconsistent state, consistent state with a non-default
       action, or user semantic action that manipulated yychar.
     - Of course, the expected token list depends on states to have
       correct lookahead information, and it depends on the parser not
       to perform extra reductions after fetching a lookahead from the
       scanner and before detecting a syntax error.  Thus, state merging
       (from LALR or IELR) and default reductions corrupt the expected
       token list.  However, the list is correct for canonical LR with
       one exception: it will still contain any token that will not be
       accepted due to an error action in a later state.
  */
  if (yytoken != YYEMPTY)
    {
      int yyn = yypact[yystackp->yytops.yystates[0]->yylrState];
      yyarg[yycount++] = yytokenName (yytoken);
      if (!yypact_value_is_default (yyn))
        {
          /* Start YYX at -YYN if negative to avoid negative indexes in
             YYCHECK.  In other words, skip the first -YYN actions for this
             state because they are default actions.  */
          int yyxbegin = yyn < 0 ? -yyn : 0;
          /* Stay within bounds of both yycheck and yytname.  */
          int yychecklim = YYLAST - yyn + 1;
          int yyxend = yychecklim < YYNTOKENS ? yychecklim : YYNTOKENS;
          int yyx;
          for (yyx = yyxbegin; yyx < yyxend; ++yyx)
            if (yycheck[yyx + yyn] == yyx && yyx != YYTERROR
                && !yytable_value_is_error (yytable[yyx + yyn]))
              {
                if (yycount == YYERROR_VERBOSE_ARGS_MAXIMUM)
                  {
                    yycount = 1;
                    yysize = yysize0;
                    break;
                  }
                yyarg[yycount++] = yytokenName (yyx);
                {
                  size_t yysz = yysize + yytnamerr (YY_NULLPTR, yytokenName (yyx));
                  yysize_overflow |= yysz < yysize;
                  yysize = yysz;
                }
              }
        }
    }

  switch (yycount)
    {
#define YYCASE_(N, S)                   \
      case N:                           \
        yyformat = S;                   \
      break
      YYCASE_(0, YY_("syntax error"));
      YYCASE_(1, YY_("syntax error, unexpected %s"));
      YYCASE_(2, YY_("syntax error, unexpected %s, expecting %s"));
      YYCASE_(3, YY_("syntax error, unexpected %s, expecting %s or %s"));
      YYCASE_(4, YY_("syntax error, unexpected %s, expecting %s or %s or %s"));
      YYCASE_(5, YY_("syntax error, unexpected %s, expecting %s or %s or %s or %s"));
#undef YYCASE_
    }

  {
    size_t yysz = yysize + strlen (yyformat);
    yysize_overflow |= yysz < yysize;
    yysize = yysz;
  }

  if (!yysize_overflow)
    yymsg = (char *) YYMALLOC (yysize);

  if (yymsg)
    {
      char *yyp = yymsg;
      int yyi = 0;
      while ((*yyp = *yyformat))
        {
          if (*yyp == '%' && yyformat[1] == 's' && yyi < yycount)
            {
              yyp += yytnamerr (yyp, yyarg[yyi++]);
              yyformat += 2;
            }
          else
            {
              yyp++;
              yyformat++;
            }
        }
      yyerror (]b4_lyyerror_args[yymsg);
      YYFREE (yymsg);
    }
  else
    {
      yyerror (]b4_lyyerror_args[YY_("syntax error"));
      yyMemoryExhausted (yystackp);
    }
  }
#endif /* YYERROR_VERBOSE */
  yynerrs += 1;
}

/* Recover from a syntax error on *YYSTACKP, assuming that *YYSTACKP->YYTOKENP,
   yylval, and yylloc are the syntactic category, semantic value, and location
   of the lookahead.  */
static void
yyrecoverSyntaxError (yyGLRStack* yystackp]b4_user_formals[)
{
  size_t yyk;
  int yyj;

  if (yystackp->yyerrState == 3)
    /* We just shifted the error token and (perhaps) took some
       reductions.  Skip tokens until we can proceed.  */
    while (yytrue)
      {
        yySymbol yytoken;
        if (yychar == YYEOF)
          yyFail (yystackp][]b4_lpure_args[, YY_NULLPTR);
        if (yychar != YYEMPTY)
          {]b4_locations_if([[
            /* We throw away the lookahead, but the error range
               of the shifted error token must take it into account.  */
            yyGLRState *yys = yystackp->yytops.yystates[0];
            yyGLRStackItem yyerror_range[3];
            yyerror_range[1].yystate.yyloc = yys->yyloc;
            yyerror_range[2].yystate.yyloc = yylloc;
            YYLLOC_DEFAULT ((yys->yyloc), yyerror_range, 2);]])[
            yytoken = YYTRANSLATE (yychar);
            yydestruct ("Error: discarding",
                        yytoken, &yylval]b4_locuser_args([&yylloc])[);
          }
        YYDPRINTF ((stderr, "Reading a token: "));
        yychar = ]b4_lex[;
        if (yychar <= YYEOF)
          {
            yychar = yytoken = YYEOF;
            YYDPRINTF ((stderr, "Now at end of input.\n"));
          }
        else
          {
            yytoken = YYTRANSLATE (yychar);
            YY_SYMBOL_PRINT ("Next token is", yytoken, &yylval, &yylloc);
          }
        yyj = yypact[yystackp->yytops.yystates[0]->yylrState];
        if (yypact_value_is_default (yyj))
          return;
        yyj += yytoken;
        if (yyj < 0 || YYLAST < yyj || yycheck[yyj] != yytoken)
          {
            if (yydefact[yystackp->yytops.yystates[0]->yylrState] != 0)
              return;
          }
        else if (! yytable_value_is_error (yytable[yyj]))
          return;
      }

  /* Reduce to one stack.  */
  for (yyk = 0; yyk < yystackp->yytops.yysize; yyk += 1)
    if (yystackp->yytops.yystates[yyk] != YY_NULLPTR)
      break;
  if (yyk >= yystackp->yytops.yysize)
    yyFail (yystackp][]b4_lpure_args[, YY_NULLPTR);
  for (yyk += 1; yyk < yystackp->yytops.yysize; yyk += 1)
    yymarkStackDeleted (yystackp, yyk);
  yyremoveDeletes (yystackp);
  yycompressStack (yystackp);

  /* Now pop stack until we find a state that shifts the error token.  */
  yystackp->yyerrState = 3;
  while (yystackp->yytops.yystates[0] != YY_NULLPTR)
    {
      yyGLRState *yys = yystackp->yytops.yystates[0];
      yyj = yypact[yys->yylrState];
      if (! yypact_value_is_default (yyj))
        {
          yyj += YYTERROR;
          if (0 <= yyj && yyj <= YYLAST && yycheck[yyj] == YYTERROR
              && yyisShiftAction (yytable[yyj]))
            {
              /* Shift the error token.  */]b4_locations_if([[
              /* First adjust its location.*/
              YYLTYPE yyerrloc;
              yystackp->yyerror_range[2].yystate.yyloc = yylloc;
              YYLLOC_DEFAULT (yyerrloc, (yystackp->yyerror_range), 2);]])[
              YY_SYMBOL_PRINT ("Shifting", yystos[yytable[yyj]],
                               &yylval, &yyerrloc);
              yyglrShift (yystackp, 0, yytable[yyj],
                          yys->yyposn, &yylval]b4_locations_if([, &yyerrloc])[);
              yys = yystackp->yytops.yystates[0];
              break;
            }
        }]b4_locations_if([[
      yystackp->yyerror_range[1].yystate.yyloc = yys->yyloc;]])[
      if (yys->yypred != YY_NULLPTR)
        yydestroyGLRState ("Error: popping", yys]b4_user_args[);
      yystackp->yytops.yystates[0] = yys->yypred;
      yystackp->yynextFree -= 1;
      yystackp->yyspaceLeft += 1;
    }
  if (yystackp->yytops.yystates[0] == YY_NULLPTR)
    yyFail (yystackp][]b4_lpure_args[, YY_NULLPTR);
}

#define YYCHK1(YYE)                                                          \
  do {                                                                       \
    switch (YYE) {                                                           \
    case yyok:                                                               \
      break;                                                                 \
    case yyabort:                                                            \
      goto yyabortlab;                                                       \
    case yyaccept:                                                           \
      goto yyacceptlab;                                                      \
    case yyerr:                                                              \
      goto yyuser_error;                                                     \
    default:                                                                 \
      goto yybuglab;                                                         \
    }                                                                        \
  } while (0)

/*----------.
| yyparse.  |
`----------*/

]b4_function_define([yyparse], [int], b4_parse_param)[
{
  int yyresult;
  yyGLRStack yystack;
  yyGLRStack* const yystackp = &yystack;
  size_t yyposn;

  YYDPRINTF ((stderr, "Starting parse\n"));

  yychar = YYEMPTY;
  yylval = yyval_default;]b4_locations_if([
  yylloc = yyloc_default;])[
]m4_ifdef([b4_initial_action], [
b4_dollar_pushdef([yylval], [], [yylloc])dnl
  /* User initialization code.  */
  b4_user_initial_action
b4_dollar_popdef])[]dnl
[
  if (! yyinitGLRStack (yystackp, YYINITDEPTH))
    goto yyexhaustedlab;
  switch (YYSETJMP (yystack.yyexception_buffer))
    {
    case 0: break;
    case 1: goto yyabortlab;
    case 2: goto yyexhaustedlab;
    default: goto yybuglab;
    }
  yyglrShift (&yystack, 0, 0, 0, &yylval]b4_locations_if([, &yylloc])[);
  yyposn = 0;

  while (yytrue)
    {
      /* For efficiency, we have two loops, the first of which is
         specialized to deterministic operation (single stack, no
         potential ambiguity).  */
      /* Standard mode */
      while (yytrue)
        {
          yyRuleNum yyrule;
          int yyaction;
          const short int* yyconflicts;

          yyStateNum yystate = yystack.yytops.yystates[0]->yylrState;
          YYDPRINTF ((stderr, "Entering state %d\n", yystate));
          if (yystate == YYFINAL)
            goto yyacceptlab;
          if (yyisDefaultedState (yystate))
            {
              yyrule = yydefaultAction (yystate);
              if (yyrule == 0)
                {
]b4_locations_if([[               yystack.yyerror_range[1].yystate.yyloc = yylloc;]])[
                  yyreportSyntaxError (&yystack]b4_user_args[);
                  goto yyuser_error;
                }
              YYCHK1 (yyglrReduce (&yystack, 0, yyrule, yytrue]b4_user_args[));
            }
          else
            {
              yySymbol yytoken;
              if (yychar == YYEMPTY)
                {
                  YYDPRINTF ((stderr, "Reading a token: "));
                  yychar = ]b4_lex[;
                }

              if (yychar <= YYEOF)
                {
                  yychar = yytoken = YYEOF;
                  YYDPRINTF ((stderr, "Now at end of input.\n"));
                }
              else
                {
                  yytoken = YYTRANSLATE (yychar);
                  YY_SYMBOL_PRINT ("Next token is", yytoken, &yylval, &yylloc);
                }

              yygetLRActions (yystate, yytoken, &yyaction, &yyconflicts);
              if (*yyconflicts != 0)
                break;
              if (yyisShiftAction (yyaction))
                {
                  YY_SYMBOL_PRINT ("Shifting", yytoken, &yylval, &yylloc);
                  yychar = YYEMPTY;
                  yyposn += 1;
                  yyglrShift (&yystack, 0, yyaction, yyposn, &yylval]b4_locations_if([, &yylloc])[);
                  if (0 < yystack.yyerrState)
                    yystack.yyerrState -= 1;
                }
              else if (yyisErrorAction (yyaction))
                {
]b4_locations_if([[               yystack.yyerror_range[1].yystate.yyloc = yylloc;]])[
                  yyreportSyntaxError (&yystack]b4_user_args[);
                  goto yyuser_error;
                }
              else
                YYCHK1 (yyglrReduce (&yystack, 0, -yyaction, yytrue]b4_user_args[));
            }
        }

      while (yytrue)
        {
          yySymbol yytoken_to_shift;
          size_t yys;

          for (yys = 0; yys < yystack.yytops.yysize; yys += 1)
            yystackp->yytops.yylookaheadNeeds[yys] = yychar != YYEMPTY;

          /* yyprocessOneStack returns one of three things:

              - An error flag.  If the caller is yyprocessOneStack, it
                immediately returns as well.  When the caller is finally
                yyparse, it jumps to an error label via YYCHK1.

              - yyok, but yyprocessOneStack has invoked yymarkStackDeleted
                (&yystack, yys), which sets the top state of yys to NULL.  Thus,
                yyparse's following invocation of yyremoveDeletes will remove
                the stack.

              - yyok, when ready to shift a token.

             Except in the first case, yyparse will invoke yyremoveDeletes and
             then shift the next token onto all remaining stacks.  This
             synchronization of the shift (that is, after all preceding
             reductions on all stacks) helps prevent double destructor calls
             on yylval in the event of memory exhaustion.  */

          for (yys = 0; yys < yystack.yytops.yysize; yys += 1)
            YYCHK1 (yyprocessOneStack (&yystack, yys, yyposn]b4_lpure_args[));
          yyremoveDeletes (&yystack);
          if (yystack.yytops.yysize == 0)
            {
              yyundeleteLastStack (&yystack);
              if (yystack.yytops.yysize == 0)
                yyFail (&yystack][]b4_lpure_args[, YY_("syntax error"));
              YYCHK1 (yyresolveStack (&yystack]b4_user_args[));
              YYDPRINTF ((stderr, "Returning to deterministic operation.\n"));
]b4_locations_if([[           yystack.yyerror_range[1].yystate.yyloc = yylloc;]])[
              yyreportSyntaxError (&yystack]b4_user_args[);
              goto yyuser_error;
            }

          /* If any yyglrShift call fails, it will fail after shifting.  Thus,
             a copy of yylval will already be on stack 0 in the event of a
             failure in the following loop.  Thus, yychar is set to YYEMPTY
             before the loop to make sure the user destructor for yylval isn't
             called twice.  */
          yytoken_to_shift = YYTRANSLATE (yychar);
          yychar = YYEMPTY;
          yyposn += 1;
          for (yys = 0; yys < yystack.yytops.yysize; yys += 1)
            {
              int yyaction;
              const short int* yyconflicts;
              yyStateNum yystate = yystack.yytops.yystates[yys]->yylrState;
              yygetLRActions (yystate, yytoken_to_shift, &yyaction,
                              &yyconflicts);
              /* Note that yyconflicts were handled by yyprocessOneStack.  */
              YYDPRINTF ((stderr, "On stack %lu, ", (unsigned long int) yys));
              YY_SYMBOL_PRINT ("shifting", yytoken_to_shift, &yylval, &yylloc);
              yyglrShift (&yystack, yys, yyaction, yyposn,
                          &yylval]b4_locations_if([, &yylloc])[);
              YYDPRINTF ((stderr, "Stack %lu now in state #%d\n",
                          (unsigned long int) yys,
                          yystack.yytops.yystates[yys]->yylrState));
            }

          if (yystack.yytops.yysize == 1)
            {
              YYCHK1 (yyresolveStack (&yystack]b4_user_args[));
              YYDPRINTF ((stderr, "Returning to deterministic operation.\n"));
              yycompressStack (&yystack);
              break;
            }
        }
      continue;
    yyuser_error:
      yyrecoverSyntaxError (&yystack]b4_user_args[);
      yyposn = yystack.yytops.yystates[0]->yyposn;
    }

 yyacceptlab:
  yyresult = 0;
  goto yyreturn;

 yybuglab:
  YYASSERT (yyfalse);
  goto yyabortlab;

 yyabortlab:
  yyresult = 1;
  goto yyreturn;

 yyexhaustedlab:
  yyerror (]b4_lyyerror_args[YY_("memory exhausted"));
  yyresult = 2;
  goto yyreturn;

 yyreturn:
  if (yychar != YYEMPTY)
    yydestruct ("Cleanup: discarding lookahead",
                YYTRANSLATE (yychar), &yylval]b4_locuser_args([&yylloc])[);

  /* If the stack is well-formed, pop the stack until it is empty,
     destroying its entries as we go.  But free the stack regardless
     of whether it is well-formed.  */
  if (yystack.yyitems)
    {
      yyGLRState** yystates = yystack.yytops.yystates;
      if (yystates)
        {
          size_t yysize = yystack.yytops.yysize;
          size_t yyk;
          for (yyk = 0; yyk < yysize; yyk += 1)
            if (yystates[yyk])
              {
                while (yystates[yyk])
                  {
                    yyGLRState *yys = yystates[yyk];
]b4_locations_if([[                 yystack.yyerror_range[1].yystate.yyloc = yys->yyloc;]]
)[                  if (yys->yypred != YY_NULLPTR)
                      yydestroyGLRState ("Cleanup: popping", yys]b4_user_args[);
                    yystates[yyk] = yys->yypred;
                    yystack.yynextFree -= 1;
                    yystack.yyspaceLeft += 1;
                  }
                break;
              }
        }
      yyfreeGLRStack (&yystack);
    }

  return yyresult;
}

/* DEBUGGING ONLY */
#if ]b4_api_PREFIX[DEBUG
static void
yy_yypstack (yyGLRState* yys)
{
  if (yys->yypred)
    {
      yy_yypstack (yys->yypred);
      YYFPRINTF (stderr, " -> ");
    }
  YYFPRINTF (stderr, "%d@@%lu", yys->yylrState,
             (unsigned long int) yys->yyposn);
}

static void
yypstates (yyGLRState* yyst)
{
  if (yyst == YY_NULLPTR)
    YYFPRINTF (stderr, "<null>");
  else
    yy_yypstack (yyst);
  YYFPRINTF (stderr, "\n");
}

static void
yypstack (yyGLRStack* yystackp, size_t yyk)
{
  yypstates (yystackp->yytops.yystates[yyk]);
}

#define YYINDEX(YYX)                                                         \
    ((YYX) == YY_NULLPTR ? -1 : (yyGLRStackItem*) (YYX) - yystackp->yyitems)


static void
yypdumpstack (yyGLRStack* yystackp)
{
  yyGLRStackItem* yyp;
  size_t yyi;
  for (yyp = yystackp->yyitems; yyp < yystackp->yynextFree; yyp += 1)
    {
      YYFPRINTF (stderr, "%3lu. ",
                 (unsigned long int) (yyp - yystackp->yyitems));
      if (*(yybool *) yyp)
        {
          YYASSERT (yyp->yystate.yyisState);
          YYASSERT (yyp->yyoption.yyisState);
          YYFPRINTF (stderr, "Res: %d, LR State: %d, posn: %lu, pred: %ld",
                     yyp->yystate.yyresolved, yyp->yystate.yylrState,
                     (unsigned long int) yyp->yystate.yyposn,
                     (long int) YYINDEX (yyp->yystate.yypred));
          if (! yyp->yystate.yyresolved)
            YYFPRINTF (stderr, ", firstVal: %ld",
                       (long int) YYINDEX (yyp->yystate
                                             .yysemantics.yyfirstVal));
        }
      else
        {
          YYASSERT (!yyp->yystate.yyisState);
          YYASSERT (!yyp->yyoption.yyisState);
          YYFPRINTF (stderr, "Option. rule: %d, state: %ld, next: %ld",
                     yyp->yyoption.yyrule - 1,
                     (long int) YYINDEX (yyp->yyoption.yystate),
                     (long int) YYINDEX (yyp->yyoption.yynext));
        }
      YYFPRINTF (stderr, "\n");
    }
  YYFPRINTF (stderr, "Tops:");
  for (yyi = 0; yyi < yystackp->yytops.yysize; yyi += 1)
    YYFPRINTF (stderr, "%lu: %ld; ", (unsigned long int) yyi,
               (long int) YYINDEX (yystackp->yytops.yystates[yyi]));
  YYFPRINTF (stderr, "\n");
}
#endif

#undef yylval
#undef yychar
#undef yynerrs]b4_locations_if([
#undef yylloc])

m4_if(b4_prefix, [yy], [],
[[/* Substitute the variable and function names.  */
#define yyparse ]b4_prefix[parse
#define yylex   ]b4_prefix[lex
#define yyerror ]b4_prefix[error
#define yylval  ]b4_prefix[lval
#define yychar  ]b4_prefix[char
#define yydebug ]b4_prefix[debug
#define yynerrs ]b4_prefix[nerrs]b4_locations_if([[
#define yylloc  ]b4_prefix[lloc]])])[

]b4_epilogue[]dnl
b4_output_end()

# glr.cc produces its own header.
m4_if(b4_skeleton, ["glr.c"],
[b4_defines_if(
[b4_output_begin([b4_spec_defines_file])
b4_copyright([Skeleton interface for Bison GLR parsers in C],
             [2002-2013])[

]b4_cpp_guard_open([b4_spec_defines_file])[
]b4_shared_declarations[
]b4_cpp_guard_close([b4_spec_defines_file])[
]b4_output_end()
])])<|MERGE_RESOLUTION|>--- conflicted
+++ resolved
@@ -1670,11 +1670,7 @@
           yyGLRStackItem yyrhsloc[1 + YYMAXRHS];
           int yynrhs;
           yySemanticOption *yyoption = yys1->yysemantics.yyfirstVal;
-<<<<<<< HEAD
           YYASSERT (yyoption);
-=======
-          YYASSERT (yyoption != YY_NULLPTR);
->>>>>>> 0bd5ee5f
           yynrhs = yyrhsLength (yyoption->yyrule);
           if (0 < yynrhs)
             {
