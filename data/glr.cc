# C++ GLR skeleton for Bison

# Copyright (C) 2002-2012 Free Software Foundation, Inc.

# This program is free software: you can redistribute it and/or modify
# it under the terms of the GNU General Public License as published by
# the Free Software Foundation, either version 3 of the License, or
# (at your option) any later version.
#
# This program is distributed in the hope that it will be useful,
# but WITHOUT ANY WARRANTY; without even the implied warranty of
# MERCHANTABILITY or FITNESS FOR A PARTICULAR PURPOSE.  See the
# GNU General Public License for more details.
#
# You should have received a copy of the GNU General Public License
# along with this program.  If not, see <http://www.gnu.org/licenses/>.


# This skeleton produces a C++ class that encapsulates a C glr parser.
# This is in order to reduce the maintenance burden.  The glr.c
# skeleton is clean and pure enough so that there are no real
# problems.  The C++ interface is the same as that of lalr1.cc.  In
# fact, glr.c can replace yacc.c without the user noticing any
# difference, and similarly for glr.cc replacing lalr1.cc.
#
# The passing of parse-params
#
#   The additional arguments are stored as members of the parser
#   object, yyparser.  The C routines need to carry yyparser
#   throughout the C parser; that's easy: make yyparser an
#   additional parse-param.  But because the C++ skeleton needs to
#   know the "real" original parse-param, we save them
#   (b4_parse_param_orig).  Note that b4_parse_param is overquoted
#   (and c.m4 strips one level of quotes).  This is a PITA, and
#   explains why there are so many levels of quotes.
#
# The locations
#
#   We use location.cc just like lalr1.cc, but because glr.c stores
#   the locations in a union, the position and location classes
#   must not have a constructor.  Therefore, contrary to lalr1.cc, we
#   must not define "b4_location_constructors".  As a consequence the
#   user must initialize the first positions (in particular the
#   filename member).

# We require a pure interface.
m4_define([b4_pure_flag],      [1])

m4_include(b4_pkgdatadir/[c++.m4])
<<<<<<< HEAD
b4_locations_if([b4_percent_define_ifdef([[location_type]], [],
                [m4_include(b4_pkgdatadir/[location.cc])])])
=======
b4_percent_define_ifdef([[api.location.type]], [],
                        [m4_include(b4_pkgdatadir/[location.cc])])
>>>>>>> e94ca80b

m4_define([b4_parser_class_name],
          [b4_percent_define_get([[parser_class_name]])])

# Save the parse parameters.
m4_define([b4_parse_param_orig], m4_defn([b4_parse_param]))


# b4_yy_symbol_print_define
# -------------------------
# Bypass the default implementation to generate the "yy_symbol_print"
# and "yy_symbol_value_print" functions.
m4_define([b4_yy_symbol_print_define],
[[
/*--------------------.
| Print this symbol.  |
`--------------------*/

]b4_function_define([yy_symbol_print],
    [static void],
    [[FILE *],      []],
    [[int yytype],  [yytype]],
    [[const ]b4_namespace_ref::b4_parser_class_name[::semantic_type *yyvaluep],
                    [yyvaluep]][]dnl
b4_locations_if([,
    [[const ]b4_namespace_ref::b4_parser_class_name[::location_type *yylocationp],
                    [yylocationp]]]),
    b4_parse_param)[
{
]b4_parse_param_use[]dnl
[  yyparser.yy_symbol_print_ (yytype, yyvaluep]b4_locations_if([, yylocationp])[);
}
]])


# Hijack the post prologue to insert early definition of YYLLOC_DEFAULT
# and declaration of yyerror.
m4_append([b4_post_prologue],
[b4_syncline([@oline@], [@ofile@])[
]b4_yylloc_default_define[
#define YYRHSLOC(Rhs, K) ((Rhs)[K].yystate.yyloc)
]b4_function_declare([yyerror],
    [static void],b4_locations_if([
    [[const ]b4_namespace_ref::b4_parser_class_name[::location_type *yylocationp],
                        [yylocationp]],])
    b4_parse_param,
    [[const char* msg], [msg]])])


# Hijack the epilogue to define implementations (yyerror, parser member
# functions etc.).
m4_append([b4_epilogue],
[b4_syncline([@oline@], [@ofile@])[
/*------------------.
| Report an error.  |
`------------------*/

]b4_function_define([yyerror],
    [static void],b4_locations_if([
    [[const ]b4_namespace_ref::b4_parser_class_name[::location_type *yylocationp],
                        [yylocationp]],])
    b4_parse_param,
    [[const char* msg], [msg]])[
{
]b4_parse_param_use[]dnl
[  yyparser.error (]b4_locations_if([[*yylocationp, ]])[msg);
}


]b4_namespace_open[
]dnl In this section, the parse params are the original parse_params.
m4_pushdef([b4_parse_param], m4_defn([b4_parse_param_orig]))dnl
[  /// Build a parser object.
  ]b4_parser_class_name::b4_parser_class_name[ (]b4_parse_param_decl[)]m4_ifset([b4_parse_param], [
    :])[
#if ]b4_api_PREFIX[DEBUG
    ]m4_ifset([b4_parse_param], [  ], [ :])[yycdebug_ (&std::cerr)]m4_ifset([b4_parse_param], [,])[
#endif]b4_parse_param_cons[
  {
  }

  ]b4_parser_class_name::~b4_parser_class_name[ ()
  {
  }

  int
  ]b4_parser_class_name[::parse ()
  {
    return ::yyparse (*this]b4_user_args[);
  }

#if ]b4_api_PREFIX[DEBUG
  /*--------------------.
  | Print this symbol.  |
  `--------------------*/

  inline void
  ]b4_parser_class_name[::yy_symbol_value_print_ (int yytype,
                           const semantic_type* yyvaluep]b4_locations_if([[,
                           const location_type* yylocationp]])[)
  {]b4_locations_if([[
    YYUSE (yylocationp);]])[
    YYUSE (yyvaluep);
    std::ostream& yyoutput = debug_stream ();
    std::ostream& yyo = yyoutput;
    YYUSE (yyo);
    switch (yytype)
      {
]b4_symbol_foreach([b4_symbol_printer])dnl
[        default:
          break;
      }
  }


  void
  ]b4_parser_class_name[::yy_symbol_print_ (int yytype,
                           const semantic_type* yyvaluep]b4_locations_if([[,
                           const location_type* yylocationp]])[)
  {
    *yycdebug_ << (yytype < YYNTOKENS ? "token" : "nterm")
               << ' ' << yytname[yytype] << " ("]b4_locations_if([[
               << *yylocationp << ": "]])[;
    yy_symbol_value_print_ (yytype, yyvaluep]b4_locations_if([[, yylocationp]])[);
    *yycdebug_ << ')';
  }

  std::ostream&
  ]b4_parser_class_name[::debug_stream () const
  {
    return *yycdebug_;
  }

  void
  ]b4_parser_class_name[::set_debug_stream (std::ostream& o)
  {
    yycdebug_ = &o;
  }


  ]b4_parser_class_name[::debug_level_type
  ]b4_parser_class_name[::debug_level () const
  {
    return yydebug;
  }

  void
  ]b4_parser_class_name[::set_debug_level (debug_level_type l)
  {
    // Actually, it is yydebug which is really used.
    yydebug = l;
  }

#endif
]m4_popdef([b4_parse_param])dnl
b4_namespace_close
])

# b4_shared_declarations
# ----------------------
# Declaration that might either go into the header (if --defines)
# or open coded in the parser body.
m4_define([b4_shared_declarations],
[dnl In this section, the parse params are the original parse_params.
m4_pushdef([b4_parse_param], m4_defn([b4_parse_param_orig]))dnl
b4_percent_code_get([[requires]])[

<<<<<<< HEAD
#include <stdexcept>
#include <string>
#include <iostream>]b4_defines_if([
b4_locations_if([b4_percent_define_ifdef([[location_type]], [],
                                         [[#include "location.hh"]])])])[
=======
# include <string>
# include <iostream>
]b4_percent_define_ifdef([[api.location.type]], [],
                         [[# include "location.hh"]])[
>>>>>>> e94ca80b

]b4_YYDEBUG_define[

]b4_namespace_open[
]b4_defines_if([],
[b4_locations_if([b4_percent_define_ifdef([[location_type]], [],
                                          [b4_position_define
b4_location_define])])])[

  /// A Bison parser.
  class ]b4_parser_class_name[
  {
  public:
<<<<<<< HEAD
]b4_public_types_declare[
=======
    /// Symbol semantic values.
# ifndef ]b4_api_PREFIX[STYPE
]m4_ifdef([b4_stype],
[    union semantic_type
    {
b4_user_stype
    };],
[m4_if(b4_tag_seen_flag, 0,
[[    typedef int semantic_type;]],
[[    typedef ]b4_api_PREFIX[STYPE semantic_type;]])])[
# else
    typedef ]b4_api_PREFIX[STYPE semantic_type;
# endif
    /// Symbol locations.
    typedef ]b4_percent_define_get([[api.location.type]],
                                   [[location]])[ location_type;
    /// Tokens.
    struct token
    {
      ]b4_token_enums(b4_tokens)[
    };
    /// Token type.
    typedef token::yytokentype token_type;
>>>>>>> e94ca80b

    /// Build a parser object.
    ]b4_parser_class_name[ (]b4_parse_param_decl[);
    virtual ~]b4_parser_class_name[ ();

    /// Parse.
    /// \returns  0 iff parsing succeeded.
    virtual int parse ();

    /// The current debugging stream.
    std::ostream& debug_stream () const;
    /// Set the current debugging stream.
    void set_debug_stream (std::ostream &);

    /// Type for debugging levels.
    typedef int debug_level_type;
    /// The current debugging level.
    debug_level_type debug_level () const;
    /// Set the current debugging level.
    void set_debug_level (debug_level_type l);

  public:
    /// Report a syntax error.]b4_locations_if([[
    /// \param loc    where the syntax error is found.]])[
    /// \param msg    a description of the syntax error.
    virtual void error (]b4_locations_if([[const location_type& loc, ]])[const std::string& msg);

# if ]b4_api_PREFIX[DEBUG
  public:
    /// \brief Report a symbol value on the debug stream.
    /// \param yytype       The token type.
    /// \param yyvaluep     Its semantic value.]b4_locations_if([[
    /// \param yylocationp  Its location.]])[
    virtual void yy_symbol_value_print_ (int yytype,
                                         const semantic_type* yyvaluep]b4_locations_if([[,
                                         const location_type* yylocationp]])[);
    /// \brief Report a symbol on the debug stream.
    /// \param yytype       The token type.
    /// \param yyvaluep     Its semantic value.]b4_locations_if([[
    /// \param yylocationp  Its location.]])[
    virtual void yy_symbol_print_ (int yytype,
                                   const semantic_type* yyvaluep]b4_locations_if([[,
                                   const location_type* yylocationp]])[);
  private:
    /* Debugging.  */
    std::ostream* yycdebug_;
#endif

]b4_parse_param_vars[
  };

]dnl Redirections for glr.c.
b4_percent_define_flag_if([[global_tokens_and_yystype]],
[b4_token_defines])
[
#ifndef ]b4_api_PREFIX[STYPE
# define ]b4_api_PREFIX[STYPE ]b4_namespace_ref[::]b4_parser_class_name[::semantic_type
#endif
#ifndef ]b4_api_PREFIX[LTYPE
# define ]b4_api_PREFIX[LTYPE ]b4_namespace_ref[::]b4_parser_class_name[::location_type
#endif

]b4_namespace_close[
]b4_percent_code_get([[provides]])[
]m4_popdef([b4_parse_param])dnl
])

b4_defines_if(
[m4_changecom()dnl
m4_divert_push(0)dnl
@output(b4_spec_defines_file@)@
b4_copyright([Skeleton interface for Bison GLR parsers in C++],
             [2002-2012])[

/* C++ GLR parser skeleton written by Akim Demaille.  */

]b4_cpp_guard_open([b4_spec_defines_file])[
]b4_shared_declarations[
]b4_cpp_guard_close([b4_spec_defines_file])[
]m4_divert_pop(0)
m4_changecom[#])])

# Let glr.c (and b4_shared_declarations) believe that the user
# arguments include the parser itself.
m4_ifset([b4_parse_param],
[m4_pushdef([b4_parse_param],
            [[b4_namespace_ref::b4_parser_class_name[& yyparser], [[yyparser]]],]
m4_defn([b4_parse_param]))],
[m4_pushdef([b4_parse_param],
            [[b4_namespace_ref::b4_parser_class_name[& yyparser], [[yyparser]]]])
])
m4_include(b4_pkgdatadir/[glr.c])
m4_popdef([b4_parse_param])<|MERGE_RESOLUTION|>--- conflicted
+++ resolved
@@ -47,13 +47,8 @@
 m4_define([b4_pure_flag],      [1])
 
 m4_include(b4_pkgdatadir/[c++.m4])
-<<<<<<< HEAD
-b4_locations_if([b4_percent_define_ifdef([[location_type]], [],
+b4_locations_if([b4_percent_define_ifdef([[api.location.type]], [],
                 [m4_include(b4_pkgdatadir/[location.cc])])])
-=======
-b4_percent_define_ifdef([[api.location.type]], [],
-                        [m4_include(b4_pkgdatadir/[location.cc])])
->>>>>>> e94ca80b
 
 m4_define([b4_parser_class_name],
           [b4_percent_define_get([[parser_class_name]])])
@@ -221,24 +216,17 @@
 m4_pushdef([b4_parse_param], m4_defn([b4_parse_param_orig]))dnl
 b4_percent_code_get([[requires]])[
 
-<<<<<<< HEAD
 #include <stdexcept>
 #include <string>
 #include <iostream>]b4_defines_if([
-b4_locations_if([b4_percent_define_ifdef([[location_type]], [],
+b4_locations_if([b4_percent_define_ifdef([[api.location.type]], [],
                                          [[#include "location.hh"]])])])[
-=======
-# include <string>
-# include <iostream>
-]b4_percent_define_ifdef([[api.location.type]], [],
-                         [[# include "location.hh"]])[
->>>>>>> e94ca80b
 
 ]b4_YYDEBUG_define[
 
 ]b4_namespace_open[
 ]b4_defines_if([],
-[b4_locations_if([b4_percent_define_ifdef([[location_type]], [],
+[b4_locations_if([b4_percent_define_ifdef([[api.location.type]], [],
                                           [b4_position_define
 b4_location_define])])])[
 
@@ -246,33 +234,7 @@
   class ]b4_parser_class_name[
   {
   public:
-<<<<<<< HEAD
 ]b4_public_types_declare[
-=======
-    /// Symbol semantic values.
-# ifndef ]b4_api_PREFIX[STYPE
-]m4_ifdef([b4_stype],
-[    union semantic_type
-    {
-b4_user_stype
-    };],
-[m4_if(b4_tag_seen_flag, 0,
-[[    typedef int semantic_type;]],
-[[    typedef ]b4_api_PREFIX[STYPE semantic_type;]])])[
-# else
-    typedef ]b4_api_PREFIX[STYPE semantic_type;
-# endif
-    /// Symbol locations.
-    typedef ]b4_percent_define_get([[api.location.type]],
-                                   [[location]])[ location_type;
-    /// Tokens.
-    struct token
-    {
-      ]b4_token_enums(b4_tokens)[
-    };
-    /// Token type.
-    typedef token::yytokentype token_type;
->>>>>>> e94ca80b
 
     /// Build a parser object.
     ]b4_parser_class_name[ (]b4_parse_param_decl[);
