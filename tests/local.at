--- conflicted
+++ resolved
@@ -168,29 +168,16 @@
 AT_PURE_LEX_IF(
 [m4_pushdef([AT_LOC], [(*llocp)])
  m4_pushdef([AT_VAL], [(*lvalp)])
-<<<<<<< HEAD
- m4_pushdef([AT_LEX_FORMALS],
+ m4_pushdef([AT_YYLEX_FORMALS],
             [YYSTYPE *lvalp[]AT_LOCATION_IF([, YYLTYPE *llocp])])
- m4_pushdef([AT_LEX_ARGS],
+ m4_pushdef([AT_YYLEX_ARGS],
             [lvalp[]AT_LOCATION_IF([, llocp])])
  m4_pushdef([AT_USE_LEX_ARGS],
             [(void) lvalp;AT_LOCATION_IF([(void) llocp])])
- m4_pushdef([AT_LEX_PRE_FORMALS],
-            [AT_LEX_FORMALS, ])
- m4_pushdef([AT_LEX_PRE_ARGS],
-            [AT_LEX_ARGS, ])
-=======
- m4_pushdef([AT_YYLEX_FORMALS],
-	    [YYSTYPE *lvalp[]AT_LOCATION_IF([, YYLTYPE *llocp])])
- m4_pushdef([AT_YYLEX_ARGS],
-	    [lvalp[]AT_LOCATION_IF([, llocp])])
- m4_pushdef([AT_USE_LEX_ARGS],
-	    [(void) lvalp;AT_LOCATION_IF([(void) llocp])])
  m4_pushdef([AT_YYLEX_PRE_FORMALS],
 	    [AT_YYLEX_FORMALS, ])
  m4_pushdef([AT_YYLEX_PRE_ARGS],
 	    [AT_YYLEX_ARGS, ])
->>>>>>> 230a3db4
 ],
 [m4_pushdef([AT_LOC], [[(]AT_NAME_PREFIX[lloc)]])
  m4_pushdef([AT_VAL], [[(]AT_NAME_PREFIX[lval)]])
@@ -356,24 +343,11 @@
 ])
 
 m4_define([AT_YYERROR_DEFINE],
-<<<<<<< HEAD
-[AT_SKEL_JAVA_IF([[public void yyerror (String msg)
-{
-  System.err.println (msg);
-}]], [AT_SKEL_CC_IF([[void
-yy::parser::error (]AT_LOCATION_IF([[const yy::location &, ]])[std::string const &msg)
-{
-  std::cerr << msg << std::endl;
-}]], [[#include <stdio.h>
-static void
-]AT_API_PREFIX[error (char const *msg)
-=======
 [m4_case(AT_LANG,
 [c], [[#include <stdio.h>
 /* A C error reporting function.  */
 static
 ]AT_YYERROR_PROTOTYPE[
->>>>>>> 230a3db4
 {
 ]AT_YYERROR_SEES_LOC_IF([[
   fprintf (stderr, "%d.%d",
@@ -389,13 +363,11 @@
 }]],
 [c++], [[/* A C++ error reporting function.  */
 void
-]AT_NAME_PREFIX[::parser::error (const location_type& l, const std::string& m)
-{
-  (void) l;
-  std::cerr << ]AT_LOCATION_IF([l << ": " << ])[m << std::endl;
+]AT_NAME_PREFIX[::parser::error (]AT_LOCATION_IF([[const location_type& l, ]])[const std::string& m)
+{  std::cerr << ]AT_LOCATION_IF([l << ": " << ])[m << std::endl;
 }]],
 [java], [AT_LOCATION_IF([[public void yyerror (Calc.Location l, String s)
-  {
+{
     if (l == null)
       System.err.println (s);
     else
@@ -405,7 +377,7 @@
   public void yyerror (String s)
   {
     System.err.println (s);
-  }]])])dnl
+}]])])dnl
 ])
 
 
@@ -612,57 +584,29 @@
 # OUTPUT-OTHER.c, OUTPUT-OTHER.cc, or OUTPUT-OTHER.java to OUTPUT or
 # OUTPUT.java along with it.  Relies on AT_SKEL_CC_IF and
 # AT_SKEL_JAVA_IF.
-<<<<<<< HEAD
-m4_define([AT_FULL_COMPILE], [
-  AT_SKEL_JAVA_IF([
-    AT_BISON_CHECK([-o $1.java $1.y])
-    AT_JAVA_COMPILE([$1.java],
-                    m4_join([ ],
-                            [$1.java],
-                            m4_ifval($2, [[$1-$2.java]]),
-                            m4_ifval($3, [[$1-$3.java]])))
-  ], [
-    AT_SKEL_CC_IF([
-      AT_BISON_CHECK([-o $1.cc $1.y])
-      AT_COMPILE_CXX([$1],
-                     m4_join([ ],
-                             [$1.cc],
-                             m4_ifval($2, [[$1-$2.cc]]),
-                             m4_ifval($3, [[$1-$3.cc]])))
-    ], [
-      AT_BISON_CHECK([-o $1.c $1.y])
-      AT_COMPILE([$1],
-                  m4_join([ ],
-                          [$1.c],
-                          m4_ifval($2, [[$1-$2.c]]),
-                          m4_ifval($3, [[$1-$3.c]])))
-    ])
-  ])
-=======
 m4_define([AT_FULL_COMPILE],
 [m4_case(AT_LANG,
 [java],
   [AT_BISON_CHECK([-o $1.java $1.y])
    AT_LANG_COMPILE([$1],
-                   m4_join([ ],
-                           [$1.java],
-                           m4_ifval($2, [[$1-$2.java]]),
+                    m4_join([ ],
+                            [$1.java],
+                            m4_ifval($2, [[$1-$2.java]]),
                            m4_ifval($3, [[$1-$3.java]])))],
 [c++],
   [AT_BISON_CHECK([-o $1.cc $1.y])
    AT_LANG_COMPILE([$1],
-                   m4_join([ ],
-                           [$1.cc],
-                           m4_ifval($2, [[$1-$2.cc]]),
+                     m4_join([ ],
+                             [$1.cc],
+                             m4_ifval($2, [[$1-$2.cc]]),
                            m4_ifval($3, [[$1-$3.cc]])))],
 [c],
   [AT_BISON_CHECK([-o $1.c $1.y])
    AT_LANG_COMPILE([$1],
-                   m4_join([ ],
-                           [$1.c],
-                           m4_ifval($2, [[$1-$2.c]]),
+                  m4_join([ ],
+                          [$1.c],
+                          m4_ifval($2, [[$1-$2.c]]),
                            m4_ifval($3, [[$1-$3.c]])))])
->>>>>>> 230a3db4
 ])
 
 
