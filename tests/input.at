--- conflicted
+++ resolved
@@ -169,148 +169,109 @@
 _AT_UNUSED_VALUES_DECLARATIONS])
 )
 
-<<<<<<< HEAD
-AT_BISON_CHECK(m4_ifval($2, [ --warnings=midrule-values ])[ input.y], [0], [],
-[[input.y:11.10-32: warning: unset value: $]$[ [-Wother]
-input.y:11.10-32: warning: unused value: $]1[ [-Wother]
-input.y:11.10-32: warning: unused value: $]3[ [-Wother]
-input.y:11.10-32: warning: unused value: $]5[ [-Wother]
-input.y:12.9: warning: empty rule for typed nonterminal, and no action [-Wother]
-]]m4_ifval($2, [[[input.y:13.14-20: warning: unset value: $$ [-Wmidrule-values]
-input.y:13.26-41: warning: unset value: $$ [-Wmidrule-values]
-]]])[[input.y:13.10-62: warning: unset value: $]$[ [-Wother]
-input.y:13.10-62: warning: unused value: $]3[ [-Wother]
-input.y:13.10-62: warning: unused value: $]5[ [-Wother]
-]]m4_ifval($2, [[[input.y:14.14-16: warning: unset value: $$ [-Wmidrule-values]
-]]])[[input.y:14.10-49: warning: unset value: $]$[ [-Wother]
-input.y:14.10-49: warning: unused value: $]3[ [-Wother]
-input.y:14.10-49: warning: unused value: $]5[ [-Wother]
-input.y:15.10-37: warning: unset value: $]$[ [-Wother]
-input.y:15.10-37: warning: unused value: $]3[ [-Wother]
-input.y:15.10-37: warning: unused value: $]5[ [-Wother]
-input.y:17.10-58: warning: unset value: $]$[ [-Wother]
-input.y:17.10-58: warning: unused value: $]1[ [-Wother]
-]]m4_ifval($2, [[[input.y:17.10-58: warning: unused value: $]2[ [-Wmidrule-values]
-]]])[[input.y:17.10-58: warning: unused value: $]3[ [-Wother]
-]]m4_ifval($2, [[[input.y:17.10-58: warning: unused value: $]4[ [-Wmidrule-values]
-]]])[[input.y:17.10-58: warning: unused value: $]5[ [-Wother]
-input.y:18.10-72: warning: unset value: $]$[ [-Wother]
-input.y:18.10-72: warning: unused value: $]1[ [-Wother]
-input.y:18.10-72: warning: unused value: $]3[ [-Wother]
-]]m4_ifval($2, [[[input.y:18.10-72: warning: unused value: $]4[ [-Wmidrule-values]
-]]])[[input.y:18.10-72: warning: unused value: $]5[ [-Wother]
-]]m4_ifval($2, [[[input.y:20.10-55: warning: unused value: $]3[ [-Wmidrule-values]
-]]])[[input.y:21.10-68: warning: unset value: $]$[ [-Wother]
-input.y:21.10-68: warning: unused value: $]1[ [-Wother]
-input.y:21.10-68: warning: unused value: $]2[ [-Wother]
-]]m4_ifval($2, [[[input.y:21.10-68: warning: unused value: $]4[ [-Wmidrule-values]
-]]]))])
-
-=======
 AT_BISON_CHECK(m4_ifval($2, [--warnings=midrule-values ])[-fcaret input.y],
                [0], [],
-[[input.y:11.10-32: warning: unset value: $][$
+[[input.y:11.10-32: warning: unset value: $][$ [-Wother]
  a: INT | INT { } INT { } INT { };
           ^^^^^^^^^^^^^^^^^^^^^^^
-input.y:11.10-12: warning: unused value: $][1
+input.y:11.10-12: warning: unused value: $][1 [-Wother]
  a: INT | INT { } INT { } INT { };
           ^^^
-input.y:11.18-20: warning: unused value: $][3
+input.y:11.18-20: warning: unused value: $][3 [-Wother]
  a: INT | INT { } INT { } INT { };
                   ^^^
-input.y:11.26-28: warning: unused value: $][5
+input.y:11.26-28: warning: unused value: $][5 [-Wother]
  a: INT | INT { } INT { } INT { };
                           ^^^
-input.y:12.9: warning: empty rule for typed nonterminal, and no action
+input.y:12.9: warning: empty rule for typed nonterminal, and no action [-Wother]
  b: INT | /* empty */;
          ^
-]]m4_ifval($2, [[[input.y:13.14-20: warning: unset value: $][$
+]]m4_ifval($2, [[[input.y:13.14-20: warning: unset value: $][$ [-Wmidrule-values]
  c: INT | INT { $][1; } INT { $<integer>2; } INT { $<integer>4; };
               ^^^^^^^
-input.y:13.26-41: warning: unset value: $][$
+input.y:13.26-41: warning: unset value: $][$ [-Wmidrule-values]
  c: INT | INT { $][1; } INT { $<integer>2; } INT { $<integer>4; };
                           ^^^^^^^^^^^^^^^^
-]]])[[input.y:13.10-62: warning: unset value: $][$
+]]])[[input.y:13.10-62: warning: unset value: $][$ [-Wother]
  c: INT | INT { $][1; } INT { $<integer>2; } INT { $<integer>4; };
           ^^^^^^^^^^^^^^^^^^^^^^^^^^^^^^^^^^^^^^^^^^^^^^^^^^^^^
-input.y:13.22-24: warning: unused value: $][3
+input.y:13.22-24: warning: unused value: $][3 [-Wother]
  c: INT | INT { $][1; } INT { $<integer>2; } INT { $<integer>4; };
                       ^^^
-input.y:13.43-45: warning: unused value: $][5
+input.y:13.43-45: warning: unused value: $][5 [-Wother]
  c: INT | INT { $][1; } INT { $<integer>2; } INT { $<integer>4; };
                                            ^^^
-]]m4_ifval($2, [[[input.y:14.14-16: warning: unset value: $][$
+]]m4_ifval($2, [[[input.y:14.14-16: warning: unset value: $][$ [-Wmidrule-values]
  d: INT | INT { } INT { $][1; } INT { $<integer>2; };
               ^^^
-]]])[[input.y:14.10-49: warning: unset value: $][$
+]]])[[input.y:14.10-49: warning: unset value: $][$ [-Wother]
  d: INT | INT { } INT { $][1; } INT { $<integer>2; };
           ^^^^^^^^^^^^^^^^^^^^^^^^^^^^^^^^^^^^^^^^
-input.y:14.18-20: warning: unused value: $][3
+input.y:14.18-20: warning: unused value: $][3 [-Wother]
  d: INT | INT { } INT { $][1; } INT { $<integer>2; };
                   ^^^
-input.y:14.30-32: warning: unused value: $][5
+input.y:14.30-32: warning: unused value: $][5 [-Wother]
  d: INT | INT { } INT { $][1; } INT { $<integer>2; };
                               ^^^
-input.y:15.10-37: warning: unset value: $][$
+input.y:15.10-37: warning: unset value: $][$ [-Wother]
  e: INT | INT { } INT {  } INT { $][1; };
           ^^^^^^^^^^^^^^^^^^^^^^^^^^^^
-input.y:15.18-20: warning: unused value: $][3
+input.y:15.18-20: warning: unused value: $][3 [-Wother]
  e: INT | INT { } INT {  } INT { $][1; };
                   ^^^
-input.y:15.27-29: warning: unused value: $][5
+input.y:15.27-29: warning: unused value: $][5 [-Wother]
  e: INT | INT { } INT {  } INT { $][1; };
                            ^^^
-input.y:17.10-58: warning: unset value: $][$
+input.y:17.10-58: warning: unset value: $][$ [-Wother]
  g: INT | INT { $<integer>$; } INT { $<integer>$; } INT { };
           ^^^^^^^^^^^^^^^^^^^^^^^^^^^^^^^^^^^^^^^^^^^^^^^^^
-input.y:17.10-12: warning: unused value: $][1
+input.y:17.10-12: warning: unused value: $][1 [-Wother]
  g: INT | INT { $<integer>$; } INT { $<integer>$; } INT { };
           ^^^
-]]m4_ifval($2, [[[input.y:17.14-29: warning: unused value: $][2
+]]m4_ifval($2, [[[input.y:17.14-29: warning: unused value: $][2 [-Wmidrule-values]
  g: INT | INT { $<integer>$; } INT { $<integer>$; } INT { };
               ^^^^^^^^^^^^^^^^
-]]])[[input.y:17.31-33: warning: unused value: $][3
+]]])[[input.y:17.31-33: warning: unused value: $][3 [-Wother]
  g: INT | INT { $<integer>$; } INT { $<integer>$; } INT { };
                                ^^^
-]]m4_ifval($2, [[[input.y:17.35-50: warning: unused value: $][4
+]]m4_ifval($2, [[[input.y:17.35-50: warning: unused value: $][4 [-Wmidrule-values]
  g: INT | INT { $<integer>$; } INT { $<integer>$; } INT { };
                                    ^^^^^^^^^^^^^^^^
-]]])[[input.y:17.52-54: warning: unused value: $][5
+]]])[[input.y:17.52-54: warning: unused value: $][5 [-Wother]
  g: INT | INT { $<integer>$; } INT { $<integer>$; } INT { };
                                                     ^^^
-input.y:18.10-72: warning: unset value: $][$
+input.y:18.10-72: warning: unset value: $][$ [-Wother]
  h: INT | INT { $<integer>$; } INT { $<integer>$ = $<integer>2; } INT { };
           ^^^^^^^^^^^^^^^^^^^^^^^^^^^^^^^^^^^^^^^^^^^^^^^^^^^^^^^^^^^^^^^
-input.y:18.10-12: warning: unused value: $][1
+input.y:18.10-12: warning: unused value: $][1 [-Wother]
  h: INT | INT { $<integer>$; } INT { $<integer>$ = $<integer>2; } INT { };
           ^^^
-input.y:18.31-33: warning: unused value: $][3
+input.y:18.31-33: warning: unused value: $][3 [-Wother]
  h: INT | INT { $<integer>$; } INT { $<integer>$ = $<integer>2; } INT { };
                                ^^^
-]]m4_ifval($2, [[[input.y:18.35-64: warning: unused value: $][4
+]]m4_ifval($2, [[[input.y:18.35-64: warning: unused value: $][4 [-Wmidrule-values]
  h: INT | INT { $<integer>$; } INT { $<integer>$ = $<integer>2; } INT { };
                                    ^^^^^^^^^^^^^^^^^^^^^^^^^^^^^^
-]]])[[input.y:18.66-68: warning: unused value: $][5
+]]])[[input.y:18.66-68: warning: unused value: $][5 [-Wother]
  h: INT | INT { $<integer>$; } INT { $<integer>$ = $<integer>2; } INT { };
                                                                   ^^^
-]]m4_ifval($2, [[[input.y:20.18-37: warning: unused value: $][3
+]]m4_ifval($2, [[[input.y:20.18-37: warning: unused value: $][3 [-Wmidrule-values]
  j: INT | INT INT { $<integer>$ = 1; } { $][$ = $][1 + $][2; };
                   ^^^^^^^^^^^^^^^^^^^^
-]]])[[input.y:21.10-68: warning: unset value: $][$
+]]])[[input.y:21.10-68: warning: unset value: $][$ [-Wother]
  k: INT | INT INT { $<integer>$; } { $<integer>$ = $<integer>3; } { };
           ^^^^^^^^^^^^^^^^^^^^^^^^^^^^^^^^^^^^^^^^^^^^^^^^^^^^^^^^^^^
-input.y:21.10-12: warning: unused value: $][1
+input.y:21.10-12: warning: unused value: $][1 [-Wother]
  k: INT | INT INT { $<integer>$; } { $<integer>$ = $<integer>3; } { };
           ^^^
-input.y:21.14-16: warning: unused value: $][2
+input.y:21.14-16: warning: unused value: $][2 [-Wother]
  k: INT | INT INT { $<integer>$; } { $<integer>$ = $<integer>3; } { };
               ^^^
-]]m4_ifval($2, [[[input.y:21.35-64: warning: unused value: $][4
+]]m4_ifval($2, [[[input.y:21.35-64: warning: unused value: $][4 [-Wmidrule-values]
  k: INT | INT INT { $<integer>$; } { $<integer>$ = $<integer>3; } { };
                                    ^^^^^^^^^^^^^^^^^^^^^^^^^^^^^^
 ]]]))
 ])
->>>>>>> d4fe9e88
 
 ## --------------- ##
 ## Unused values.  ##
@@ -570,15 +531,9 @@
 ]])
 
 AT_BISON_CHECK([input.y], [0], [],
-<<<<<<< HEAD
 [[input.y:6.8-45: warning: unset value: $$ [-Wother]
-input.y:6.8-45: warning: unused value: $2 [-Wother]
+input.y:6.12-14: warning: unused value: $2 [-Wother]
 input.y:7.6-8: warning: unset value: $$ [-Wother]
-=======
-[[input.y:6.8-45: warning: unset value: $$
-input.y:6.12-14: warning: unused value: $2
-input.y:7.6-8: warning: unset value: $$
->>>>>>> d4fe9e88
 ]])
 
 AT_DATA([[input.y]],
@@ -593,13 +548,8 @@
 ]])
 
 AT_BISON_CHECK([input.y], [0], [],
-<<<<<<< HEAD
-[[input.y:6.8-45: warning: unused value: $4 [-Wother]
+[[input.y:6.23-28: warning: unused value: $4 [-Wother]
 input.y:8.9-11: warning: unset value: $$ [-Wother]
-=======
-[[input.y:6.23-28: warning: unused value: $4
-input.y:8.9-11: warning: unset value: $$
->>>>>>> d4fe9e88
 ]])
 
 AT_CLEANUP
@@ -622,15 +572,9 @@
 ]])
 
 AT_BISON_CHECK([input.y], [0], [],
-<<<<<<< HEAD
 [[input.y:6.8-22: warning: unset value: $$ [-Wother]
-input.y:6.8-22: warning: unused value: $2 [-Wother]
+input.y:6.12-14: warning: unused value: $2 [-Wother]
 input.y:7.6-8: warning: unset value: $$ [-Wother]
-=======
-[[input.y:6.8-22: warning: unset value: $$
-input.y:6.12-14: warning: unused value: $2
-input.y:7.6-8: warning: unset value: $$
->>>>>>> d4fe9e88
 ]])
 
 AT_CLEANUP
