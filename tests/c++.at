--- conflicted
+++ resolved
@@ -367,7 +367,6 @@
 # contains single occurrences of `:'.
 AT_CHECK_NAMESPACE([[foo[3]::bar::baz]], [[-]])
 AT_CHECK_NAMESPACE([[foo::bar,baz]], [[-]])
-<<<<<<< HEAD
 AT_CHECK_NAMESPACE([[foo::bar::(baz /* Pacify Emacs ) */]], [[-]])
 AT_CLEANUP
 
@@ -502,8 +501,34 @@
     case 'l':
       throw yy::parser::syntax_error ("invalid character");
     default:
-=======
-AT_CHECK_NAMESPACE([[foo::bar::(baz]], [[-]])
+      return res;
+  }
+}
+
+void
+yy::parser::error (const std::string &m)
+{
+  std::cerr << "error: " << m << std::endl;
+}
+
+int
+main ()
+{
+  yy::parser parser;
+  parser.set_debug_level (!!getenv ("YYDEBUG"));
+  return parser.parse ();
+}
+]])
+AT_BISON_CHECK([[-o input.cc input.yy]])
+AT_COMPILE_CXX([[input]])
+
+AT_PARSER_CHECK([[./input]], [[0]], [[]],
+[[error: invalid expression
+caught error
+error: invalid character
+caught error
+]])
+
 AT_CLEANUP
 
 
@@ -622,7 +647,7 @@
 
 item:
   'a'  { $$ = $1; }
-| 'e'  { YYUSE ($$); YYUSE($1); error (location_type(), "syntax error"); }
+| 'e'  { YYUSE ($$); YYUSE($1); error ("syntax error"); }
 // Not just 'E', otherwise we reduce when 'E' is the lookahead, and
 // then the stack is emptied, defeating the point of the test.
 | 'E' 'a' { YYUSE($1); $$ = $2; }
@@ -653,42 +678,14 @@
       lvalp->obj = new Object (res);
       // Fall through.
     case 0:
->>>>>>> c12c4c50
       return res;
   }
 }
 
-<<<<<<< HEAD
-void
-yy::parser::error (const std::string &m)
-{
-  std::cerr << "error: " << m << std::endl;
-}
-
-int
-main ()
-{
-  yy::parser parser;
-  parser.set_debug_level (!!getenv ("YYDEBUG"));
-  return parser.parse ();
-}
-]])
-AT_BISON_CHECK([[-o input.cc input.yy]])
-AT_COMPILE_CXX([[input]])
-
-AT_PARSER_CHECK([[./input]], [[0]], [[]],
-[[error: invalid expression
-caught error
-error: invalid character
-caught error
-]])
-
-=======
 /* A C++ error reporting function.  */
 void
-yy::parser::error (const location_type& l, const std::string& m)
-{
-  YYUSE (l);
+yy::parser::error (const std::string& m)
+{
   throw std::runtime_error (m);
 }
 
@@ -765,5 +762,4 @@
 
 AT_BISON_OPTION_POPDEFS
 
->>>>>>> c12c4c50
 AT_CLEANUP