## Makefile for Bison testsuite.

## Copyright (C) 2000-2015, 2018-2020 Free Software Foundation, Inc.
##
## This program is free software: you can redistribute it and/or modify
## it under the terms of the GNU General Public License as published by
## the Free Software Foundation, either version 3 of the License, or
## (at your option) any later version.
##
## This program is distributed in the hope that it will be useful,
## but WITHOUT ANY WARRANTY; without even the implied warranty of
## MERCHANTABILITY or FITNESS FOR A PARTICULAR PURPOSE.  See the
## GNU General Public License for more details.
##
## You should have received a copy of the GNU General Public License
## along with this program.  If not, see <http://www.gnu.org/licenses/>.

EXTRA_DIST += %D%/linear $(TESTSUITE_AT) %D%/testsuite %D%/testsuite.h

DISTCLEANFILES       += %D%/atconfig $(check_SCRIPTS)
MAINTAINERCLEANFILES += $(TESTSUITE)

## ------------ ##
## package.m4.  ##
## ------------ ##

$(top_srcdir)/%D%/package.m4: $(top_srcdir)/configure
	$(AM_V_GEN)rm -f $@ $@.tmp
	$(AM_V_at){ \
	  echo '# Signature of the current package.'; \
	  echo 'm4_define([AT_PACKAGE_NAME],      [$(PACKAGE_NAME)])'; \
	  echo 'm4_define([AT_PACKAGE_TARNAME],   [$(PACKAGE_TARNAME)])'; \
	  echo 'm4_define([AT_PACKAGE_VERSION],   [$(PACKAGE_VERSION)])'; \
	  echo 'm4_define([AT_PACKAGE_STRING],    [$(PACKAGE_STRING)])'; \
	  echo 'm4_define([AT_PACKAGE_BUGREPORT], [$(PACKAGE_BUGREPORT)])'; \
	} >$@.tmp
	$(AM_V_at)mv $@.tmp $@

## ------------------------- ##
## Generate the test suite.  ##
## ------------------------- ##

TESTSUITE_AT =                                \
  %D%/testsuite.at                            \
                                              \
  %D%/actions.at                              \
  %D%/c++.at                                  \
  %D%/calc.at                                 \
  %D%/conflicts.at                            \
  %D%/cxx-type.at                             \
  %D%/diagnostics.at                          \
  %D%/existing.at                             \
  %D%/glr-regression.at                       \
  %D%/headers.at                              \
  %D%/input.at                                \
  %D%/java.at                                 \
  %D%/javapush.at                             \
  %D%/local.at                                \
  %D%/named-refs.at                           \
  %D%/output.at                               \
  %D%/package.m4                              \
  %D%/push.at                                 \
  %D%/reduce.at                               \
  %D%/regression.at                           \
  %D%/report.at                               \
  %D%/scanner.at                              \
  %D%/sets.at                                 \
  %D%/skeletons.at                            \
  %D%/synclines.at                            \
  %D%/torture.at                              \
  %D%/types.at

TESTSUITE = $(top_srcdir)/%D%/testsuite

AUTOTEST = $(AUTOM4TE) --language=autotest
AUTOTESTFLAGS = -I $(top_srcdir)/%D%
$(TESTSUITE): $(TESTSUITE_AT)
	$(AM_V_GEN) \
	  $(AUTOTEST) $(AUTOTESTFLAGS) $(srcdir)/%D%/testsuite.at -o $@.tmp
	$(AM_V_at)"$(PERL)" -pi -e 's/\@tb\@/\t/g' $@.tmp
	$(AM_V_at)mv $@.tmp $@


## -------------------- ##
## Run the test suite.  ##
## -------------------- ##

# Move into %D%/ so that testsuite.dir etc. be created there.
RUN_TESTSUITE = $(SHELL) $(TESTSUITE) -C %D% $(TESTSUITEFLAGS)
check_SCRIPTS += $(BISON) %D%/atconfig %D%/atlocal
RUN_TESTSUITE_deps = all $(TESTSUITE) $(check_SCRIPTS)

clean-local: clean-local-tests
clean-local-tests:
	test ! -f $(TESTSUITE) || $(TESTSUITE) -C %D% --clean

.PHONY: recheck
recheck: $(RUN_TESTSUITE_deps)
	$(RUN_TESTSUITE)					\
	  $$(perl -n						\
	     -e 'eof && /^(\d+).*: FAILED/ && print "$$1 "'	\
<<<<<<< HEAD
	        %D%/testsuite.dir/*/testsuite.log)
=======
		%D%/testsuite.dir/*/testsuite.log)
>>>>>>> 6c44f2dc

check-local: $(RUN_TESTSUITE_deps)
	$(RUN_TESTSUITE)

# Run the test suite on the *installed* tree.
installcheck-local: $(RUN_TESTSUITE_deps)
	$(RUN_TESTSUITE) AUTOTEST_PATH='$(bindir)'

# Be real mean with it.
.PHONY: maintainer-check-g++
maintainer-check-g++: $(RUN_TESTSUITE_deps)
	$(RUN_TESTSUITE) --compile-c-with-cxx

.PHONY: maintainer-check-posix
maintainer-check-posix: $(RUN_TESTSUITE_deps)
	$(RUN_TESTSUITE) POSIXLY_CORRECT=1 _POSIX2_VERSION=200112

.PHONY: maintainer-check-valgrind
VALGRIND_OPTS = --leak-check=full --show-reachable=yes --gen-suppressions=all \
  $(VALGRIND_OPTS_SUPPRESSION)
maintainer-check-valgrind: $(RUN_TESTSUITE_deps)
	test 'x$(VALGRIND)' == x ||					\
	  $(RUN_TESTSUITE)						\
	    PREBISON='$(VALGRIND) -q' PREPARSER='$(VALGRIND) -q'	\
	    VALGRIND_OPTS="$(VALGRIND_OPTS)"

.PHONY: maintainer-check
maintainer-check: maintainer-check-posix maintainer-check-valgrind maintainer-check-g++

.PHONY: maintainer-check-push
maintainer-check-push:
	$(MAKE) $(AM_MAKEFLAGS) maintainer-check			\
	  TESTSUITEFLAGS='BISON_USE_PUSH_FOR_PULL=1 $(TESTSUITEFLAGS)'

.PHONY: maintainer-check-xml
maintainer-check-xml:
	$(MAKE) $(AM_MAKEFLAGS) maintainer-check		\
	  TESTSUITEFLAGS='BISON_TEST_XML=1 $(TESTSUITEFLAGS)'

.PHONY: maintainer-check-release
maintainer-check-release: maintainer-check maintainer-check-push maintainer-check-xml<|MERGE_RESOLUTION|>--- conflicted
+++ resolved
@@ -99,11 +99,7 @@
 	$(RUN_TESTSUITE)					\
 	  $$(perl -n						\
 	     -e 'eof && /^(\d+).*: FAILED/ && print "$$1 "'	\
-<<<<<<< HEAD
-	        %D%/testsuite.dir/*/testsuite.log)
-=======
 		%D%/testsuite.dir/*/testsuite.log)
->>>>>>> 6c44f2dc
 
 check-local: $(RUN_TESTSUITE_deps)
 	$(RUN_TESTSUITE)
