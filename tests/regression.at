--- conflicted
+++ resolved
@@ -830,21 +830,11 @@
 # so that possible bound checking compilers could check all the skeletons.
 m4_define([_AT_DATA_DANCER_Y],
 [AT_DATA_GRAMMAR([dancer.y],
-<<<<<<< HEAD
-[%{
-static int yylex (AT_LALR1_CC_IF([int *], [void]));
-AT_LALR1_CC_IF([#include <cstdlib>],
-[#include <stdlib.h>
-#include <stdio.h>
-]AT_YYERROR_DECLARE[])
-%}
-=======
 [[%code provides
 {
   ]AT_YYERROR_DECLARE[
   ]AT_YYLEX_DECLARE[
 }
->>>>>>> 087dcd78
 $1
 %token ARROW INVALID NUMBER STRING DATA
 %defines
@@ -1278,17 +1268,10 @@
 %%
 
 ]AT_YYERROR_DEFINE[
-<<<<<<< HEAD
   /* Induce two syntax error messages (which requires full error
      recovery by shifting 3 tokens) in order to detect any loss of the
      reallocated buffer.  */
-]AT_YYLEX_DEFINE([abc])[
-=======
-/* Induce two syntax error messages (which requires full error
-   recovery by shifting 3 tokens) in order to detect any loss of the
-   reallocated buffer.  */
 ]AT_YYLEX_DEFINE(["abc"])[
->>>>>>> 087dcd78
 int
 main (void)
 {
@@ -1394,15 +1377,9 @@
 %%
 
 ]AT_YYERROR_DEFINE[
-<<<<<<< HEAD
   /* Induce two syntax error messages (which requires full error
      recovery by shifting 3 tokens).  */
-]AT_YYLEX_DEFINE([abc])[
-=======
-/* Induce two syntax error messages (which requires full error
-   recovery by shifting 3 tokens).  */
 ]AT_YYLEX_DEFINE(["abc"])[
->>>>>>> 087dcd78
 int
 main (void)
 {
