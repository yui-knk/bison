# Named references test.                           -*- Autotest -*-

# Copyright (C) 2009-2012 Free Software Foundation, Inc.

# This program is free software: you can redistribute it and/or modify
# it under the terms of the GNU General Public License as published by
# the Free Software Foundation, either version 3 of the License, or
# (at your option) any later version.
#
# This program is distributed in the hope that it will be useful,
# but WITHOUT ANY WARRANTY; without even the implied warranty of
# MERCHANTABILITY or FITNESS FOR A PARTICULAR PURPOSE.  See the
# GNU General Public License for more details.
#
# You should have received a copy of the GNU General Public License
# along with this program.  If not, see <http://www.gnu.org/licenses/>.

# FIXME: Duplication with calc.at.
AT_BANNER([[Named references tests.]])

AT_SETUP([Tutorial calculator])
AT_BISON_OPTION_PUSHDEFS
AT_DATA_GRAMMAR([test.y],
[[
%{
#include <assert.h>
#include <stdio.h>
#include <stdlib.h>
#include <string.h>
#include <ctype.h>
typedef int semantic_value;
FILE *input;
static semantic_value global_result = 0;
static int global_count = 0;
static int power (int base, int exponent);
]AT_YYERROR_DECLARE[
]AT_YYLEX_DECLARE[
%}

%union
{
  semantic_value ival;
};

%token CALC_EOF 0 "end of input"
%token <ival> NUM "number"
%type  <ival> exp

%nonassoc '='   /* comparison	       */
%left '-' '+'
%left '*' '/'
%left NEG /* negation--unary minus */
%right '^'      /* exponentiation        */

%%
input:
  line
| input line         {  }
;

line:
  '\n'
| exp '\n'           {  }
;

exp:
  NUM                { $$ = $NUM; }
| exp[l] '=' exp[r]
  {
    if ($l != $r)
      fprintf (stderr, "calc: error: %d != %d\n", $l, $r);
   $$ = $l;
  }
| exp[x] '+' { $<ival>$ = $x; } [l] exp[r]  { $$ = $<ival>l + $r;    }
| exp[l] '-' exp[r]        { $$ = $l - $r;        }
| exp[l] '*' exp[r]        { $$ = $l * $r;        }
| exp[l] '/' exp[r]  { $$ = $l / $r;        }
| '-' exp  %prec NEG { $$ = -$2;            }
| exp[l] '^' exp[r]        { $$ = power ($l, $r); }
| '(' exp[e] ')'        { $$ = $e;           }
| '(' error ')'      { $$ = 1111; yyerrok;  }
| '!'                { $$ = 0; YYERROR;     }
| '-' error          { $$ = 0; YYERROR;     }
;
%%
]AT_YYERROR_DEFINE[
static int get_char (void)
{
  int res = getc (input);
  return res;
}

static void unget_char (int c)
{
  ungetc (c, input);
}

static int read_signed_integer (void)
{
  int c = get_char ();
  int sign = 1;
  int n = 0;
  if (c == '-')
    {
      c = get_char ();
      sign = -1;
    }
  while (isdigit (c))
    {
      n = 10 * n + (c - '0');
      c = get_char ();
    }
  unget_char ( c);
  return sign * n;
}

static int
yylex (void)
{
  int c;
  /* Skip white space.  */
  while ((c = get_char ()) == ' ' || c == '\t') {}

  /* process numbers   */
  if (c == '.' || isdigit (c))
    {
      unget_char ( c);
      (yylval).ival = read_signed_integer ();
      return NUM;
    }

  /* Return end-of-file.  */
  if (c == EOF)
    return CALC_EOF;

  /* Return single chars. */
  return c;
}

static int power (int base, int exponent)
{
  int res = 1;
  assert (0 <= exponent);
  for (/* Niente */; exponent; --exponent)
    res *= base;
  return res;
}

int main (int argc, const char **argv)
{
  semantic_value result = 0;
  int count = 0;
  int status;
  if (argc == 2)
    input = fopen (argv[1], "r");
  else
    input = stdin;
  if (!input)
    {
      perror (argv[1]);
      return 3;
    }
  status = yyparse ();
  fclose (input);
  assert (global_result == result);
  assert (global_count == count);
  return status;
}
]])

AT_DATA([input.txt],
[[
1 + 2 * 3 = 7
1 + 2 * -3 = -5
-1^2 = -1
(-1)^2 = 1
---1 = -1
1 - 2 - 3 = -4
1 - (2 - 3) = 2
2^2^3 = 256
(2^2)^3 = 64
]])

AT_BISON_CHECK([-o test.c test.y])
AT_COMPILE([[test]])
AT_PARSER_CHECK([./test input.txt], 0, [], [stderr])
AT_BISON_OPTION_POPDEFS
AT_CLEANUP



#######################################################################


AT_SETUP([Undefined and ambiguous references])
AT_BISON_OPTION_PUSHDEFS
AT_DATA_GRAMMAR([test.y],
[[
%{
static int power (int base, int exponent);
]AT_YYERROR_DECLARE[
]AT_YYLEX_DECLARE[
%}

%union
{
  int ival;
};

%token CALC_EOF 0 "end of input"
%token <ival> NUM "number"
%type  <ival> exp

%nonassoc '='   /* comparison	       */
%left '-' '+'
%left '*' '/'
%left NEG /* negation--unary minus */
%right '^'      /* exponentiation        */

%%
input:
  line
| input line         {  }
;

line:
  '\n'
| exp '\n'           {  }
;

exp:
  NUM { $$ = $NUM; }
| exp[l] '=' exp[r]
  {
    if ($l != $r)
      fprintf (stderr, "calc: error: %d != %d\n", $l, $r);
   $$ = $l;
  }
| exp[x] '+' { $<ival>$ = $x; } [l] exp[r] { $$ = $<ival>lo9 + $r; }
| exp[x] '-' { $<ival>$ = $x; } [l] exp[r] { $$ = $<ival>exp - $r; }
| exp[x] '*' { $<ival>$ = $x; } [l] exp[r] { $$ = $l * $r; }
| exp[l] '/' exp[r]  { $$ = $l / $r;        }
| '-' exp  %prec NEG { $$ = -$2;            }
| exp[l] '^' exp[r]        { $$ = power ($l, $r12); }
| '(' exp ')'        { $$ = $expo;           }
| '(' error ')'      { $$ = 1111; yyerrok;  }
| '!'                { $$ = 0; YYERROR;     }
| '-' error          { $$ = 0; YYERROR;     }
;
%%
]])

AT_BISON_CHECK([-o test.c test.y], 1, [],
[[test.y:50.51-60: error: invalid reference: '$<ival>lo9'
test.y:50.3-68:      symbol not found in production: lo9
test.y:51.51-60: warning: misleading reference: '$<ival>exp'
test.y:42.1-3:       refers to: $exp at $$
test.y:51.7:         possibly meant: $x, hiding $exp at $1
test.y:51.41:        possibly meant: $r, hiding $exp at $4
test.y:52.51-52: error: $l of 'exp' has no declared type
test.y:55.46-49: error: invalid reference: '$r12'
test.y:55.3-53:      symbol not found in production: r12
test.y:56.29-33: error: invalid reference: '$expo'
test.y:56.3-46:      symbol not found in production: expo
]])
AT_BISON_OPTION_POPDEFS
AT_CLEANUP

#######################################################################

AT_SETUP([Misleading references])
AT_DATA_GRAMMAR([test.y],
[[
%%
start: foo foo.bar { $foo.bar; }
foo: '1'
foo.bar: '2'
]])
AT_BISON_CHECK([-o test.c test.y], 0, [],
[[test.y:11.22-29: warning: misleading reference: '$foo.bar'
test.y:11.8-10:      refers to: $foo at $1
test.y:11.12-18:     possibly meant: $[foo.bar] at $2
]])
AT_CLEANUP

#######################################################################

AT_SETUP([Many kinds of errors])
AT_DATA_GRAMMAR([test.y],
[[
%token IDENT
%token NUMBER
%token ASSIGNOP
%token IF
%token IF1
%token THEN
%token ELSE
%token FI
%token WHILE
%token DO
%token OD
%start program
%%
if_stmt1: IF expr[cond] THEN stmt[then] ELSE stmt.list[else] FI
          { $if_stmt1 = new IfStmt($cond1, $then.f1, $else); };
if_stmt2: IF expr[cond] THEN stmt[then] FI
          { $if_stmt2 = new IfStmt($cond, $stmt.field, 0); };
if_stmt3: IF expr[cond] THEN stmt.list FI
          { $if_stmt3 = new IfStmt($cond, $stmt.list, 0); };
if_stmt4: IF expr[cond] THEN stmt[xyz] ELSE stmt[xyz] FI
          { $if_stmt4 = new IfStmt($cond, $xyz, $cond); };
if_stmt5: IF expr[cond] THEN stmt.list[then] ELSE stmt.list[else] FI
          { $if_stmt5 = new IfStmt($cond, $stmt.list, $else); };
if_stmt6: IF expr[cond] THEN stmt.list[then] ELSE stmt.list[else] FI
          { $if_stmt6 = new IfStmt($cond, $stmt.list.field, $else); };
if_stmt7: IF expr[cond] THEN stmt.list[then] ELSE stmt.list[else] FI
          { $if_stmt7 = new IfStmt($cond, $[stmt.list].field, $else); };
if_stmt8: IF expr[cond] THEN stmt.list[then.1] ELSE stmt.list[else] FI
          { $if_stmt8 = new IfStmt($cond, $then.1, $else); };
if_stmt9: IF expr[cond] THEN stmt.list[then.1] ELSE stmt.list[else] FI
          { $if_stmt9 = new IfStmt($cond, $then.1.field, $else); };
if_stmt10: IF expr[cond] THEN stmt[stmt.x] FI
          { $if_stmt10 = new IfStmt($cond, $stmt.x, 0); };
if-stmt-a: IF expr[cond] THEN stmt.list[then] ELSE stmt.list[else] FI
          { $if-stmt-a = new IfStmt($cond, $then, $else); };
if-stmt-b: IF expr[cond] THEN if-stmt-a[then-a] ELSE stmt.list[else] FI
          { $[if-stmt-b] = new IfStmt($cond, $then-a.f, $else); };
program: stmt.list;
stmt.list:  stmt ';' stmt.list { $3->insert($stmt); $$ = $3; }
        |   stmt ';' { SL = new StmtList();  SL->insert($1); $$ = SL; }
        ;
stmt:  assign_stmt { $$ = $1; }
    |  if_stmt { $$ = $1; }
    |  if_stmt1 { $$ = $1; }
    |  while_stmt { $$ = $1; }
    ;
assign_stmt: IDENT ASSIGNOP expr
       { $$ = new AssignStmt(string($1),$3); };
if_stmt: IF expr[cond] THEN stmt.list FI
       { $if_stmt = new IfStmt($cond, $[stmt.list], 0); };
while_stmt[res]: WHILE expr DO stmt.list OD
       { $res = new WhileStmt($[expr], $[stmt.list]); };
expr: expr '+' term   { $$ = new Plus($1,$3); }
    | expr '-' term   { $$ = new Minus($1,$3); }
    | term            { $$ = $1; }
    ;
term: term '*' factor   { $$ = new Times($1,$3); }
    | factor            { $$ = $1; }
    ;
factor:     '(' expr ')'  { $$ = $2; }
    |       NUMBER { $$ = new Number($1); }
    |       IDENT { $$ = new Ident(string($1)); }
    ;
]])
AT_BISON_CHECK([-o test.c test.y], 1, [],
[[test.y:24.36-41: error: invalid reference: '$cond1'
test.y:23.11-24.62:  symbol not found in production: cond1
test.y:26.43-53: error: invalid reference: '$stmt.field'
test.y:25.11-26.60:  symbol not found in production: stmt
test.y:25.35-38:     possibly meant: $then.field, hiding $stmt.field at $4
test.y:28.43-52: error: invalid reference: '$stmt.list'
test.y:27.11-28.59:  symbol not found in production: stmt
test.y:27.30-38:     possibly meant: $[stmt.list] at $4
test.y:30.43-46: error: ambiguous reference: '$xyz'
test.y:29.35-37:     refers to: $xyz at $4
test.y:29.50-52:     refers to: $xyz at $6
test.y:32.43-52: error: invalid reference: '$stmt.list'
test.y:31.11-32.63:  symbol not found in production: stmt
test.y:31.40-43:     possibly meant: $then, hiding $[stmt.list] at $4
test.y:31.61-64:     possibly meant: $else, hiding $[stmt.list] at $6
test.y:34.43-58: error: invalid reference: '$stmt.list.field'
test.y:33.11-34.69:  symbol not found in production: stmt
test.y:33.40-43:     possibly meant: $then.field, hiding $[stmt.list].field at $4
test.y:33.61-64:     possibly meant: $else.field, hiding $[stmt.list].field at $6
test.y:36.43-54: error: invalid reference: '$[stmt.list]'
test.y:35.11-36.71:  symbol not found in production: stmt.list
test.y:35.40-43:     possibly meant: $then, hiding $[stmt.list] at $4
test.y:35.61-64:     possibly meant: $else, hiding $[stmt.list] at $6
test.y:38.43-49: error: invalid reference: '$then.1'
test.y:37.11-38.60:  symbol not found in production: then
test.y:37.40-45:     possibly meant: $[then.1] at $4
test.y:40.43-55: error: invalid reference: '$then.1.field'
test.y:39.11-40.66:  symbol not found in production: then
test.y:39.40-45:     possibly meant: $[then.1].field at $4
test.y:42.44-50: error: invalid reference: '$stmt.x'
test.y:41.12-42.57:  symbol not found in production: stmt
test.y:41.36-41:     possibly meant: $[stmt.x].x, hiding $stmt.x at $4
test.y:41.36-41:     possibly meant: $[stmt.x] at $4
test.y:44.13-22: error: invalid reference: '$if-stmt-a'
test.y:43.12-44.59:  symbol not found in production: if
test.y:43.1-9:       possibly meant: $[if-stmt-a] at $$
test.y:46.46-54: error: invalid reference: '$then-a.f'
test.y:45.12-46.65:  symbol not found in production: then
test.y:45.41-46:     possibly meant: $[then-a].f at $4
]])
AT_CLEANUP

#######################################################################

AT_SETUP([Missing identifiers in brackets])
AT_DATA_GRAMMAR([test.y],
[[
%%
start: foo[] bar
  { s = $foo; }
]])
AT_BISON_CHECK([-o test.c test.y], 1, [],
[[test.y:11.12: error: an identifier expected
]])
AT_CLEANUP

#######################################################################

AT_SETUP([Redundant words in brackets])
AT_DATA_GRAMMAR([test.y],
[[
%%
start: foo[ a d ] bar
  { s = $foo; }
]])
AT_BISON_CHECK([-o test.c test.y], 1, [],
[[test.y:11.15: error: unexpected identifier in bracketed name: 'd'
]])
AT_CLEANUP

#######################################################################

AT_SETUP([Comments in brackets])
AT_DATA_GRAMMAR([test.y],
[[
%%
start: foo[/* comment */] bar
  { s = $foo; }
]])
AT_BISON_CHECK([-o test.c test.y], 1, [],
[[test.y:11.25: error: an identifier expected
]])
AT_CLEANUP

#######################################################################

AT_SETUP([Stray symbols in brackets])
AT_DATA_GRAMMAR([test.y],
[[
%%
start: foo[ /* aaa */ *&-.+\000\001\002\377 ] bar
  { s = $foo; }
]])
AT_CHECK([[$PERL -pi -e 's/\\(\d{3})/chr(oct($1))/ge' test.y || exit 77]])
AT_BISON_CHECK([-o test.c test.y], 1, [],
<<<<<<< HEAD
[[test.y:11.23: error: invalid character in bracketed name: '*'
test.y:11.24: error: invalid character in bracketed name: '&'
test.y:11.25: error: invalid character in bracketed name: '-'
test.y:11.27: error: invalid character in bracketed name: '+'
=======
[[test.y:11.23: invalid character in bracketed name: '*'
test.y:11.24: invalid character in bracketed name: '&'
test.y:11.25: invalid character in bracketed name: '-'
test.y:11.27: invalid character in bracketed name: '+'
test.y:11.28: invalid character in bracketed name: '\0'
test.y:11.28: invalid character in bracketed name: '\001'
test.y:11.28: invalid character in bracketed name: '\002'
test.y:11.28: invalid character in bracketed name: '\377'
>>>>>>> 3154ff8e
]])
AT_CLEANUP

#######################################################################

AT_SETUP([Redundant words in LHS brackets])
AT_DATA_GRAMMAR([test.y],
[[
%%
start[a s]: foo;
]])
AT_BISON_CHECK([-o test.c test.y], 1, [],
[[test.y:11.9: error: unexpected identifier in bracketed name: 's'
]])
AT_CLEANUP

#######################################################################

# Bison used to free twice the named ref for "a", since a single copy
# was used in two rules.
AT_SETUP([Factored LHS])
AT_DATA_GRAMMAR([test.y],
[[
%%
start[a]: "foo" | "bar";
]])
AT_BISON_CHECK([-o test.c test.y])
AT_CLEANUP

#######################################################################

AT_SETUP([Unresolved references])
AT_DATA_GRAMMAR([test.y],
[[
%%
stat:
  sym_a sym_b { func($sym.field); }
| sym_a sym_b { func($<aa>sym.field); }
| sym_a sym_b { func($[sym.field]); }
| sym_a sym_b { func($<aa>[sym.field]); }
| sym_a sym_b { func($sym); }
| sym_a sym_b { func($<aa>sym); }
| sym_a sym_b { func($[sym]); } sym_a sym_b { func($<aa>[sym]); }
;

stat1:
  sym_a sym_b { func($sym-field); }
| sym_a sym_b { func($<aa>sym-field); }
| sym_a sym_b { func($[sym-field]); }
| sym_a sym_b { func($<aa>[sym-field]); }
| sym_a sym_b { func($sym); }
| sym_a sym_b { func($<aa>sym); }
| sym_a sym_b { func($[sym]); } sym_a sym_b { func($<aa>[sym]); }
;

sym_a: 'a';
sym_b: 'b';
]])
AT_BISON_CHECK([-o test.c test.y], 1, [],
[[test.y:12.22-31: error: invalid reference: '$sym.field'
test.y:12.3-35:      symbol not found in production: sym
test.y:13.22-35: error: invalid reference: '$<aa>sym.field'
test.y:13.3-39:      symbol not found in production: sym
test.y:14.22-33: error: invalid reference: '$[sym.field]'
test.y:14.3-37:      symbol not found in production: sym.field
test.y:15.22-37: error: invalid reference: '$<aa>[sym.field]'
test.y:15.3-41:      symbol not found in production: sym.field
test.y:16.22-25: error: invalid reference: '$sym'
test.y:16.3-29:      symbol not found in production: sym
test.y:17.22-29: error: invalid reference: '$<aa>sym'
test.y:17.3-33:      symbol not found in production: sym
test.y:18.22-27: error: invalid reference: '$[sym]'
test.y:18.3-65:      symbol not found in production before $3: sym
test.y:18.52-61: error: invalid reference: '$<aa>[sym]'
test.y:18.3-65:      symbol not found in production: sym
test.y:22.22-31: error: invalid reference: '$sym-field'
test.y:22.3-35:      symbol not found in production: sym
test.y:23.22-35: error: invalid reference: '$<aa>sym-field'
test.y:23.3-39:      symbol not found in production: sym
test.y:24.22-33: error: invalid reference: '$[sym-field]'
test.y:24.3-37:      symbol not found in production: sym-field
test.y:25.22-37: error: invalid reference: '$<aa>[sym-field]'
test.y:25.3-41:      symbol not found in production: sym-field
test.y:26.22-25: error: invalid reference: '$sym'
test.y:26.3-29:      symbol not found in production: sym
test.y:27.22-29: error: invalid reference: '$<aa>sym'
test.y:27.3-33:      symbol not found in production: sym
test.y:28.22-27: error: invalid reference: '$[sym]'
test.y:28.3-65:      symbol not found in production before $3: sym
test.y:28.52-61: error: invalid reference: '$<aa>[sym]'
test.y:28.3-65:      symbol not found in production: sym
]])
AT_CLEANUP

#######################################################################

AT_SETUP([[$ or @ followed by . or -]])
AT_DATA([[test.y]],
[[
%%
start:
  .field { $.field; }
| 'a'    { @.field; }
;
.field: ;
]])
AT_BISON_CHECK([[test.y]], [[1]], [],
[[test.y:4.12-18: error: invalid reference: '$.field'
test.y:4.13:        syntax error after '$', expecting integer, letter, '_', '@<:@', or '$'
test.y:4.3-8:       possibly meant: $[.field] at $1
test.y:5.12-18: error: invalid reference: '@.field'
test.y:5.13:        syntax error after '@', expecting integer, letter, '_', '@<:@', or '$'
]])
AT_DATA([[test.y]],
[[
%%
start:
  'a' { $-field; }
| 'b' { @-field; }
;
]])
AT_BISON_CHECK([[test.y]], [[0]], [],
[[test.y:4.9: warning: stray '$'
test.y:5.9: warning: stray '@'
]])
AT_CLEANUP<|MERGE_RESOLUTION|>--- conflicted
+++ resolved
@@ -448,21 +448,14 @@
 ]])
 AT_CHECK([[$PERL -pi -e 's/\\(\d{3})/chr(oct($1))/ge' test.y || exit 77]])
 AT_BISON_CHECK([-o test.c test.y], 1, [],
-<<<<<<< HEAD
 [[test.y:11.23: error: invalid character in bracketed name: '*'
 test.y:11.24: error: invalid character in bracketed name: '&'
 test.y:11.25: error: invalid character in bracketed name: '-'
 test.y:11.27: error: invalid character in bracketed name: '+'
-=======
-[[test.y:11.23: invalid character in bracketed name: '*'
-test.y:11.24: invalid character in bracketed name: '&'
-test.y:11.25: invalid character in bracketed name: '-'
-test.y:11.27: invalid character in bracketed name: '+'
-test.y:11.28: invalid character in bracketed name: '\0'
-test.y:11.28: invalid character in bracketed name: '\001'
-test.y:11.28: invalid character in bracketed name: '\002'
-test.y:11.28: invalid character in bracketed name: '\377'
->>>>>>> 3154ff8e
+test.y:11.28: error: invalid character in bracketed name: '\0'
+test.y:11.28: error: invalid character in bracketed name: '\001'
+test.y:11.28: error: invalid character in bracketed name: '\002'
+test.y:11.28: error: invalid character in bracketed name: '\377'
 ]])
 AT_CLEANUP
 
