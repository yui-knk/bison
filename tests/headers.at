# Bison Parser Headers.                               -*- Autotest -*-

# Copyright (C) 2001-2002, 2006-2007, 2009-2012 Free Software
# Foundation, Inc.

# This program is free software: you can redistribute it and/or modify
# it under the terms of the GNU General Public License as published by
# the Free Software Foundation, either version 3 of the License, or
# (at your option) any later version.
#
# This program is distributed in the hope that it will be useful,
# but WITHOUT ANY WARRANTY; without even the implied warranty of
# MERCHANTABILITY or FITNESS FOR A PARTICULAR PURPOSE.  See the
# GNU General Public License for more details.
#
# You should have received a copy of the GNU General Public License
# along with this program.  If not, see <http://www.gnu.org/licenses/>.

AT_BANNER([[Parser Headers.]])


## --------------------- ##
## Invalid CPP headers.  ##
## --------------------- ##

# AT_TEST_CPP_GUARD_H(BASE-NAME, [DIRECTIVES])
# --------------------------------------------
# FIXME: Much of this can be covered by calc.at.
m4_define([AT_TEST_CPP_GUARD_H],
[AT_SETUP([Invalid CPP guards: $2 --defines=$1.h])
AT_BISON_OPTION_PUSHDEFS([$2])
# Possibly create inner directories.
dirname=`AS_DIRNAME([$1])`
AS_MKDIR_P([$dirname])

AT_DATA_GRAMMAR([$1.y],
[$2
%{
#include <$1.h>
]AT_YYERROR_DECLARE_EXTERN[
]AT_YYLEX_DECLARE_EXTERN[
%}
%%
dummy:;
%%
#include <$1.h>
])

AT_BISON_CHECK([--defines=$1.h --output=$1.c $1.y])

AT_COMPILE([$1.o], [-I. -c $1.c])

AT_BISON_OPTION_POPDEFS
AT_CLEANUP
])

AT_TEST_CPP_GUARD_H([input/input])
AT_TEST_CPP_GUARD_H([9foo])
AT_TEST_CPP_GUARD_H([input/input], [%glr-parser])
AT_TEST_CPP_GUARD_H([9foo],        [%glr-parser])



## ---------------- ##
## export YYLTYPE.  ##
## ---------------- ##


AT_SETUP([export YYLTYPE])

AT_DATA_GRAMMAR([input.y],
[%locations

%name-prefix "my_"
%{
#include <stdio.h>
#include <stdlib.h>

static int
my_lex (void)
{
  return EOF;
}

static void
my_error (const char *msg)
{
  fprintf (stderr, "%s\n", msg);
}

%}
%%
exp:;
])

AT_BISON_CHECK([--defines -o input.c input.y])

# YYLTYPE should be defined, and MY_LLOC declared.
AT_DATA([caller.c],
[[#include "input.h"
YYLTYPE *my_llocp = &my_lloc;

int my_parse (void);

int
main (void)
{
  return my_parse ();
}
]])

# Link and execute, just to make sure everything is fine (and in
# particular, that MY_LLOC is indeed defined somewhere).
AT_COMPILE([caller.o])
AT_COMPILE([input.o])
AT_COMPILE([caller], [caller.o input.o])
AT_PARSER_CHECK([./caller])

AT_CLEANUP

## ----------------- ##
## Several parsers.  ##
## ----------------- ##

AT_SETUP([Several parsers])

# AT_TEST([PREFIX], [DIRECTIVES])
# -------------------------------
# Generate and compile to *.o.  Make sure there is no YY* nor yy* in
# the header (but YYDEBUG and YYPARSE_PARAM).
m4_pushdef([AT_TEST],
[AT_BISON_OPTION_PUSHDEFS([%define api.prefix "$1_" $2])
AT_DATA_GRAMMAR([$1.AT_SKEL_CC_IF([yy], [y])],
[[%define api.prefix "$1_"
$2
%error-verbose
%union
{
  int integer;
}
%{
#include <stdio.h>
  ]AT_YYERROR_DECLARE[
  ]AT_YYLEX_DECLARE[
%}
%%
exp:
  'x' '1' { printf ("x1\n"); }
| 'x' '2' { printf ("x2\n"); }
| 'x' '3' { printf ("x3\n"); }
| 'x' '4' { printf ("x4\n"); }
| 'x' '5' { printf ("x5\n"); }
| 'x' '6' { printf ("x6\n"); }
| 'x' '7' { printf ("x7\n"); }
| 'x' '8' { printf ("x8\n"); }
;

%%
]AT_YYERROR_DEFINE[
]AT_YYLEX_DEFINE(["$1"])[
]])

AT_BISON_CHECK([-d -o AT_SKEL_CC_IF([$1.cc $1.yy], [$1.c $1.y])])
# C++ output relies on namespaces and still uses yy a lot.
AT_SKEL_CC_IF([],
  [AT_CHECK([$EGREP yy $1.h], [1])])

<<<<<<< HEAD
# Ignore comments. Ignore YYPARSE_PARAM.  YYDEBUG (not renamed) can be
# read, but not changed.
AT_CHECK([[$PERL -0777 -e 's{/\*.*?\*/}{}sg;s,//.*,,;' \
            ]$1.AT_SKEL_CC_IF([hh], [h])[ |
         grep 'YY' |
         $EGREP -wv '(YYPARSE_PARAM|defined YYDEBUG|if YYDEBUG)']],
=======
# Ignore comments. Ignore YYPARSE_PARAM (obsolete) and
# YYPUSH_MORE(_DEFINED)? (whose definition is constant).
#
# YYDEBUG (not renamed) can be read, but not changed.
AT_CHECK([[sed -ne 's,/\*[^*]*\*/,,g;s,//.*,,' \
                -e '/YY/p' ]$1.AT_SKEL_CC_IF([hh], [h])[ |
     $EGREP -wv 'YY(PARSE_PARAM|PUSH_MORE(_DEFINED)?)|(defined|if) YYDEBUG']],
>>>>>>> a59a6dde
         [1])
AT_LANG_COMPILE([$1.o])

AT_CHECK([[echo "$1" >>expout]])

AT_BISON_OPTION_POPDEFS
])# AT_TEST

AT_DATA([main.cc],
[AT_DATA_SOURCE_PROLOGUE
[extern "C"
{
  #include "x1.h"
  #include "x2.h"
  #include "x3.h"
  #include "x4.h"
  #include "x6.h"
  #include "x7.h"
  #include "x8.h"
}
#include "x5.hh"
//#include "x6.hh"

#define RUN(S)                                  \
  do {                                          \
    int res = S;                                \
    if (res)                                    \
      std::cerr << #S": " << res << std::endl;  \
  } while (false)

int
main (void)
{
  RUN(x1_parse());
  RUN(x2_parse());
  RUN(x3_parse());
  RUN(x4_parse());
  x5_::parser p5;
  RUN(p5.parse());
  RUN(x6_parse());
  RUN(x7_parse());
  RUN(x8_parse());
//  x6_::parser p6;
//  RUN(p6.parse());
  return 0;
}
]])# main.cc

AT_TEST([x1], [])
AT_TEST([x2], [%locations %debug])
AT_TEST([x3], [%glr-parser])
AT_TEST([x4], [%locations %debug %glr-parser])
AT_TEST([x5], [%locations %debug %language "c++"])
AT_TEST([x6], [%define api.pure])
AT_TEST([x7], [%define api.push-pull both])
AT_TEST([x8], [%define api.pure %define api.push-pull both])
#AT_TEST([x5], [%locations %language "c++" %glr-parser])

AT_COMPILE_CXX([parser], [[x[1-8].o main.cc]])
AT_CHECK([./parser], [0], [[expout]])

m4_popdef([AT_TEST])

AT_CLEANUP<|MERGE_RESOLUTION|>--- conflicted
+++ resolved
@@ -165,22 +165,14 @@
 AT_SKEL_CC_IF([],
   [AT_CHECK([$EGREP yy $1.h], [1])])
 
-<<<<<<< HEAD
-# Ignore comments. Ignore YYPARSE_PARAM.  YYDEBUG (not renamed) can be
-# read, but not changed.
-AT_CHECK([[$PERL -0777 -e 's{/\*.*?\*/}{}sg;s,//.*,,;' \
-            ]$1.AT_SKEL_CC_IF([hh], [h])[ |
-         grep 'YY' |
-         $EGREP -wv '(YYPARSE_PARAM|defined YYDEBUG|if YYDEBUG)']],
-=======
 # Ignore comments. Ignore YYPARSE_PARAM (obsolete) and
 # YYPUSH_MORE(_DEFINED)? (whose definition is constant).
 #
 # YYDEBUG (not renamed) can be read, but not changed.
-AT_CHECK([[sed -ne 's,/\*[^*]*\*/,,g;s,//.*,,' \
-                -e '/YY/p' ]$1.AT_SKEL_CC_IF([hh], [h])[ |
+AT_CHECK([[$PERL -0777 -e 's{/\*.*?\*/}{}sg;s,//.*,,;' \
+            ]$1.AT_SKEL_CC_IF([hh], [h])[ |
+         grep 'YY' |
      $EGREP -wv 'YY(PARSE_PARAM|PUSH_MORE(_DEFINED)?)|(defined|if) YYDEBUG']],
->>>>>>> a59a6dde
          [1])
 AT_LANG_COMPILE([$1.o])
 
