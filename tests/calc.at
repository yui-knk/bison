# Simple calculator.                         -*- Autotest -*-

# Copyright (C) 2000-2012 Free Software Foundation, Inc.

# This program is free software: you can redistribute it and/or modify
# it under the terms of the GNU General Public License as published by
# the Free Software Foundation, either version 3 of the License, or
# (at your option) any later version.
#
# This program is distributed in the hope that it will be useful,
# but WITHOUT ANY WARRANTY; without even the implied warranty of
# MERCHANTABILITY or FITNESS FOR A PARTICULAR PURPOSE.  See the
# GNU General Public License for more details.
#
# You should have received a copy of the GNU General Public License
# along with this program.  If not, see <http://www.gnu.org/licenses/>.

## ---------------------------------------------------- ##
## Compile the grammar described in the documentation.  ##
## ---------------------------------------------------- ##


# ------------------------- #
# Helping Autotest macros.  #
# ------------------------- #


# _AT_DATA_CALC_Y($1, $2, $3, [BISON-DIRECTIVES])
# -----------------------------------------------
# Produce `calc.y' and, if %defines was specified, `calc-lex.c' or
# `calc-lex.cc'.
#
# Don't call this macro directly, because it contains some occurrences
# of `$1' etc. which will be interpreted by m4.  So you should call it
# with $1, $2, and $3 as arguments, which is what AT_DATA_CALC_Y does.
#
# When %defines is not passed, generate a single self-contained file.
# Otherwise, generate three: calc.y with the parser, calc-lex.c with
# the scanner, and calc-main.c with "main()".  This is in order to
# stress the use of the generated parser header.  To avoid code
# duplication, AT_CALC_LEX and AT_CALC_MAIN contain the body of these
# two later files.
m4_define([_AT_DATA_CALC_Y],
[m4_if([$1$2$3], $[1]$[2]$[3], [],
       [m4_fatal([$0: Invalid arguments: $@])])dnl

m4_pushdef([AT_CALC_MAIN],
[#include <stdlib.h> /* abort */
#if HAVE_UNISTD_H
# include <unistd.h>
#else
# undef alarm
# define alarm(seconds) /* empty */
#endif

AT_SKEL_CC_IF([[
/* A C++ ]AT_NAME_PREFIX[parse that simulates the C signature.  */
int
]AT_NAME_PREFIX[parse (]AT_PARAM_IF([semantic_value *result, int *count]))[
{
  ]AT_NAME_PREFIX[::parser parser]AT_PARAM_IF([ (result, count)])[;
#if YYDEBUG
  parser.set_debug_level (1);
#endif
  return parser.parse ();
}
]])[

semantic_value global_result = 0;
int global_count = 0;

/* A C main function.  */
int
main (int argc, const char **argv)
{
  semantic_value result = 0;
  int count = 0;
  int status;

  /* This used to be alarm (10), but that isn't enough time for
     a July 1995 vintage DEC Alphastation 200 4/100 system,
     according to Nelson H. F. Beebe.  100 seconds is enough.  */
  alarm (100);

  if (argc == 2)
    input = fopen (argv[1], "r");
  else
    input = stdin;

  if (!input)
    {
      perror (argv[1]);
      return 3;
    }

]AT_SKEL_CC_IF([], [m4_bmatch([$4], [%debug],
[  ]AT_NAME_PREFIX[debug = 1;])])[
  status = ]AT_NAME_PREFIX[parse (]AT_PARAM_IF([[&result, &count]])[);
  if (fclose (input))
    perror ("fclose");
  if (global_result != result)
    abort ();
  if (global_count != count)
    abort ();
  return status;
}
]])


m4_pushdef([AT_CALC_LEX],
[[#include <ctype.h>

]AT_YYLEX_DECLARE_EXTERN[
static int get_char (]AT_YYLEX_FORMALS[);
static void unget_char (]AT_YYLEX_PRE_FORMALS[ int c);

]AT_LOCATION_IF([
static YYLTYPE last_yylloc;
])[
static int
get_char (]AT_YYLEX_FORMALS[)
{
  int res = getc (input);
  ]AT_USE_LEX_ARGS[;
]AT_LOCATION_IF([
  last_yylloc = AT_LOC;
  if (res == '\n')
    {
      AT_LOC_LAST_LINE++;
      AT_LOC_LAST_COLUMN = 1;
    }
  else
    AT_LOC_LAST_COLUMN++;
])[
  return res;
}

static void
unget_char (]AT_YYLEX_PRE_FORMALS[ int c)
{
  ]AT_USE_LEX_ARGS[;
]AT_LOCATION_IF([
  /* Wrong when C == `\n'. */
  AT_LOC = last_yylloc;
])[
  ungetc (c, input);
}

static int
read_signed_integer (]AT_YYLEX_FORMALS[)
{
  int c = get_char (]AT_YYLEX_ARGS[);
  int sign = 1;
  int n = 0;

  ]AT_USE_LEX_ARGS[;
  if (c == '-')
    {
      c = get_char (]AT_YYLEX_ARGS[);
      sign = -1;
    }

  while (isdigit (c))
    {
      n = 10 * n + (c - '0');
      c = get_char (]AT_YYLEX_ARGS[);
    }

  unget_char (]AT_YYLEX_PRE_ARGS[ c);

  return sign * n;
}


/*---------------------------------------------------------------.
| Lexical analyzer returns an integer on the stack and the token |
| NUM, or the ASCII character read if not a number.  Skips all   |
| blanks and tabs, returns 0 for EOF.                            |
`---------------------------------------------------------------*/

]AT_YYLEX_PROTOTYPE[
{
  static int init = 1;
  int c;

  if (init)
    {
      init = 0;
]AT_LOCATION_IF([
      AT_LOC_LAST_COLUMN = 1;
      AT_LOC_LAST_LINE = 1;
])[
    }

  /* Skip current token, then white spaces.  */
  do
    {
]AT_LOCATION_IF(
[     AT_LOC_FIRST_COLUMN = AT_LOC_LAST_COLUMN;
      AT_LOC_FIRST_LINE   = AT_LOC_LAST_LINE;
])[
    }
  while ((c = get_char (]AT_YYLEX_ARGS[)) == ' ' || c == '\t');

  /* process numbers   */
  if (c == '.' || isdigit (c))
    {
<<<<<<< HEAD
      unget_char (]AT_LEX_PRE_ARGS[ c);
      ]AT_VAL[.ival = read_signed_integer (]AT_LEX_ARGS[);
      return ]AT_TOKEN_PREFIX[NUM;
=======
      unget_char (]AT_YYLEX_PRE_ARGS[ c);
      ]AT_VAL[.ival = read_signed_integer (]AT_YYLEX_ARGS[);
      return NUM;
>>>>>>> 230a3db4
    }

  /* Return end-of-file.  */
  if (c == EOF)
    return ]AT_TOKEN_PREFIX[CALC_EOF;

  /* Return single chars. */
  return c;
}
]])

AT_DATA_GRAMMAR([calc.y],
[[/* Infix notation calculator--calc */
]$4
AT_SKEL_CC_IF(
[%define global_tokens_and_yystype])[
%code requires
{
]AT_LOCATION_TYPE_IF([[
# include <iostream>
  struct Point
  {
    int l;
    int c;
  };

  struct Span
  {
    Point first;
    Point last;
  };

# define YYLLOC_DEFAULT(Current, Rhs, N)                                \
  do                                                                    \
    if (N)                                                              \
      {                                                                 \
        (Current).first = YYRHSLOC (Rhs, 1).first;                      \
        (Current).last  = YYRHSLOC (Rhs, N).last;                       \
      }                                                                 \
    else                                                                \
      {                                                                 \
        (Current).first = (Current).last = YYRHSLOC (Rhs, 0).last;      \
      }                                                                 \
  while (false)

]])[
  /* Exercise pre-prologue dependency to %union.  */
  typedef int semantic_value;
}

/* Exercise %union. */
%union
{
  semantic_value ival;
};

%code provides
{
#include <stdio.h>
/* The input.  */
extern FILE *input;
extern semantic_value global_result;
extern int global_count;]AT_SKEL_CC_IF([[
#ifndef YYLTYPE
# define YYLTYPE ]AT_NAME_PREFIX[::parser::location_type
#endif
]])[
}

%code
{
#include <assert.h>
#include <string.h>
#define USE(Var)

FILE *input;
static int power (int base, int exponent);

]AT_SKEL_CC_IF(,
[static void yyerror (AT_YYERROR_ARG_LOC_IF([YYLTYPE *llocp, ])
                     AT_PARAM_IF([semantic_value *result, int *count, ])
                     const char *s
                     );])[
]AT_YYLEX_DECLARE_EXTERN[
}

]AT_SKEL_CC_IF([AT_LOCATION_IF([AT_LOCATION_TYPE_IF([], [
/* The lalr1.cc skeleton, for backward compatibility, defines
   a constructor for position that initializes the filename.  The
   glr.cc skeleton does not (and in fact cannot: location/position
   are stored in a union, from which objects with constructors are
   excluded in C++). */
%initial-action {
  @$.initialize ();
}
])])])[

/* Bison Declarations */
%token CALC_EOF 0 "end of input"
%token <ival> NUM "number"
%type  <ival> exp

%nonassoc '='   /* comparison          */
%left '-' '+'
%left '*' '/'
%precedence NEG /* negation--unary minus */
%right '^'      /* exponentiation        */

/* Grammar follows */
%%
input:
  line
| input line         { ]AT_PARAM_IF([++*count; ++global_count;])[ }
;

line:
  '\n'
| exp '\n'           { ]AT_PARAM_IF([*result = global_result = $1], [USE ($1)])[; }
;

exp:
  NUM                { $$ = $1;             }
| exp '=' exp
  {
    if ($1 != $3)
      fprintf (stderr, "calc: error: %d != %d\n", $1, $3);
    $$ = $1;
  }
| exp '+' exp        { $$ = $1 + $3;        }
| exp '-' exp        { $$ = $1 - $3;        }
| exp '*' exp        { $$ = $1 * $3;        }
| exp '/' exp        { $$ = $1 / $3;        }
| '-' exp  %prec NEG { $$ = -$2;            }
| exp '^' exp        { $$ = power ($1, $3); }
| '(' exp ')'        { $$ = $2;             }
| '(' error ')'      { $$ = 1111; yyerrok;  }
| '!'                { $$ = 0; YYERROR;     }
| '-' error          { $$ = 0; YYERROR;     }
;
%%

static int
power (int base, int exponent)
{
  int res = 1;
  assert (0 <= exponent);
  for (/* Niente */; exponent; --exponent)
    res *= base;
  return res;
}

]AT_SKEL_CC_IF(
[AT_LOCATION_TYPE_IF([[
  std::ostream&
  operator<< (std::ostream& o, const Span& s)
  {
    o << s.first.l << '.' << s.first.c;
    if (s.first.l != s.last.l)
      o << '-' << s.last.l << '.' << s.last.c - 1;
    else if (s.first.c != s.last.c - 1)
      o << '-' << s.last.c - 1;
    return o;
  }
]])
<<<<<<< HEAD

/* A C++ error reporting function.  */
void
AT_NAME_PREFIX::parser::error (AT_LOCATION_IF([const location_type& l, ])const std::string& m)
{
  std::cerr << AT_LOCATION_IF([l << ": " << ])m << std::endl;
}
],
=======
AT_YYERROR_DEFINE],
>>>>>>> 230a3db4
[/* A C error reporting function.  */
static void
yyerror (AT_YYERROR_ARG_LOC_IF([YYLTYPE *llocp, ])
         AT_PARAM_IF([semantic_value *result, int *count, ])
         const char *s)
{
AT_PARAM_IF([(void) result; (void) count;])
AT_YYERROR_SEES_LOC_IF([
  fprintf (stderr, "%d.%d",
           AT_LOC_FIRST_LINE, AT_LOC_FIRST_COLUMN);
  if (AT_LOC_FIRST_LINE != AT_LOC_LAST_LINE)
    fprintf (stderr, "-%d.%d",
             AT_LOC_LAST_LINE,  AT_LOC_LAST_COLUMN - 1);
  else if (AT_LOC_FIRST_COLUMN != AT_LOC_LAST_COLUMN - 1)
    fprintf (stderr, "-%d",
             AT_LOC_LAST_COLUMN - 1);
  fprintf (stderr, ": ");])
  fprintf (stderr, "%s\n", s);
}])[

]AT_DEFINES_IF([],
[AT_CALC_LEX
AT_CALC_MAIN])[
]])

AT_DEFINES_IF([AT_DATA_SOURCE([[calc-lex.c]AT_SKEL_CC_IF([[c]])],
[[#include "calc.h]AT_SKEL_CC_IF([[h]])["

]AT_CALC_LEX])
AT_DATA_SOURCE([[calc-main.c]AT_SKEL_CC_IF([[c]])],
[[#include "calc.h]AT_SKEL_CC_IF([[h]])["

]AT_CALC_MAIN])
])
m4_popdef([AT_CALC_MAIN])
m4_popdef([AT_CALC_LEX])
])# _AT_DATA_CALC_Y


# AT_DATA_CALC_Y([BISON-OPTIONS])
# -------------------------------
# Produce `calc.y' and, if %defines was specified, `calc-lex.c' or
# `calc-lex.cc'.
m4_define([AT_DATA_CALC_Y],
[_AT_DATA_CALC_Y($[1], $[2], $[3], [$1])
])



# _AT_CHECK_CALC(BISON-OPTIONS, INPUT, [NUM-STDERR-LINES])
# --------------------------------------------------------
# Run `calc' on INPUT and expect no STDOUT nor STDERR.
#
# If BISON-OPTIONS contains `%debug' but not `%glr-parser', then
#
# NUM-STDERR-LINES is the number of expected lines on stderr.
# Currently this is ignored, though, since the output format is fluctuating.
#
# We don't count GLR's traces yet, since its traces are somewhat
# different from LALR's.
m4_define([_AT_CHECK_CALC],
[AT_DATA([[input]],
[[$2
]])
AT_PARSER_CHECK([./calc input], 0, [], [stderr])
])


# _AT_CHECK_CALC_ERROR(BISON-OPTIONS, EXIT-STATUS, INPUT,
#                      [NUM-STDERR-LINES],
#                      [VERBOSE-AND-LOCATED-ERROR-MESSAGE])
# ---------------------------------------------------------
# Run `calc' on INPUT, and expect a `syntax error' message.
#
# If INPUT starts with a slash, it is used as absolute input file name,
# otherwise as contents.
#
# NUM-STDERR-LINES is the number of expected lines on stderr.
# Currently this is ignored, though, since the output format is fluctuating.
#
# If BISON-OPTIONS contains `%location', then make sure the ERROR-LOCATION
# is correctly output on stderr.
#
# If BISON-OPTIONS contains `%define parse.error verbose', then make sure the
# IF-YYERROR-VERBOSE message is properly output after `syntax error, '
# on STDERR.
#
# If BISON-OPTIONS contains `%debug' but not `%glr', then NUM-STDERR-LINES
# is the number of expected lines on stderr.
m4_define([_AT_CHECK_CALC_ERROR],
[m4_bmatch([$3], [^/],
           [AT_PARSER_CHECK([./calc $3], $2, [], [stderr])],
           [AT_DATA([[input]],
[[$3
]])
AT_PARSER_CHECK([./calc input], $2, [], [stderr])])

# Normalize the observed and expected error messages, depending upon the
# options.
# 1. Remove the traces from observed.
sed '/^Starting/d
/^Entering/d
/^Stack/d
/^Reading/d
/^Reducing/d
/^Return/d
/^Shifting/d
/^state/d
/^Cleanup:/d
/^Error:/d
/^Next/d
/^Now/d
/^Discarding/d
/ \$[[0-9$]]* = /d
/^yydestructor:/d' stderr >at-stderr
mv at-stderr stderr
# 2. Create the reference error message.
AT_DATA([[expout]],
[$5
])
# 3. If locations are not used, remove them.
AT_YYERROR_SEES_LOC_IF([],
[[sed 's/^[-0-9.]*: //' expout >at-expout
mv at-expout expout]])
# 4. If error-verbose is not used, strip the`, unexpected....' part.
m4_bmatch([$1], [%define parse.error verbose], [],
[[sed 's/syntax error, .*$/syntax error/' expout >at-expout
mv at-expout expout]])
# 5. Check
AT_CHECK([cat stderr], 0, [expout])
])


# AT_CHECK_CALC([BISON-OPTIONS])
# ------------------------------
# Start a testing chunk which compiles `calc' grammar with
# BISON-OPTIONS, and performs several tests over the parser.
m4_define([AT_CHECK_CALC],
[m4_ifval([$2], [m4_fatal([$0: expected a single argument])])

# We use integers to avoid dependencies upon the precision of doubles.
AT_SETUP([Calculator $1])

AT_BISON_OPTION_PUSHDEFS([$1])

AT_DATA_CALC_Y([$1])
AT_FULL_COMPILE([calc], AT_DEFINES_IF([[lex], [main]]))

# Test the priorities.
_AT_CHECK_CALC([$1],
[1 + 2 * 3 = 7
1 + 2 * -3 = -5

-1^2 = -1
(-1)^2 = 1

---1 = -1

1 - 2 - 3 = -4
1 - (2 - 3) = 2

2^2^3 = 256
(2^2)^3 = 64],
               [842])

# Some syntax errors.
_AT_CHECK_CALC_ERROR([$1], [1], [0 0], [15],
                     [1.3: syntax error, unexpected number])
_AT_CHECK_CALC_ERROR([$1], [1], [1//2], [20],
                     [1.3: syntax error, unexpected '/', expecting number or '-' or '(' or '!'])
_AT_CHECK_CALC_ERROR([$1], [1], [error], [5],
                     [1.1: syntax error, unexpected $undefined])
_AT_CHECK_CALC_ERROR([$1], [1], [1 = 2 = 3], [30],
                     [1.7: syntax error, unexpected '='])
_AT_CHECK_CALC_ERROR([$1], [1],
                     [
+1],
                     [20],
                     [2.1: syntax error, unexpected '+'])
# Exercise error messages with EOF: work on an empty file.
_AT_CHECK_CALC_ERROR([$1], [1], [/dev/null], [4],
                     [1.1: syntax error, unexpected end of input])

# Exercise the error token: without it, we die at the first error,
# hence be sure to
#
# - have several errors which exercise different shift/discardings
#   - (): nothing to pop, nothing to discard
#   - (1 + 1 + 1 +): a lot to pop, nothing to discard
#   - (* * *): nothing to pop, a lot to discard
#   - (1 + 2 * *): some to pop and discard
#
# - test the action associated to `error'
#
# - check the lookahead that triggers an error is not discarded
#   when we enter error recovery.  Below, the lookahead causing the
#   first error is ")", which is needed to recover from the error and
#   produce the "0" that triggers the "0 != 1" error.
#
_AT_CHECK_CALC_ERROR([$1], [0],
                     [() + (1 + 1 + 1 +) + (* * *) + (1 * 2 * *) = 1],
                     [250],
[1.2: syntax error, unexpected ')', expecting number or '-' or '(' or '!'
1.18: syntax error, unexpected ')', expecting number or '-' or '(' or '!'
1.23: syntax error, unexpected '*', expecting number or '-' or '(' or '!'
1.41: syntax error, unexpected '*', expecting number or '-' or '(' or '!'
calc: error: 4444 != 1])

# The same, but this time exercising explicitly triggered syntax errors.
# POSIX says the lookahead causing the error should not be discarded.
_AT_CHECK_CALC_ERROR([$1], [0], [(!) + (0 0) = 1], [102],
[1.10: syntax error, unexpected number
calc: error: 2222 != 1])
_AT_CHECK_CALC_ERROR([$1], [0], [(- *) + (0 0) = 1], [113],
[1.4: syntax error, unexpected '*', expecting number or '-' or '(' or '!'
1.12: syntax error, unexpected number
calc: error: 2222 != 1])

# Check that yyerrok works properly: second error is not reported,
# third and fourth are.  Parse status is succesfull.
_AT_CHECK_CALC_ERROR([$1], [0], [(* *) + (*) + (*)], [113],
[1.2: syntax error, unexpected '*', expecting number or '-' or '(' or '!'
1.10: syntax error, unexpected '*', expecting number or '-' or '(' or '!'
1.16: syntax error, unexpected '*', expecting number or '-' or '(' or '!'])

AT_BISON_OPTION_POPDEFS

AT_CLEANUP
])# AT_CHECK_CALC




# ------------------------ #
# Simple LALR Calculator.  #
# ------------------------ #

AT_BANNER([[Simple LALR(1) Calculator.]])

# AT_CHECK_CALC_LALR([BISON-OPTIONS])
# -----------------------------------
# Start a testing chunk which compiles `calc' grammar with
# BISON-OPTIONS, and performs several tests over the parser.
m4_define([AT_CHECK_CALC_LALR],
[AT_CHECK_CALC($@)])

AT_CHECK_CALC_LALR()

AT_CHECK_CALC_LALR([%defines])
AT_CHECK_CALC_LALR([%locations])

AT_CHECK_CALC_LALR([%name-prefix="calc"]) dnl test deprecated `='
AT_CHECK_CALC_LALR([%verbose])
AT_CHECK_CALC_LALR([%yacc])
AT_CHECK_CALC_LALR([%define parse.error verbose])

AT_CHECK_CALC_LALR([%define api.pure %locations])
AT_CHECK_CALC_LALR([%define api.push-pull both %define api.pure %locations])
AT_CHECK_CALC_LALR([%define parse.error verbose %locations])

AT_CHECK_CALC_LALR([%define parse.error verbose %locations %defines %name-prefix "calc" %verbose %yacc])
AT_CHECK_CALC_LALR([%define parse.error verbose %locations %defines %name-prefix "calc" %define api.tokens.prefix "TOK_" %verbose %yacc])

AT_CHECK_CALC_LALR([%debug])
AT_CHECK_CALC_LALR([%define parse.error verbose %debug %locations %defines %name-prefix "calc" %verbose %yacc])

AT_CHECK_CALC_LALR([%define api.pure %define parse.error verbose %debug %locations %defines %name-prefix "calc" %verbose %yacc])
AT_CHECK_CALC_LALR([%define api.push-pull both %define api.pure %define parse.error verbose %debug %locations %defines %name-prefix "calc" %verbose %yacc])

AT_CHECK_CALC_LALR([%define api.pure %define parse.error verbose %debug %locations %defines %name-prefix "calc" %verbose %yacc %parse-param {semantic_value *result} %parse-param {int *count}])


# ----------------------- #
# Simple GLR Calculator.  #
# ----------------------- #

AT_BANNER([[Simple GLR Calculator.]])

# AT_CHECK_CALC_GLR([BISON-OPTIONS])
# ----------------------------------
# Start a testing chunk which compiles `calc' grammar with
# BISON-OPTIONS and %glr-parser, and performs several tests over the parser.
m4_define([AT_CHECK_CALC_GLR],
[AT_CHECK_CALC([%glr-parser] $@)])


AT_CHECK_CALC_GLR()

AT_CHECK_CALC_GLR([%defines])
AT_CHECK_CALC_GLR([%locations])
AT_CHECK_CALC_GLR([%name-prefix "calc"])
AT_CHECK_CALC_GLR([%verbose])
AT_CHECK_CALC_GLR([%yacc])
AT_CHECK_CALC_GLR([%define parse.error verbose])

AT_CHECK_CALC_GLR([%define api.pure %locations])
AT_CHECK_CALC_GLR([%define parse.error verbose %locations])

AT_CHECK_CALC_GLR([%define parse.error verbose %locations %defines %name-prefix "calc" %verbose %yacc])

AT_CHECK_CALC_GLR([%debug])
AT_CHECK_CALC_GLR([%define parse.error verbose %debug %locations %defines %name-prefix "calc" %verbose %yacc])
AT_CHECK_CALC_GLR([%define parse.error verbose %debug %locations %defines %name-prefix "calc" %define api.tokens.prefix "TOK_" %verbose %yacc])

AT_CHECK_CALC_GLR([%define api.pure %define parse.error verbose %debug %locations %defines %name-prefix "calc" %verbose %yacc])

AT_CHECK_CALC_GLR([%define api.pure %define parse.error verbose %debug %locations %defines %name-prefix "calc" %verbose %yacc %parse-param {semantic_value *result} %parse-param {int *count}])


# ----------------------------- #
# Simple LALR1 C++ Calculator.  #
# ----------------------------- #

AT_BANNER([[Simple LALR(1) C++ Calculator.]])

# First let's try using %skeleton
AT_CHECK_CALC([%skeleton "lalr1.cc" %defines %locations])

# AT_CHECK_CALC_LALR1_CC([BISON-OPTIONS])
# ---------------------------------------
# Start a testing chunk which compiles `calc' grammar with
# the C++ skeleton, and performs several tests over the parser.
m4_define([AT_CHECK_CALC_LALR1_CC],
[AT_CHECK_CALC([%language "C++" %defines] $@)])

AT_CHECK_CALC_LALR1_CC([])
AT_CHECK_CALC_LALR1_CC([%locations])
AT_CHECK_CALC_LALR1_CC([%locations %define location_type Span])
AT_CHECK_CALC_LALR1_CC([%locations %define parse.error verbose %name-prefix "calc" %verbose %yacc])

AT_CHECK_CALC_LALR1_CC([%locations %define parse.error verbose %debug %name-prefix "calc" %verbose %yacc])

AT_CHECK_CALC_LALR1_CC([%locations %pure-parser %define parse.error verbose %debug %name-prefix "calc" %verbose %yacc])
AT_CHECK_CALC_LALR1_CC([%locations %pure-parser %define parse.error verbose %debug %name-prefix "calc" %define api.tokens.prefix "TOK_" %verbose %yacc])

AT_CHECK_CALC_LALR1_CC([%locations %pure-parser %define parse.error verbose %debug %name-prefix "calc" %verbose %yacc %parse-param {semantic_value *result} %parse-param {int *count}])



# --------------------------- #
# Simple GLR C++ Calculator.  #
# --------------------------- #

AT_BANNER([[Simple GLR C++ Calculator.]])

# Again, we try also using %skeleton.
AT_CHECK_CALC([%skeleton "glr.cc" %defines %locations])

# AT_CHECK_CALC_GLR_CC([BISON-OPTIONS])
# -------------------------------------
# Start a testing chunk which compiles `calc' grammar with
# the GLR C++ skeleton, and performs several tests over the parser.
m4_define([AT_CHECK_CALC_GLR_CC],
[AT_CHECK_CALC([%language "C++" %glr-parser %defines %locations] $@)])

AT_CHECK_CALC_GLR_CC([])
AT_CHECK_CALC_GLR_CC([%define location_type Span])
AT_CHECK_CALC_GLR_CC([%define parse.error verbose %name-prefix "calc" %verbose %yacc])

AT_CHECK_CALC_GLR_CC([%debug])
AT_CHECK_CALC_GLR_CC([%define parse.error verbose %debug %name-prefix "calc" %verbose %yacc])

AT_CHECK_CALC_GLR_CC([%pure-parser %define parse.error verbose %debug %name-prefix "calc" %verbose %yacc])
AT_CHECK_CALC_GLR_CC([%pure-parser %define parse.error verbose %debug %name-prefix "calc" %define api.tokens.prefix "TOK_" %verbose %yacc])

AT_CHECK_CALC_GLR_CC([%pure-parser %define parse.error verbose %debug %name-prefix "calc" %verbose %yacc %parse-param {semantic_value *result} %parse-param {int *count}])<|MERGE_RESOLUTION|>--- conflicted
+++ resolved
@@ -205,15 +205,9 @@
   /* process numbers   */
   if (c == '.' || isdigit (c))
     {
-<<<<<<< HEAD
-      unget_char (]AT_LEX_PRE_ARGS[ c);
-      ]AT_VAL[.ival = read_signed_integer (]AT_LEX_ARGS[);
-      return ]AT_TOKEN_PREFIX[NUM;
-=======
       unget_char (]AT_YYLEX_PRE_ARGS[ c);
       ]AT_VAL[.ival = read_signed_integer (]AT_YYLEX_ARGS[);
-      return NUM;
->>>>>>> 230a3db4
+      return ]AT_TOKEN_PREFIX[NUM;
     }
 
   /* Return end-of-file.  */
@@ -378,18 +372,7 @@
     return o;
   }
 ]])
-<<<<<<< HEAD
-
-/* A C++ error reporting function.  */
-void
-AT_NAME_PREFIX::parser::error (AT_LOCATION_IF([const location_type& l, ])const std::string& m)
-{
-  std::cerr << AT_LOCATION_IF([l << ": " << ])m << std::endl;
-}
-],
-=======
 AT_YYERROR_DEFINE],
->>>>>>> 230a3db4
 [/* A C error reporting function.  */
 static void
 yyerror (AT_YYERROR_ARG_LOC_IF([YYLTYPE *llocp, ])
