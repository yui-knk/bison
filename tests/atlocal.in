# @configure_input@                                     -*- shell-script -*-
# Configurable variable values for Bison test suite.

# Copyright (C) 2000-2012 Free Software Foundation, Inc.
#
# This program is free software: you can redistribute it and/or modify
# it under the terms of the GNU General Public License as published by
# the Free Software Foundation, either version 3 of the License, or
# (at your option) any later version.
#
# This program is distributed in the hope that it will be useful,
# but WITHOUT ANY WARRANTY; without even the implied warranty of
# MERCHANTABILITY or FITNESS FOR A PARTICULAR PURPOSE.  See the
# GNU General Public License for more details.
#
# You should have received a copy of the GNU General Public License
# along with this program.  If not, see <http://www.gnu.org/licenses/>.

# We need `config.h'.
CPPFLAGS="-I$abs_top_builddir/lib @CPPFLAGS@"

## ------------------- ##
## C/C++ Compilation.  ##
## ------------------- ##

: ${CC='@CC@'}
: ${CXX='@CXX@'}

# Is the compiler GCC?
GCC='@GCC@'

# Sometimes a test group needs to ignore gcc warnings, so it locally
# sets CFLAGS to this.
  NO_WERROR_CFLAGS='@CFLAGS@   @WARN_CFLAGS@   @WARN_CFLAGS_TEST@'
NO_WERROR_CXXFLAGS='@CXXFLAGS@ @WARN_CXXFLAGS@ @WARN_CXXFLAGS_TEST@'

# But most of the time, we want -Werror.
  CFLAGS="$NO_WERROR_CFLAGS   @WERROR_CFLAGS@"
CXXFLAGS="$NO_WERROR_CXXFLAGS @WERROR_CXXFLAGS@"

# If 'exit 77'; skip all C++ tests; otherwise ':'.
BISON_CXX_WORKS='@BISON_CXX_WORKS@'

# Handle --compile-c-with-cxx here, once CXX and CXXFLAGS are known.
if "$at_arg_compile_c_with_cxx"; then
  CC_IS_CXX=1
  CC=$CXX
  NO_WERROR_CFLAGS=$NO_WERROR_CXXFLAGS
  CFLAGS=$CXXFLAGS
else
  CC_IS_CXX=0
fi


## ------- ##
## Other.  ##
## ------- ##

# Empty if no javac was found
CONF_JAVAC='@CONF_JAVAC@'

# Empty if no Java VM was found
CONF_JAVA='@CONF_JAVA@'

<<<<<<< HEAD
# Empty if no xsltproc was found
: ${XSLTPROC='@XSLTPROC@'}

# We need egrep and perl.
=======
# We need egrep.
>>>>>>> c12c4c50
: ${EGREP='@EGREP@'}
: ${PERL='@PERL@'}

# Use simple quotes (lib/quote.c).
LC_CTYPE=C
export LC_CTYPE

<<<<<<< HEAD

# Handle --compile-c-with-cxx here, once CXX and CXXFLAGS are known.
if "$at_arg_compile_c_with_cxx"; then
  CC=$CXX
  CFLAGS=$CXXFLAGS
fi
=======
# Are special link options needed?
LDFLAGS='@LDFLAGS@'

# Are special libraries needed?
LIBS="$abs_top_builddir/lib/libbison.a @LIBS@ @INTLLIBS@"

# Empty if no xsltproc was found
: ${XSLTPROC='@XSLTPROC@'}

: ${PERL='@PERL@'}
>>>>>>> c12c4c50
<|MERGE_RESOLUTION|>--- conflicted
+++ resolved
@@ -62,14 +62,7 @@
 # Empty if no Java VM was found
 CONF_JAVA='@CONF_JAVA@'
 
-<<<<<<< HEAD
-# Empty if no xsltproc was found
-: ${XSLTPROC='@XSLTPROC@'}
-
 # We need egrep and perl.
-=======
-# We need egrep.
->>>>>>> c12c4c50
 : ${EGREP='@EGREP@'}
 : ${PERL='@PERL@'}
 
@@ -77,14 +70,6 @@
 LC_CTYPE=C
 export LC_CTYPE
 
-<<<<<<< HEAD
-
-# Handle --compile-c-with-cxx here, once CXX and CXXFLAGS are known.
-if "$at_arg_compile_c_with_cxx"; then
-  CC=$CXX
-  CFLAGS=$CXXFLAGS
-fi
-=======
 # Are special link options needed?
 LDFLAGS='@LDFLAGS@'
 
@@ -94,5 +79,9 @@
 # Empty if no xsltproc was found
 : ${XSLTPROC='@XSLTPROC@'}
 
-: ${PERL='@PERL@'}
->>>>>>> c12c4c50
+
+# Handle --compile-c-with-cxx here, once CXX and CXXFLAGS are known.
+if "$at_arg_compile_c_with_cxx"; then
+  CC=$CXX
+  CFLAGS=$CXXFLAGS
+fi