--- conflicted
+++ resolved
@@ -2,7 +2,6 @@
 
 * Noteworthy changes in release ?.? (????-??-??) [?]
 
-<<<<<<< HEAD
 ** Diagnostics about useless rules
 
   In the following grammar, the 'exp' nonterminal is trivially useless.  So,
@@ -46,11 +45,7 @@
      input: '0' | exp
                   ^^^
 
-* Noteworthy changes in release ?.? (????-??-??) [?]
-=======
-
 * Noteworthy changes in release 3.0.4 (2015-01-23) [stable]
->>>>>>> 7ca7a3ab
 
 ** Bug fixes
 
