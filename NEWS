--- conflicted
+++ resolved
@@ -2,7 +2,6 @@
 
 * Noteworthy changes in release ?.? (????-??-??) [?]
 
-<<<<<<< HEAD
 ** WARNING: Future backward-incompatibilities!
 
   Like other GNU packages, Bison will start using some of the C99 features
@@ -569,7 +568,9 @@
       return parser::make_SEMICOLON (loc);
       ...
     }
-=======
+
+* Noteworthy changes in release ?.? (????-??-??) [?]
+
 ** Bug fixes
 
 *** Fix compiler attribute portability (yacc.c)
@@ -577,7 +578,6 @@
   With locations enabled, __attribute__ was used unprotected.
 
 *** Fix some compiler warnings (lalr1.cc)
->>>>>>> 49964a4f
 
 * Noteworthy changes in release 2.7 (2012-12-12) [stable]
 
