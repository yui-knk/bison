GNU Bison NEWS

* Noteworthy changes in release ?.? (????-??-??) [?]

<<<<<<< HEAD
** Changes

*** A C++ native GLR parser

  A new version of the generated C++ GLR parser was added as "glr2.cc". It
  is forked from the existing glr.c/cc parser, with the objective of making
  it a more modern, truly C++ parser (instead of a C++ wrapper around a C
  parser).  Down the line, the goal is to support `%define api.value.type
  variant` and maybe share code with lalr1.cc.

  The current parser should be identical in terms of interface, functionality
  and performance to "glr.cc". To try it out, simply use

  %skeleton "glr2.cc"

*** Counterexamples

  Counterexamples now show the rule numbers, and always show ε for rules
  with an empty right-hand side.  For instance

    exp
    ↳ 1: e1       e2     "a"
         ↳ 3: ε • ↳ 1: ε

  instead of

    exp
    ↳ e1  e2  "a"
      ↳ • ↳ ε

=======

* Noteworthy changes in release 3.7.2 (2020-09-05) [stable]

  This release of Bison fixes all known bugs reported for Bison in MITRE's
  Common Vulnerabilities and Exposures (CVE) system.  These vulnerabilities
  are only about bison-the-program itself, not the generated code.

  Although these bugs are typically irrelevant to how Bison is used, they
  are worth fixing if only to give users peace of mind.

  There is no known vulnerability in the generated parsers.

** Bug fixes

  Fix concurrent build issues (introduced in Bison 3.5).

  Push parsers always use YYMALLOC/YYFREE (no direct calls to malloc/free).

  Fix portability issues of the test suite, and of bison itself.

  Some unlikely crashes found by fuzzing have been fixed.  This is only
  about bison itself, not the generated parsers.

>>>>>>> dcdd119f

* Noteworthy changes in release 3.7.1 (2020-08-02) [stable]

** Bug fixes

  Crash when a token alias contains a NUL byte.

  Portability issues with libtextstyle.

  Portability issues of Bison itself with MSVC.

** Changes

  Improvements and fixes in the documentation.

  More precise location about symbol type redefinitions.


* Noteworthy changes in release 3.7 (2020-07-23) [stable]

** Deprecated features

  The YYPRINT macro, which works only with yacc.c and only for tokens, was
  obsoleted long ago by %printer, introduced in Bison 1.50 (November 2002).
  It is deprecated and its support will be removed eventually.

  In conformance with the recommendations of the Graphviz team, in the next
  version Bison the option `--graph` will generate a *.gv file by default,
  instead of *.dot.  A transition started in Bison 3.4.

** New features

*** Counterexample Generation

  Contributed by Vincent Imbimbo.

  When given `-Wcounterexamples`/`-Wcex`, bison will now output
  counterexamples for conflicts.

**** Unifying Counterexamples

  Unifying counterexamples are strings which can be parsed in two ways due
  to the conflict.  For example on a grammar that contains the usual
  "dangling else" ambiguity:

    $ bison else.y
    else.y: warning: 1 shift/reduce conflict [-Wconflicts-sr]
    else.y: note: rerun with option '-Wcounterexamples' to generate conflict counterexamples

    $ bison else.y -Wcex
    else.y: warning: 1 shift/reduce conflict [-Wconflicts-sr]
    else.y: warning: shift/reduce conflict on token "else" [-Wcounterexamples]
      Example: "if" exp "then" "if" exp "then" exp • "else" exp
      Shift derivation
        exp
        ↳ "if" exp "then" exp
                          ↳ "if" exp "then" exp • "else" exp
      Example: "if" exp "then" "if" exp "then" exp • "else" exp
      Reduce derivation
        exp
        ↳ "if" exp "then" exp                     "else" exp
                          ↳ "if" exp "then" exp •

  When text styling is enabled, colors are used in the examples and the
  derivations to highlight the structure of both analyses.  In this case,

    "if" exp "then" [ "if" exp "then" exp • ] "else" exp

  vs.

    "if" exp "then" [ "if" exp "then" exp • "else" exp ]


  The counterexamples are "focused", in two different ways.  First, they do
  not clutter the output with all the derivations from the start symbol,
  rather they start on the "conflicted nonterminal". They go straight to the
  point.  Second, they don't "expand" nonterminal symbols uselessly.

**** Nonunifying Counterexamples

  In the case of the dangling else, Bison found an example that can be
  parsed in two ways (therefore proving that the grammar is ambiguous).
  When it cannot find such an example, it instead generates two examples
  that are the same up until the dot:

    $ bison foo.y
    foo.y: warning: 1 shift/reduce conflict [-Wconflicts-sr]
    foo.y: note: rerun with option '-Wcounterexamples' to generate conflict counterexamples
    foo.y:4.4-7: warning: rule useless in parser due to conflicts [-Wother]
        4 | a: expr
          |    ^~~~

    $ bison -Wcex foo.y
    foo.y: warning: 1 shift/reduce conflict [-Wconflicts-sr]
    foo.y: warning: shift/reduce conflict on token ID [-Wcounterexamples]
      First example: expr • ID ',' ID $end
      Shift derivation
        $accept
        ↳ s                      $end
          ↳ a                 ID
            ↳ expr
              ↳ expr • ID ','
      Second example: expr • ID $end
      Reduce derivation
        $accept
        ↳ s             $end
          ↳ a        ID
            ↳ expr •
    foo.y:4.4-7: warning: rule useless in parser due to conflicts [-Wother]
        4 | a: expr
          |    ^~~~

  In these cases, the parser usually doesn't have enough lookahead to
  differentiate the two given examples.

**** Reports

  Counterexamples are also included in the report when given
  `--report=counterexamples`/`-rcex` (or `--report=all`), with more
  technical details:

    State 7

      1 exp: "if" exp "then" exp •  [$end, "then", "else"]
      2    | "if" exp "then" exp • "else" exp

      "else"  shift, and go to state 8

      "else"    [reduce using rule 1 (exp)]
      $default  reduce using rule 1 (exp)

      shift/reduce conflict on token "else":
          1 exp: "if" exp "then" exp •
          2 exp: "if" exp "then" exp • "else" exp
        Example: "if" exp "then" "if" exp "then" exp • "else" exp
        Shift derivation
          exp
          ↳ "if" exp "then" exp
                            ↳ "if" exp "then" exp • "else" exp
        Example: "if" exp "then" "if" exp "then" exp • "else" exp
        Reduce derivation
          exp
          ↳ "if" exp "then" exp                     "else" exp
                            ↳ "if" exp "then" exp •

*** File prefix mapping

  Contributed by Joshua Watt.

  Bison learned a new argument, `--file-prefix-map OLD=NEW`.  Any file path
  in the output (specifically `#line` directives and `#ifdef` header guards)
  that begins with the prefix OLD will have it replaced with the prefix NEW,
  similar to the `-ffile-prefix-map` in GCC.  This option can be used to
  make bison output reproducible.

** Changes

*** Diagnostics

  When text styling is enabled and the terminal supports it, the warnings
  now include hyperlinks to the documentation.

*** Relocatable installation

  When installed to be relocatable (via `configure --enable-relocatable`),
  bison will now also look for a relocated m4.

*** C++ file names

  The `filename_type` %define variable was renamed `api.filename.type`.
  Instead of

    %define filename_type "symbol"

  write

    %define api.filename.type {symbol}

  (Or let `bison --update` do it for you).

  It now defaults to `const std::string` instead of `std::string`.

*** Deprecated %define variable names

  The following variables have been renamed for consistency.  Backward
  compatibility is ensured, but upgrading is recommended.

    filename_type       -> api.filename.type
    package             -> api.package

*** Push parsers no longer clear their state when parsing is finished

  Previously push-parsers cleared their state when parsing was finished (on
  success and on failure).  This made it impossible to check if there were
  parse errors, since `yynerrs` was also reset.  This can be especially
  troublesome when used in autocompletion, since a parser with error
  recovery would suggest (irrelevant) expected tokens even if there were
  failure.

  Now the parser state can be examined when parsing is finished.  The parser
  state is reset when starting a new parse.

** Documentation

*** Examples

  The bistromathic demonstrates %param and how to quote sources in the error
  messages:

    > 123 456
    1.5-7: syntax error: expected end of file or + or - or * or / or ^ before number
        1 | 123 456
          |     ^~~

** Bug fixes

*** Include the generated header (yacc.c)

  Historically, when --defines was used, bison generated a header and pasted
  an exact copy of it into the generated parser implementation file.  Since
  Bison 3.4 it is possible to specify that the header should be `#include`d,
  and how.  For instance

    %define api.header.include {"parse.h"}

  or

    %define api.header.include {<parser/parse.h>}

  Now api.header.include defaults to `"header-basename"`, as was intended in
  Bison 3.4, where `header-basename` is the basename of the generated
  header.  This is disabled when the generated header is `y.tab.h`, to
  comply with Automake's ylwrap.

*** String aliases are faithfully propagated

  Bison used to interpret user strings (i.e., decoding backslash escapes)
  when reading them, and to escape them (i.e., issue non-printable
  characters as backslash escapes, taking the locale into account) when
  outputting them.  As a consequence non-ASCII strings (say in UTF-8) ended
  up "ciphered" as sequences of backslash escapes.  This happened not only
  in the generated sources (where the compiler will reinterpret them), but
  also in all the generated reports (text, xml, html, dot, etc.).  Reports
  were therefore not readable when string aliases were not pure ASCII.
  Worse yet: the output depended on the user's locale.

  Now Bison faithfully treats the string aliases exactly the way the user
  spelled them.  This fixes all the aforementioned problems.  However, now,
  string aliases semantically equivalent but syntactically different (e.g.,
  "A", "\x41", "\101") are considered to be different.

*** Crash when generating IELR

  An old, well hidden, bug in the generation of IELR parsers was fixed.


* Noteworthy changes in release 3.6.4 (2020-06-15) [stable]

** Bug fixes

  In glr.cc some internal macros leaked in the user's code, and could damage
  access to the token kinds.


* Noteworthy changes in release 3.6.3 (2020-06-03) [stable]

** Bug fixes

  Incorrect comments in the generated parsers.

  Warnings in push parsers (yacc.c).

  Incorrect display of gotos in LAC traces (lalr1.cc).


* Noteworthy changes in release 3.6.2 (2020-05-17) [stable]

** Bug fixes

  Some tests were fixed.

  When token aliases contain comment delimiters:

    %token FOO "/* foo */"

  bison used to emit "nested" comments, which is invalid C.


* Noteworthy changes in release 3.6.1 (2020-05-10) [stable]

** Bug fixes

  Restored ANSI-C compliance in yacc.c.

  GNU readline portability issues.

  In C++, yy::parser::symbol_name is now a public member, as was intended.

** New features

  In C++, yy::parser::symbol_type now has a public name() member function.


* Noteworthy changes in release 3.6 (2020-05-08) [stable]

** Backward incompatible changes

  TL;DR: replace "#define YYERROR_VERBOSE 1" by "%define parse.error verbose".

  The YYERROR_VERBOSE macro is no longer supported; the parsers that still
  depend on it will now produce Yacc-like error messages (just "syntax
  error").  It was superseded by the "%error-verbose" directive in Bison
  1.875 (2003-01-01).  Bison 2.6 (2012-07-19) clearly announced that support
  for YYERROR_VERBOSE would be removed.  Note that since Bison 3.0
  (2013-07-25), "%error-verbose" is deprecated in favor of "%define
  parse.error verbose".

** Deprecated features

  The YYPRINT macro, which works only with yacc.c and only for tokens, was
  obsoleted long ago by %printer, introduced in Bison 1.50 (November 2002).
  It is deprecated and its support will be removed eventually.

** New features

*** Improved syntax error messages

  Two new values for the %define parse.error variable offer more control to
  the user.  Available in all the skeletons (C, C++, Java).

**** %define parse.error detailed

  The behavior of "%define parse.error detailed" is closely resembling that
  of "%define parse.error verbose" with a few exceptions.  First, it is safe
  to use non-ASCII characters in token aliases (with 'verbose', the result
  depends on the locale with which bison was run).  Second, a yysymbol_name
  function is exposed to the user, instead of the yytnamerr function and the
  yytname table.  Third, token internationalization is supported (see
  below).

**** %define parse.error custom

  With this directive, the user forges and emits the syntax error message
  herself by defining the yyreport_syntax_error function.  A new type,
  yypcontext_t, captures the circumstances of the error, and provides the
  user with functions to get details, such as yypcontext_expected_tokens to
  get the list of expected token kinds.

  A possible implementation of yyreport_syntax_error is:

    int
    yyreport_syntax_error (const yypcontext_t *ctx)
    {
      int res = 0;
      YY_LOCATION_PRINT (stderr, *yypcontext_location (ctx));
      fprintf (stderr, ": syntax error");
      // Report the tokens expected at this point.
      {
        enum { TOKENMAX = 10 };
        yysymbol_kind_t expected[TOKENMAX];
        int n = yypcontext_expected_tokens (ctx, expected, TOKENMAX);
        if (n < 0)
          // Forward errors to yyparse.
          res = n;
        else
          for (int i = 0; i < n; ++i)
            fprintf (stderr, "%s %s",
                     i == 0 ? ": expected" : " or", yysymbol_name (expected[i]));
      }
      // Report the unexpected token.
      {
        yysymbol_kind_t lookahead = yypcontext_token (ctx);
        if (lookahead != YYSYMBOL_YYEMPTY)
          fprintf (stderr, " before %s", yysymbol_name (lookahead));
      }
      fprintf (stderr, "\n");
      return res;
    }

**** Token aliases internationalization

  When the %define variable parse.error is set to `custom` or `detailed`,
  one may specify which token aliases are to be translated using _().  For
  instance

    %token
        PLUS   "+"
        MINUS  "-"
      <double>
        NUM _("number")
      <symrec*>
        FUN _("function")
        VAR _("variable")

  In that case the user must define _() and N_(), and yysymbol_name returns
  the translated symbol (i.e., it returns '_("variable")' rather that
  '"variable"').  In Java, the user must provide an i18n() function.

*** List of expected tokens (yacc.c)

  Push parsers may invoke yypstate_expected_tokens at any point during
  parsing (including even before submitting the first token) to get the list
  of possible tokens.  This feature can be used to propose autocompletion
  (see below the "bistromathic" example).

  It makes little sense to use this feature without enabling LAC (lookahead
  correction).

*** Returning the error token

  When the scanner returns an invalid token or the undefined token
  (YYUNDEF), the parser generates an error message and enters error
  recovery.  Because of that error message, most scanners that find lexical
  errors generate an error message, and then ignore the invalid input
  without entering the error-recovery.

  The scanners may now return YYerror, the error token, to enter the
  error-recovery mode without triggering an additional error message.  See
  the bistromathic for an example.

*** Deep overhaul of the symbol and token kinds

  To avoid the confusion with types in programming languages, we now refer
  to token and symbol "kinds" instead of token and symbol "types".  The
  documentation and error messages have been revised.

  All the skeletons have been updated to use dedicated enum types rather
  than integral types.  Special symbols are now regular citizens, instead of
  being declared in ad hoc ways.

**** Token kinds

  The "token kind" is what is returned by the scanner, e.g., PLUS, NUMBER,
  LPAREN, etc.  While backward compatibility is of course ensured, users are
  nonetheless invited to replace their uses of "enum yytokentype" by
  "yytoken_kind_t".

  This type now also includes tokens that were previously hidden: YYEOF (end
  of input), YYUNDEF (undefined token), and YYerror (error token).  They
  now have string aliases, internationalized when internationalization is
  enabled.  Therefore, by default, error messages now refer to "end of file"
  (internationalized) rather than the cryptic "$end", or to "invalid token"
  rather than "$undefined".

  Therefore in most cases it is now useless to define the end-of-line token
  as follows:

    %token T_EOF 0 "end of file"

  Rather simply use "YYEOF" in your scanner.

**** Symbol kinds

  The "symbol kinds" is what the parser actually uses.  (Unless the
  api.token.raw %define variable is used, the symbol kind of a terminal
  differs from the corresponding token kind.)

  They are now exposed as a enum, "yysymbol_kind_t".

  This allows users to tailor the error messages the way they want, or to
  process some symbols in a specific way in autocompletion (see the
  bistromathic example below).

*** Modernize display of explanatory statements in diagnostics

  Since Bison 2.7, output was indented four spaces for explanatory
  statements.  For example:

    input.y:2.7-13: error: %type redeclaration for exp
    input.y:1.7-11:     previous declaration

  Since the introduction of caret-diagnostics, it became less clear.  This
  indentation has been removed and submessages are displayed similarly as in
  GCC:

    input.y:2.7-13: error: %type redeclaration for exp
        2 | %type <float> exp
          |       ^~~~~~~
    input.y:1.7-11: note: previous declaration
        1 | %type <int> exp
          |       ^~~~~

  Contributed by Victor Morales Cayuela.

*** C++

  The token and symbol kinds are yy::parser::token_kind_type and
  yy::parser::symbol_kind_type.

  The symbol_type::kind() member function allows to get the kind of a
  symbol.  This can be used to write unit tests for scanners, e.g.,

    yy::parser::symbol_type t = make_NUMBER ("123");
    assert (t.kind () == yy::parser::symbol_kind::S_NUMBER);
    assert (t.value.as<int> () == 123);

** Documentation

*** User Manual

  In order to avoid ambiguities with "type" as in "typing", we now refer to
  the "token kind" (e.g., `PLUS`, `NUMBER`, etc.) rather than the "token
  type".  We now also refer to the "symbol type" (e.g., `PLUS`, `expr`,
  etc.).

*** Examples

  There are now examples/java: a very simple calculator, and a more complete
  one (push-parser, location tracking, and debug traces).

  The lexcalc example (a simple example in C based on Flex and Bison) now
  also demonstrates location tracking.


  A new C example, bistromathic, is a fully featured interactive calculator
  using many Bison features: pure interface, push parser, autocompletion
  based on the current parser state (using yypstate_expected_tokens),
  location tracking, internationalized custom error messages, lookahead
  correction, rich debug traces, etc.

  It shows how to depend on the symbol kinds to tailor autocompletion.  For
  instance it recognizes the symbol kind "VARIABLE" to propose
  autocompletion on the existing variables, rather than of the word
  "variable".


* Noteworthy changes in release 3.5.4 (2020-04-05) [stable]

** WARNING: Future backward-incompatibilities!

  TL;DR: replace "#define YYERROR_VERBOSE 1" by "%define parse.error verbose".

  Bison 3.6 will no longer support the YYERROR_VERBOSE macro; the parsers
  that still depend on it will produce Yacc-like error messages (just
  "syntax error").  It was superseded by the "%error-verbose" directive in
  Bison 1.875 (2003-01-01).  Bison 2.6 (2012-07-19) clearly announced that
  support for YYERROR_VERBOSE would be removed.  Note that since Bison 3.0
  (2013-07-25), "%error-verbose" is deprecated in favor of "%define
  parse.error verbose".

** Bug fixes

  Fix portability issues of the package itself on old compilers.

  Fix api.token.raw support in Java.


* Noteworthy changes in release 3.5.3 (2020-03-08) [stable]

** Bug fixes

  Error messages could quote lines containing zero-width characters (such as
  \005) with incorrect styling.  Fixes for similar issues with unexpectedly
  short lines (e.g., the file was changed between parsing and diagnosing).

  Some unlikely crashes found by fuzzing have been fixed.  This is only
  about bison itself, not the generated parsers.


* Noteworthy changes in release 3.5.2 (2020-02-13) [stable]

** Bug fixes

  Portability issues and minor cosmetic issues.

  The lalr1.cc skeleton properly rejects unsupported values for parse.lac
  (as yacc.c does).


* Noteworthy changes in release 3.5.1 (2020-01-19) [stable]

** Bug fixes

  Portability fixes.

  Fix compiler warnings.


* Noteworthy changes in release 3.5 (2019-12-11) [stable]

** Backward incompatible changes

  Lone carriage-return characters (aka \r or ^M) in the grammar files are no
  longer treated as end-of-lines.  This changes the diagnostics, and in
  particular their locations.

  In C++, line numbers and columns are now represented as 'int' not
  'unsigned', so that integer overflow on positions is easily checkable via
  'gcc -fsanitize=undefined' and the like.  This affects the API for
  positions.  The default position and location classes now expose
  'counter_type' (int), used to define line and column numbers.

** Deprecated features

  The YYPRINT macro, which works only with yacc.c and only for tokens, was
  obsoleted long ago by %printer, introduced in Bison 1.50 (November 2002).
  It is deprecated and its support will be removed eventually.

** New features

*** Lookahead correction in C++

  Contributed by Adrian Vogelsgesang.

  The C++ deterministic skeleton (lalr1.cc) now supports LAC, via the
  %define variable parse.lac.

*** Variable api.token.raw: Optimized token numbers (all skeletons)

  In the generated parsers, tokens have two numbers: the "external" token
  number as returned by yylex (which starts at 257), and the "internal"
  symbol number (which starts at 3).  Each time yylex is called, a table
  lookup maps the external token number to the internal symbol number.

  When the %define variable api.token.raw is set, tokens are assigned their
  internal number, which saves one table lookup per token, and also saves
  the generation of the mapping table.

  The gain is typically moderate, but in extreme cases (very simple user
  actions), a 10% improvement can be observed.

*** Generated parsers use better types for states

  Stacks now use the best integral type for state numbers, instead of always
  using 15 bits.  As a result "small" parsers now have a smaller memory
  footprint (they use 8 bits), and there is support for large automata (16
  bits), and extra large (using int, i.e., typically 31 bits).

*** Generated parsers prefer signed integer types

  Bison skeletons now prefer signed to unsigned integer types when either
  will do, as the signed types are less error-prone and allow for better
  checking with 'gcc -fsanitize=undefined'.  Also, the types chosen are now
  portable to unusual machines where char, short and int are all the same
  width.  On non-GNU platforms this may entail including <limits.h> and (if
  available) <stdint.h> to define integer types and constants.

*** A skeleton for the D programming language

  For the last few releases, Bison has shipped a stealth experimental
  skeleton: lalr1.d.  It was first contributed by Oliver Mangold, based on
  Paolo Bonzini's lalr1.java, and was cleaned and improved thanks to
  H. S. Teoh.

  However, because nobody has committed to improving, testing, and
  documenting this skeleton, it is not clear that it will be supported in
  the future.

  The lalr1.d skeleton *is functional*, and works well, as demonstrated in
  examples/d/calc.d.  Please try it, enjoy it, and... commit to support it.

*** Debug traces in Java

  The Java backend no longer emits code and data for parser tracing if the
  %define variable parse.trace is not defined.

** Diagnostics

*** New diagnostic: -Wdangling-alias

  String literals, which allow for better error messages, are (too)
  liberally accepted by Bison, which might result in silent errors.  For
  instance

    %type <exVal> cond "condition"

  does not define "condition" as a string alias to 'cond' (nonterminal
  symbols do not have string aliases).  It is rather equivalent to

    %nterm <exVal> cond
    %token <exVal> "condition"

  i.e., it gives the type 'exVal' to the "condition" token, which was
  clearly not the intention.

  Also, because string aliases need not be defined, typos such as "baz"
  instead of "bar" will be not reported.

  The option -Wdangling-alias catches these situations.  On

    %token BAR "bar"
    %type <ival> foo "foo"
    %%
    foo: "baz" {}

  bison -Wdangling-alias reports

    warning: string literal not attached to a symbol
          | %type <ival> foo "foo"
          |                  ^~~~~
    warning: string literal not attached to a symbol
          | foo: "baz" {}
          |      ^~~~~

   The -Wall option does not (yet?) include -Wdangling-alias.

*** Better POSIX Yacc compatibility diagnostics

  POSIX Yacc restricts %type to nonterminals.  This is now diagnosed by
  -Wyacc.

    %token TOKEN1
    %type  <ival> TOKEN1 TOKEN2 't'
    %token TOKEN2
    %%
    expr:

  gives with -Wyacc

    input.y:2.15-20: warning: POSIX yacc reserves %type to nonterminals [-Wyacc]
        2 | %type  <ival> TOKEN1 TOKEN2 't'
          |               ^~~~~~
    input.y:2.29-31: warning: POSIX yacc reserves %type to nonterminals [-Wyacc]
        2 | %type  <ival> TOKEN1 TOKEN2 't'
          |                             ^~~
    input.y:2.22-27: warning: POSIX yacc reserves %type to nonterminals [-Wyacc]
        2 | %type  <ival> TOKEN1 TOKEN2 't'
          |                      ^~~~~~

*** Diagnostics with insertion

  The diagnostics now display the suggestion below the underlined source.
  Replacement for undeclared symbols are now also suggested.

    $ cat /tmp/foo.y
    %%
    list: lis '.' |

    $ bison -Wall foo.y
    foo.y:2.7-9: error: symbol 'lis' is used, but is not defined as a token and has no rules; did you mean 'list'?
        2 | list: lis '.' |
          |       ^~~
          |       list
    foo.y:2.16: warning: empty rule without %empty [-Wempty-rule]
        2 | list: lis '.' |
          |                ^
          |                %empty
    foo.y: warning: fix-its can be applied.  Rerun with option '--update'. [-Wother]

*** Diagnostics about long lines

  Quoted sources may now be truncated to fit the screen.  For instance, on a
  30-column wide terminal:

    $ cat foo.y
    %token FOO                       FOO                         FOO
    %%
    exp: FOO
    $ bison foo.y
    foo.y:1.34-36: warning: symbol FOO redeclared [-Wother]
        1 | …         FOO                  …
          |           ^~~
    foo.y:1.8-10:      previous declaration
        1 | %token FOO                     …
          |        ^~~
    foo.y:1.62-64: warning: symbol FOO redeclared [-Wother]
        1 | …         FOO
          |           ^~~
    foo.y:1.8-10:      previous declaration
        1 | %token FOO                     …
          |        ^~~

** Changes

*** Debugging glr.c and glr.cc

  The glr.c skeleton always had asserts to check its own behavior (not the
  user's).  These assertions are now under the control of the parse.assert
  %define variable (disabled by default).

*** Clean up

  Several new compiler warnings in the generated output have been avoided.
  Some unused features are no longer emitted.  Cleaner generated code in
  general.

** Bug Fixes

  Portability issues in the test suite.

  In theory, parsers using %nonassoc could crash when reporting verbose
  error messages. This unlikely bug has been fixed.

  In Java, %define api.prefix was ignored.  It now behaves as expected.


* Noteworthy changes in release 3.4.2 (2019-09-12) [stable]

** Bug fixes

  In some cases, when warnings are disabled, bison could emit tons of white
  spaces as diagnostics.

  When running out of memory, bison could crash (found by fuzzing).

  When defining twice the EOF token, bison would crash.

  New warnings from recent compilers have been addressed in the generated
  parsers (yacc.c, glr.c, glr.cc).

  When lone carriage-return characters appeared in the input file,
  diagnostics could hang forever.


* Noteworthy changes in release 3.4.1 (2019-05-22) [stable]

** Bug fixes

  Portability fixes.


* Noteworthy changes in release 3.4 (2019-05-19) [stable]

** Deprecated features

  The %pure-parser directive is deprecated in favor of '%define api.pure'
  since Bison 2.3b (2008-05-27), but no warning was issued; there is one
  now.  Note that since Bison 2.7 you are strongly encouraged to use
  '%define api.pure full' instead of '%define api.pure'.

** New features

*** Colored diagnostics

  As an experimental feature, diagnostics are now colored, controlled by the
  new options --color and --style.

  To use them, install the libtextstyle library before configuring Bison.
  It is available from

    https://alpha.gnu.org/gnu/gettext/

  for instance

    https://alpha.gnu.org/gnu/gettext/libtextstyle-0.8.tar.gz

  The option --color supports the following arguments:
    - always, yes: Enable colors.
    - never, no: Disable colors.
    - auto, tty (default): Enable colors if the output device is a tty.

  To customize the styles, create a CSS file similar to

    /* bison-bw.css */
    .warning   { }
    .error     { font-weight: 800; text-decoration: underline; }
    .note      { }

  then invoke bison with --style=bison-bw.css, or set the BISON_STYLE
  environment variable to "bison-bw.css".

*** Disabling output

  When given -fsyntax-only, the diagnostics are reported, but no output is
  generated.

  The name of this option is somewhat misleading as bison does more than
  just checking the syntax: every stage is run (including checking for
  conflicts for instance), except the generation of the output files.

*** Include the generated header (yacc.c)

  Before, when --defines is used, bison generated a header, and pasted an
  exact copy of it into the generated parser implementation file.  If the
  header name is not "y.tab.h", it is now #included instead of being
  duplicated.

  To use an '#include' even if the header name is "y.tab.h" (which is what
  happens with --yacc, or when using the Autotools' ylwrap), define
  api.header.include to the exact argument to pass to #include.  For
  instance:

    %define api.header.include {"parse.h"}

  or

    %define api.header.include {<parser/parse.h>}

*** api.location.type is now supported in C (yacc.c, glr.c)

  The %define variable api.location.type defines the name of the type to use
  for locations.  When defined, Bison no longer defines YYLTYPE.

  This can be used in programs with several parsers to factor their
  definition of locations: let one of them generate them, and the others
  just use them.

** Changes

*** Graphviz output

  In conformance with the recommendations of the Graphviz team, if %require
  "3.4" (or better) is specified, the option --graph generates a *.gv file
  by default, instead of *.dot.

*** Diagnostics overhaul

  Column numbers were wrong with multibyte characters, which would also
  result in skewed diagnostics with carets.  Beside, because we were
  indenting the quoted source with a single space, lines with tab characters
  were incorrectly underlined.

  To address these issues, and to be clearer, Bison now issues diagnostics
  as GCC9 does.  For instance it used to display (there's a tab before the
  opening brace):

    foo.y:3.37-38: error: $2 of ‘expr’ has no declared type
     expr: expr '+' "number"        { $$ = $1 + $2; }
                                         ^~
  It now reports

    foo.y:3.37-38: error: $2 of ‘expr’ has no declared type
        3 | expr: expr '+' "number" { $$ = $1 + $2; }
          |                                     ^~

  Other constructs now also have better locations, resulting in more precise
  diagnostics.

*** Fix-it hints for %empty

  Running Bison with -Wempty-rules and --update will remove incorrect %empty
  annotations, and add the missing ones.

*** Generated reports

  The format of the reports (parse.output) was improved for readability.

*** Better support for --no-line.

  When --no-line is used, the generated files are now cleaner: no lines are
  generated instead of empty lines.  Together with using api.header.include,
  that should help people saving the generated files into version control
  systems get smaller diffs.

** Documentation

  A new example in C shows an simple infix calculator with a hand-written
  scanner (examples/c/calc).

  A new example in C shows a reentrant parser (capable of recursive calls)
  built with Flex and Bison (examples/c/reccalc).

  There is a new section about the history of Yaccs and Bison.

** Bug fixes

  A few obscure bugs were fixed, including the second oldest (known) bug in
  Bison: it was there when Bison was entered in the RCS version control
  system, in December 1987.  See the NEWS of Bison 3.3 for the previous
  oldest bug.


* Noteworthy changes in release 3.3.2 (2019-02-03) [stable]

** Bug fixes

  Bison 3.3 failed to generate parsers for grammars with unused nonterminal
  symbols.


* Noteworthy changes in release 3.3.1 (2019-01-27) [stable]

** Changes

  The option -y/--yacc used to imply -Werror=yacc, which turns uses of Bison
  extensions into errors.  It now makes them simple warnings (-Wyacc).


* Noteworthy changes in release 3.3 (2019-01-26) [stable]

  A new mailing list was created, Bison Announce.  It is low traffic, and is
  only about announcing new releases and important messages (e.g., polls
  about major decisions to make).

  https://lists.gnu.org/mailman/listinfo/bison-announce

** Backward incompatible changes

  Support for DJGPP, which has been unmaintained and untested for years, is
  removed.

** Deprecated features

  A new feature, --update (see below) helps adjusting existing grammars to
  deprecations.

*** Deprecated directives

  The %error-verbose directive is deprecated in favor of '%define
  parse.error verbose' since Bison 3.0, but no warning was issued.

  The '%name-prefix "xx"' directive is deprecated in favor of '%define
  api.prefix {xx}' since Bison 3.0, but no warning was issued.  These
  directives are slightly different, you might need to adjust your code.
  %name-prefix renames only symbols with external linkage, while api.prefix
  also renames types and macros, including YYDEBUG, YYTOKENTYPE,
  yytokentype, YYSTYPE, YYLTYPE, etc.

  Users of Flex that move from '%name-prefix "xx"' to '%define api.prefix
  {xx}' will typically have to update YY_DECL from

    #define YY_DECL int xxlex (YYSTYPE *yylval, YYLTYPE *yylloc)

  to

    #define YY_DECL int xxlex (XXSTYPE *yylval, XXLTYPE *yylloc)

*** Deprecated %define variable names

  The following variables, mostly related to parsers in Java, have been
  renamed for consistency.  Backward compatibility is ensured, but upgrading
  is recommended.

    abstract           -> api.parser.abstract
    annotations        -> api.parser.annotations
    extends            -> api.parser.extends
    final              -> api.parser.final
    implements         -> api.parser.implements
    parser_class_name  -> api.parser.class
    public             -> api.parser.public
    strictfp           -> api.parser.strictfp

** New features

*** Generation of fix-its for IDEs/Editors

  When given the new option -ffixit (aka -fdiagnostics-parseable-fixits),
  bison now generates machine readable editing instructions to fix some
  issues.  Currently, this is mostly limited to updating deprecated
  directives and removing duplicates.  For instance:

    $ cat foo.y
    %error-verbose
    %define parser_class_name "Parser"
    %define api.parser.class "Parser"
    %%
    exp:;

  See the "fix-it:" lines below:

    $ bison -ffixit foo.y
    foo.y:1.1-14: warning: deprecated directive, use '%define parse.error verbose' [-Wdeprecated]
     %error-verbose
     ^~~~~~~~~~~~~~
    fix-it:"foo.y":{1:1-1:15}:"%define parse.error verbose"
    foo.y:2.1-34: warning: deprecated directive, use '%define api.parser.class {Parser}' [-Wdeprecated]
     %define parser_class_name "Parser"
     ^~~~~~~~~~~~~~~~~~~~~~~~~~~~~~~~~~
    fix-it:"foo.y":{2:1-2:35}:"%define api.parser.class {Parser}"
    foo.y:3.1-33: error: %define variable 'api.parser.class' redefined
     %define api.parser.class "Parser"
     ^~~~~~~~~~~~~~~~~~~~~~~~~~~~~~~~~
    foo.y:2.1-34:     previous definition
     %define parser_class_name "Parser"
     ^~~~~~~~~~~~~~~~~~~~~~~~~~~~~~~~~~
    fix-it:"foo.y":{3:1-3:34}:""
    foo.y: warning: fix-its can be applied.  Rerun with option '--update'. [-Wother]

  This uses the same output format as GCC and Clang.

*** Updating grammar files

  Fixes can be applied on the fly.  The previous example ends with the
  suggestion to re-run bison with the option -u/--update, which results in a
  cleaner grammar file.

    $ bison --update foo.y
    [...]
    bison: file 'foo.y' was updated (backup: 'foo.y~')

    $ cat foo.y
    %define parse.error verbose
    %define api.parser.class {Parser}
    %%
    exp:;

*** Bison is now relocatable

  If you pass '--enable-relocatable' to 'configure', Bison is relocatable.

  A relocatable program can be moved or copied to a different location on
  the file system.  It can also be used through mount points for network
  sharing.  It is possible to make symbolic links to the installed and moved
  programs, and invoke them through the symbolic link.

*** %expect and %expect-rr modifiers on individual rules

  One can now document (and check) which rules participate in shift/reduce
  and reduce/reduce conflicts.  This is particularly important GLR parsers,
  where conflicts are a normal occurrence.  For example,

      %glr-parser
      %expect 1
      %%

      ...

      argument_list:
        arguments %expect 1
      | arguments ','
      | %empty
      ;

      arguments:
        expression
      | argument_list ',' expression
      ;

      ...

  Looking at the output from -v, one can see that the shift/reduce conflict
  here is due to the fact that the parser does not know whether to reduce
  arguments to argument_list until it sees the token _after_ the following
  ','.  By marking the rule with %expect 1 (because there is a conflict in
  one state), we document the source of the 1 overall shift/reduce conflict.

  In GLR parsers, we can use %expect-rr in a rule for reduce/reduce
  conflicts.  In this case, we mark each of the conflicting rules.  For
  example,

      %glr-parser
      %expect-rr 1

      %%

      stmt:
        target_list '=' expr ';'
      | expr_list ';'
      ;

      target_list:
        target
      | target ',' target_list
      ;

      target:
        ID %expect-rr 1
      ;

      expr_list:
        expr
      | expr ',' expr_list
      ;

      expr:
        ID %expect-rr 1
      | ...
      ;

  In a statement such as

      x, y = 3, 4;

  the parser must reduce x to a target or an expr, but does not know which
  until it sees the '='.  So we notate the two possible reductions to
  indicate that each conflicts in one rule.

  This feature needs user feedback, and might evolve in the future.

*** C++: Actual token constructors

  When variants and token constructors are enabled, in addition to the
  type-safe named token constructors (make_ID, make_INT, etc.), we now
  generate genuine constructors for symbol_type.

  For instance with these declarations

    %token           ':'
       <std::string> ID
       <int>         INT;

  you may use these constructors:

    symbol_type (int token, const std::string&);
    symbol_type (int token, const int&);
    symbol_type (int token);

  Correct matching between token types and value types is checked via
  'assert'; for instance, 'symbol_type (ID, 42)' would abort.  Named
  constructors are preferable, as they offer better type safety (for
  instance 'make_ID (42)' would not even compile), but symbol_type
  constructors may help when token types are discovered at run-time, e.g.,

     [a-z]+   {
                if (auto i = lookup_keyword (yytext))
                  return yy::parser::symbol_type (i);
                else
                  return yy::parser::make_ID (yytext);
              }

*** C++: Variadic emplace

  If your application requires C++11 and you don't use symbol constructors,
  you may now use a variadic emplace for semantic values:

    %define api.value.type variant
    %token <std::pair<int, int>> PAIR

  in your scanner:

    int yylex (parser::semantic_type *lvalp)
    {
      lvalp->emplace <std::pair<int, int>> (1, 2);
      return parser::token::PAIR;
    }

*** C++: Syntax error exceptions in GLR

  The glr.cc skeleton now supports syntax_error exceptions thrown from user
  actions, or from the scanner.

*** More POSIX Yacc compatibility warnings

  More Bison specific directives are now reported with -y or -Wyacc.  This
  change was ready since the release of Bison 3.0 in September 2015.  It was
  delayed because Autoconf used to define YACC as `bison -y`, which resulted
  in numerous warnings for Bison users that use the GNU Build System.

  If you still experience that problem, either redefine YACC as `bison -o
  y.tab.c`, or pass -Wno-yacc to Bison.

*** The tables yyrhs and yyphrs are back

  Because no Bison skeleton uses them, these tables were removed (no longer
  passed to the skeletons, not even computed) in 2008.  However, some users
  have expressed interest in being able to use them in their own skeletons.

** Bug fixes

*** Incorrect number of reduce/reduce conflicts

  On a grammar such as

     exp: "num" | "num" | "num"

  bison used to report a single RR conflict, instead of two.  This is now
  fixed.  This was the oldest (known) bug in Bison: it was there when Bison
  was entered in the RCS version control system, in December 1987.

  Some grammar files might have to adjust their %expect-rr.

*** Parser directives that were not careful enough

  Passing invalid arguments to %nterm, for instance character literals, used
  to result in unclear error messages.

** Documentation

  The examples/ directory (installed in .../share/doc/bison/examples) has
  been restructured per language for clarity.  The examples come with a
  README and a Makefile.  Not only can they be used to toy with Bison, they
  can also be starting points for your own grammars.

  There is now a Java example, and a simple example in C based on Flex and
  Bison (examples/c/lexcalc/).

** Changes

*** Parsers in C++

  They now use noexcept and constexpr.  Please, report missing annotations.

*** Symbol Declarations

  The syntax of the variation directives to declare symbols was overhauled
  for more consistency, and also better POSIX Yacc compliance (which, for
  instance, allows "%type" without actually providing a type).  The %nterm
  directive, supported by Bison since its inception, is now documented and
  officially supported.

  The syntax is now as follows:

    %token TAG? ( ID NUMBER? STRING? )+ ( TAG ( ID NUMBER? STRING? )+ )*
    %left  TAG? ( ID NUMBER? )+ ( TAG ( ID NUMBER? )+ )*
    %type  TAG? ( ID | CHAR | STRING )+ ( TAG ( ID | CHAR | STRING )+ )*
    %nterm TAG? ID+ ( TAG ID+ )*

  where TAG denotes a type tag such as ‘<ival>’, ID denotes an identifier
  such as ‘NUM’, NUMBER a decimal or hexadecimal integer such as ‘300’ or
  ‘0x12d’, CHAR a character literal such as ‘'+'’, and STRING a string
  literal such as ‘"number"’.  The post-fix quantifiers are ‘?’ (zero or
  one), ‘*’ (zero or more) and ‘+’ (one or more).


* Noteworthy changes in release 3.2.4 (2018-12-24) [stable]

** Bug fixes

  Fix the move constructor of symbol_type.

  Always provide a copy constructor for symbol_type, even in modern C++.


* Noteworthy changes in release 3.2.3 (2018-12-18) [stable]

** Bug fixes

  Properly support token constructors in C++ with types that include commas
  (e.g., std::pair<int, int>).  A regression introduced in Bison 3.2.


* Noteworthy changes in release 3.2.2 (2018-11-21) [stable]

** Bug fixes

  C++ portability issues.


* Noteworthy changes in release 3.2.1 (2018-11-09) [stable]

** Bug fixes

  Several portability issues have been fixed in the build system, in the
  test suite, and in the generated parsers in C++.


* Noteworthy changes in release 3.2 (2018-10-29) [stable]

** Backward incompatible changes

  Support for DJGPP, which has been unmaintained and untested for years, is
  obsolete.  Unless there is activity to revive it, it will be removed.

** Changes

  %printers should use yyo rather than yyoutput to denote the output stream.

  Variant-based symbols in C++ should use emplace() rather than build().

  In C++ parsers, parser::operator() is now a synonym for the parser::parse.

** Documentation

  A new section, "A Simple C++ Example", is a tutorial for parsers in C++.

  A comment in the generated code now emphasizes that users should not
  depend upon non-documented implementation details, such as macros starting
  with YY_.

** New features

*** C++: Support for move semantics (lalr1.cc)

  The lalr1.cc skeleton now fully supports C++ move semantics, while
  maintaining compatibility with C++98.  You may now store move-only types
  when using Bison's variants.  For instance:

    %code {
      #include <memory>
      #include <vector>
    }

    %skeleton "lalr1.cc"
    %define api.value.type variant

    %%

    %token <int> INT "int";
    %type <std::unique_ptr<int>> int;
    %type <std::vector<std::unique_ptr<int>>> list;

    list:
      %empty    {}
    | list int  { $$ = std::move($1); $$.emplace_back(std::move($2)); }

    int: "int"  { $$ = std::make_unique<int>($1); }

*** C++: Implicit move of right-hand side values (lalr1.cc)

  In modern C++ (C++11 and later), you should always use 'std::move' with
  the values of the right-hand side symbols ($1, $2, etc.), as they will be
  popped from the stack anyway.  Using 'std::move' is mandatory for
  move-only types such as unique_ptr, and it provides a significant speedup
  for large types such as std::string, or std::vector, etc.

  If '%define api.value.automove' is set, every occurrence '$n' is replaced
  by 'std::move ($n)'.  The second rule in the previous grammar can be
  simplified to:

    list: list int  { $$ = $1; $$.emplace_back($2); }

  With automove enabled, the semantic values are no longer lvalues, so do
  not use the swap idiom:

    list: list int  { std::swap($$, $1); $$.emplace_back($2); }

  This idiom is anyway obsolete: it is preferable to move than to swap.

  A warning is issued when automove is enabled, and a value is used several
  times.

    input.yy:16.31-32: warning: multiple occurrences of $2 with api.value.automove enabled [-Wother]
    exp: "twice" exp   { $$ = $2 + $2; }
                                   ^^

  Enabling api.value.automove does not require support for modern C++.  The
  generated code is valid C++98/03, but will use copies instead of moves.

  The new examples/c++/variant-11.yy shows these features in action.

*** C++: The implicit default semantic action is always run

  When variants are enabled, the default action was not run, so

    exp: "number"

  was equivalent to

    exp: "number"  {}

  It now behaves like in all the other cases, as

    exp: "number"  { $$ = $1; }

  possibly using std::move if automove is enabled.

  We do not expect backward compatibility issues.  However, beware of
  forward compatibility issues: if you rely on default actions with
  variants, be sure to '%require "3.2"' to avoid older versions of Bison to
  generate incorrect parsers.

*** C++: Renaming location.hh

  When both %defines and %locations are enabled, Bison generates a
  location.hh file.  If you don't use locations outside of the parser, you
  may avoid its creation with:

    %define api.location.file none

  However this file is useful if, for instance, your parser builds an AST
  decorated with locations: you may use Bison's location independently of
  Bison's parser.  You can now give it another name, for instance:

    %define api.location.file "my-location.hh"

  This name can have directory components, and even be absolute.  The name
  under which the location file is included is controlled by
  api.location.include.

  This way it is possible to have several parsers share the same location
  file.

  For instance, in src/foo/parser.hh, generate the include/ast/loc.hh file:

    %locations
    %define api.namespace {foo}
    %define api.location.file "include/ast/loc.hh"
    %define api.location.include {<ast/loc.hh>}

  and use it in src/bar/parser.hh:

    %locations
    %define api.namespace {bar}
    %code requires {#include <ast/loc.hh>}
    %define api.location.type {bar::location}

  Absolute file names are supported, so in your Makefile, passing the flag
  -Dapi.location.file='"$(top_srcdir)/include/ast/location.hh"' to bison is
  safe.

*** C++: stack.hh and position.hh are deprecated

  When asked to generate a header file (%defines), the lalr1.cc skeleton
  generates a stack.hh file.  This file had no interest for users; it is now
  made useless: its content is included in the parser definition.  It is
  still generated for backward compatibility.

  When in addition to %defines, location support is requested (%locations),
  the file position.hh is also generated.  It is now also useless: its
  content is now included in location.hh.

  These files are no longer generated when your grammar file requires at
  least Bison 3.2 (%require "3.2").

** Bug fixes

  Portability issues on MinGW and VS2015.

  Portability issues in the test suite.

  Portability/warning issues with Flex.


* Noteworthy changes in release 3.1 (2018-08-27) [stable]

** Backward incompatible changes

  Compiling Bison now requires a C99 compiler---as announced during the
  release of Bison 3.0, five years ago.  Generated parsers do not require a
  C99 compiler.

  Support for DJGPP, which has been unmaintained and untested for years, is
  obsolete. Unless there is activity to revive it, the next release of Bison
  will have it removed.

** New features

*** Typed midrule actions

  Because their type is unknown to Bison, the values of midrule actions are
  not treated like the others: they don't have %printer and %destructor
  support.  It also prevents C++ (Bison) variants to handle them properly.

  Typed midrule actions address these issues.  Instead of:

    exp: { $<ival>$ = 1; } { $<ival>$ = 2; }   { $$ = $<ival>1 + $<ival>2; }

  write:

    exp: <ival>{ $$ = 1; } <ival>{ $$ = 2; }   { $$ = $1 + $2; }

*** Reports include the type of the symbols

  The sections about terminal and nonterminal symbols of the '*.output' file
  now specify their declared type.  For instance, for:

    %token <ival> NUM

  the report now shows '<ival>':

    Terminals, with rules where they appear

    NUM <ival> (258) 5

*** Diagnostics about useless rules

  In the following grammar, the 'exp' nonterminal is trivially useless.  So,
  of course, its rules are useless too.

    %%
    input: '0' | exp
    exp: exp '+' exp | exp '-' exp | '(' exp ')'

  Previously all the useless rules were reported, including those whose
  left-hand side is the 'exp' nonterminal:

    warning: 1 nonterminal useless in grammar [-Wother]
    warning: 4 rules useless in grammar [-Wother]
    2.14-16: warning: nonterminal useless in grammar: exp [-Wother]
     input: '0' | exp
                  ^^^
    2.14-16: warning: rule useless in grammar [-Wother]
     input: '0' | exp
                  ^^^
    3.6-16: warning: rule useless in grammar [-Wother]
     exp: exp '+' exp | exp '-' exp | '(' exp ')'
          ^^^^^^^^^^^
    3.20-30: warning: rule useless in grammar [-Wother]
     exp: exp '+' exp | exp '-' exp | '(' exp ')'
                        ^^^^^^^^^^^
    3.34-44: warning: rule useless in grammar [-Wother]
     exp: exp '+' exp | exp '-' exp | '(' exp ')'
                                      ^^^^^^^^^^^

  Now, rules whose left-hand side symbol is useless are no longer reported
  as useless.  The locations of the errors have also been adjusted to point
  to the first use of the nonterminal as a left-hand side of a rule:

    warning: 1 nonterminal useless in grammar [-Wother]
    warning: 4 rules useless in grammar [-Wother]
    3.1-3: warning: nonterminal useless in grammar: exp [-Wother]
     exp: exp '+' exp | exp '-' exp | '(' exp ')'
     ^^^
    2.14-16: warning: rule useless in grammar [-Wother]
     input: '0' | exp
                  ^^^

*** C++: Generated parsers can be compiled with -fno-exceptions (lalr1.cc)

  When compiled with exceptions disabled, the generated parsers no longer
  uses try/catch clauses.

  Currently only GCC and Clang are supported.

** Documentation

*** A demonstration of variants

  A new example was added (installed in .../share/doc/bison/examples),
  'variant.yy', which shows how to use (Bison) variants in C++.

  The other examples were made nicer to read.

*** Some features are no longer 'experimental'

  The following features, mature enough, are no longer flagged as
  experimental in the documentation: push parsers, default %printer and
  %destructor (typed: <*> and untyped: <>), %define api.value.type union and
  variant, Java parsers, XML output, LR family (lr, ielr, lalr), and
  semantic predicates (%?).

** Bug fixes

*** GLR: Predicates support broken by #line directives

  Predicates (%?) in GLR such as

    widget:
      %? {new_syntax} 'w' id new_args
    | %?{!new_syntax} 'w' id old_args

  were issued with #lines in the middle of C code.

*** Printer and destructor with broken #line directives

  The #line directives were not properly escaped when emitting the code for
  %printer/%destructor, which resulted in compiler errors if there are
  backslashes or double-quotes in the grammar file name.

*** Portability on ICC

  The Intel compiler claims compatibility with GCC, yet rejects its _Pragma.
  Generated parsers now work around this.

*** Various

  There were several small fixes in the test suite and in the build system,
  many warnings in bison and in the generated parsers were eliminated.  The
  documentation also received its share of minor improvements.

  Useless code was removed from C++ parsers, and some of the generated
  constructors are more 'natural'.


* Noteworthy changes in release 3.0.5 (2018-05-27) [stable]

** Bug fixes

*** C++: Fix support of 'syntax_error'

  One incorrect 'inline' resulted in linking errors about the constructor of
  the syntax_error exception.

*** C++: Fix warnings

  GCC 7.3 (with -O1 or -O2 but not -O0 or -O3) issued null-dereference
  warnings about yyformat being possibly null.  It also warned about the
  deprecated implicit definition of copy constructors when there's a
  user-defined (copy) assignment operator.

*** Location of errors

  In C++ parsers, out-of-bounds errors can happen when a rule with an empty
  ride-hand side raises a syntax error.  The behavior of the default parser
  (yacc.c) in such a condition was undefined.

  Now all the parsers match the behavior of glr.c: @$ is used as the
  location of the error.  This handles gracefully rules with and without
  rhs.

*** Portability fixes in the test suite

  On some platforms, some Java and/or C++ tests were failing.


* Noteworthy changes in release 3.0.4 (2015-01-23) [stable]

** Bug fixes

*** C++ with Variants (lalr1.cc)

  Fix a compiler warning when no %destructor use $$.

*** Test suites

  Several portability issues in tests were fixed.


* Noteworthy changes in release 3.0.3 (2015-01-15) [stable]

** Bug fixes

*** C++ with Variants (lalr1.cc)

  Problems with %destructor and '%define parse.assert' have been fixed.

*** Named %union support (yacc.c, glr.c)

  Bison 3.0 introduced a regression on named %union such as

    %union foo { int ival; };

  The possibility to use a name was introduced "for Yacc compatibility".
  It is however not required by POSIX Yacc, and its usefulness is not clear.

*** %define api.value.type union with %defines (yacc.c, glr.c)

  The C parsers were broken when %defines was used together with "%define
  api.value.type union".

*** Redeclarations are reported in proper order

  On

    %token FOO "foo"
    %printer {} "foo"
    %printer {} FOO

  bison used to report:

    foo.yy:2.10-11: error: %printer redeclaration for FOO
     %printer {} "foo"
              ^^
    foo.yy:3.10-11:     previous declaration
     %printer {} FOO
              ^^

  Now, the "previous" declaration is always the first one.


** Documentation

  Bison now installs various files in its docdir (which defaults to
  '/usr/local/share/doc/bison'), including the three fully blown examples
  extracted from the documentation:

   - rpcalc
     Reverse Polish Calculator, a simple introductory example.
   - mfcalc
     Multi-function Calc, a calculator with memory and functions and located
     error messages.
   - calc++
     a calculator in C++ using variant support and token constructors.


* Noteworthy changes in release 3.0.2 (2013-12-05) [stable]

** Bug fixes

*** Generated source files when errors are reported

  When warnings are issued and -Werror is set, bison would still generate
  the source files (*.c, *.h...).  As a consequence, some runs of "make"
  could fail the first time, but not the second (as the files were generated
  anyway).

  This is fixed: bison no longer generates this source files, but, of
  course, still produces the various reports (*.output, *.xml, etc.).

*** %empty is used in reports

  Empty right-hand sides are denoted by '%empty' in all the reports (text,
  dot, XML and formats derived from it).

*** YYERROR and variants

  When C++ variant support is enabled, an error triggered via YYERROR, but
  not caught via error recovery, resulted in a double deletion.


* Noteworthy changes in release 3.0.1 (2013-11-12) [stable]

** Bug fixes

*** Errors in caret diagnostics

  On some platforms, some errors could result in endless diagnostics.

*** Fixes of the -Werror option

  Options such as "-Werror -Wno-error=foo" were still turning "foo"
  diagnostics into errors instead of warnings.  This is fixed.

  Actually, for consistency with GCC, "-Wno-error=foo -Werror" now also
  leaves "foo" diagnostics as warnings.  Similarly, with "-Werror=foo
  -Wno-error", "foo" diagnostics are now errors.

*** GLR Predicates

  As demonstrated in the documentation, one can now leave spaces between
  "%?" and its "{".

*** Installation

  The yacc.1 man page is no longer installed if --disable-yacc was
  specified.

*** Fixes in the test suite

  Bugs and portability issues.


* Noteworthy changes in release 3.0 (2013-07-25) [stable]

** WARNING: Future backward-incompatibilities!

  Like other GNU packages, Bison will start using some of the C99 features
  for its own code, especially the definition of variables after statements.
  The generated C parsers still aim at C90.

** Backward incompatible changes

*** Obsolete features

  Support for YYFAIL is removed (deprecated in Bison 2.4.2): use YYERROR.

  Support for yystype and yyltype is removed (deprecated in Bison 1.875):
  use YYSTYPE and YYLTYPE.

  Support for YYLEX_PARAM and YYPARSE_PARAM is removed (deprecated in Bison
  1.875): use %lex-param, %parse-param, or %param.

  Missing semicolons at the end of actions are no longer added (as announced
  in the release 2.5).

*** Use of YACC='bison -y'

  TL;DR: With Autoconf <= 2.69, pass -Wno-yacc to (AM_)YFLAGS if you use
  Bison extensions.

  Traditional Yacc generates 'y.tab.c' whatever the name of the input file.
  Therefore Makefiles written for Yacc expect 'y.tab.c' (and possibly
  'y.tab.h' and 'y.output') to be generated from 'foo.y'.

  To this end, for ages, AC_PROG_YACC, Autoconf's macro to look for an
  implementation of Yacc, was using Bison as 'bison -y'.  While it does
  ensure compatible output file names, it also enables warnings for
  incompatibilities with POSIX Yacc.  In other words, 'bison -y' triggers
  warnings for Bison extensions.

  Autoconf 2.70+ fixes this incompatibility by using YACC='bison -o y.tab.c'
  (which also generates 'y.tab.h' and 'y.output' when needed).
  Alternatively, disable Yacc warnings by passing '-Wno-yacc' to your Yacc
  flags (YFLAGS, or AM_YFLAGS with Automake).

** Bug fixes

*** The epilogue is no longer affected by internal #defines (glr.c)

  The glr.c skeleton uses defines such as #define yylval (yystackp->yyval) in
  generated code.  These weren't properly undefined before the inclusion of
  the user epilogue, so functions such as the following were butchered by the
  preprocessor expansion:

    int yylex (YYSTYPE *yylval);

  This is fixed: yylval, yynerrs, yychar, and yylloc are now valid
  identifiers for user-provided variables.

*** stdio.h is no longer needed when locations are enabled (yacc.c)

  Changes in Bison 2.7 introduced a dependency on FILE and fprintf when
  locations are enabled.  This is fixed.

*** Warnings about useless %pure-parser/%define api.pure are restored

** Diagnostics reported by Bison

  Most of these features were contributed by Théophile Ranquet and Victor
  Santet.

*** Carets

  Version 2.7 introduced caret errors, for a prettier output.  These are now
  activated by default.  The old format can still be used by invoking Bison
  with -fno-caret (or -fnone).

  Some error messages that reproduced excerpts of the grammar are now using
  the caret information only.  For instance on:

    %%
    exp: 'a' | 'a';

  Bison 2.7 reports:

    in.y: warning: 1 reduce/reduce conflict [-Wconflicts-rr]
    in.y:2.12-14: warning: rule useless in parser due to conflicts: exp: 'a' [-Wother]

  Now bison reports:

    in.y: warning: 1 reduce/reduce conflict [-Wconflicts-rr]
    in.y:2.12-14: warning: rule useless in parser due to conflicts [-Wother]
     exp: 'a' | 'a';
                ^^^

  and "bison -fno-caret" reports:

    in.y: warning: 1 reduce/reduce conflict [-Wconflicts-rr]
    in.y:2.12-14: warning: rule useless in parser due to conflicts [-Wother]

*** Enhancements of the -Werror option

  The -Werror=CATEGORY option is now recognized, and will treat specified
  warnings as errors. The warnings need not have been explicitly activated
  using the -W option, this is similar to what GCC 4.7 does.

  For example, given the following command line, Bison will treat both
  warnings related to POSIX Yacc incompatibilities and S/R conflicts as
  errors (and only those):

    $ bison -Werror=yacc,error=conflicts-sr input.y

  If no categories are specified, -Werror will make all active warnings into
  errors. For example, the following line does the same the previous example:

    $ bison -Werror -Wnone -Wyacc -Wconflicts-sr input.y

  (By default -Wconflicts-sr,conflicts-rr,deprecated,other is enabled.)

  Note that the categories in this -Werror option may not be prefixed with
  "no-". However, -Wno-error[=CATEGORY] is valid.

  Note that -y enables -Werror=yacc. Therefore it is now possible to require
  Yacc-like behavior (e.g., always generate y.tab.c), but to report
  incompatibilities as warnings: "-y -Wno-error=yacc".

*** The display of warnings is now richer

  The option that controls a given warning is now displayed:

    foo.y:4.6: warning: type clash on default action: <foo> != <bar> [-Wother]

  In the case of warnings treated as errors, the prefix is changed from
  "warning: " to "error: ", and the suffix is displayed, in a manner similar
  to GCC, as [-Werror=CATEGORY].

  For instance, where the previous version of Bison would report (and exit
  with failure):

    bison: warnings being treated as errors
    input.y:1.1: warning: stray ',' treated as white space

  it now reports:

    input.y:1.1: error: stray ',' treated as white space [-Werror=other]

*** Deprecated constructs

  The new 'deprecated' warning category flags obsolete constructs whose
  support will be discontinued.  It is enabled by default.  These warnings
  used to be reported as 'other' warnings.

*** Useless semantic types

  Bison now warns about useless (uninhabited) semantic types.  Since
  semantic types are not declared to Bison (they are defined in the opaque
  %union structure), it is %printer/%destructor directives about useless
  types that trigger the warning:

    %token <type1> term
    %type  <type2> nterm
    %printer    {} <type1> <type3>
    %destructor {} <type2> <type4>
    %%
    nterm: term { $$ = $1; };

    3.28-34: warning: type <type3> is used, but is not associated to any symbol
    4.28-34: warning: type <type4> is used, but is not associated to any symbol

*** Undefined but unused symbols

  Bison used to raise an error for undefined symbols that are not used in
  the grammar.  This is now only a warning.

    %printer    {} symbol1
    %destructor {} symbol2
    %type <type>   symbol3
    %%
    exp: "a";

*** Useless destructors or printers

  Bison now warns about useless destructors or printers.  In the following
  example, the printer for <type1>, and the destructor for <type2> are
  useless: all symbols of <type1> (token1) already have a printer, and all
  symbols of type <type2> (token2) already have a destructor.

    %token <type1> token1
           <type2> token2
           <type3> token3
           <type4> token4
    %printer    {} token1 <type1> <type3>
    %destructor {} token2 <type2> <type4>

*** Conflicts

  The warnings and error messages about shift/reduce and reduce/reduce
  conflicts have been normalized.  For instance on the following foo.y file:

    %glr-parser
    %%
    exp: exp '+' exp | '0' | '0';

  compare the previous version of bison:

    $ bison foo.y
    foo.y: conflicts: 1 shift/reduce, 2 reduce/reduce
    $ bison -Werror foo.y
    bison: warnings being treated as errors
    foo.y: conflicts: 1 shift/reduce, 2 reduce/reduce

  with the new behavior:

    $ bison foo.y
    foo.y: warning: 1 shift/reduce conflict [-Wconflicts-sr]
    foo.y: warning: 2 reduce/reduce conflicts [-Wconflicts-rr]
    $ bison -Werror foo.y
    foo.y: error: 1 shift/reduce conflict [-Werror=conflicts-sr]
    foo.y: error: 2 reduce/reduce conflicts [-Werror=conflicts-rr]

  When %expect or %expect-rr is used, such as with bar.y:

    %expect 0
    %glr-parser
    %%
    exp: exp '+' exp | '0' | '0';

  Former behavior:

    $ bison bar.y
    bar.y: conflicts: 1 shift/reduce, 2 reduce/reduce
    bar.y: expected 0 shift/reduce conflicts
    bar.y: expected 0 reduce/reduce conflicts

  New one:

    $ bison bar.y
    bar.y: error: shift/reduce conflicts: 1 found, 0 expected
    bar.y: error: reduce/reduce conflicts: 2 found, 0 expected

** Incompatibilities with POSIX Yacc

  The 'yacc' category is no longer part of '-Wall', enable it explicitly
  with '-Wyacc'.

** Additional yylex/yyparse arguments

  The new directive %param declares additional arguments to both yylex and
  yyparse.  The %lex-param, %parse-param, and %param directives support one
  or more arguments.  Instead of

    %lex-param   {arg1_type *arg1}
    %lex-param   {arg2_type *arg2}
    %parse-param {arg1_type *arg1}
    %parse-param {arg2_type *arg2}

  one may now declare

    %param {arg1_type *arg1} {arg2_type *arg2}

** Types of values for %define variables

  Bison used to make no difference between '%define foo bar' and '%define
  foo "bar"'.  The former is now called a 'keyword value', and the latter a
  'string value'.  A third kind was added: 'code values', such as '%define
  foo {bar}'.

  Keyword variables are used for fixed value sets, e.g.,

    %define lr.type lalr

  Code variables are used for value in the target language, e.g.,

    %define api.value.type {struct semantic_type}

  String variables are used remaining cases, e.g. file names.

** Variable api.token.prefix

  The variable api.token.prefix changes the way tokens are identified in
  the generated files.  This is especially useful to avoid collisions
  with identifiers in the target language.  For instance

    %token FILE for ERROR
    %define api.token.prefix {TOK_}
    %%
    start: FILE for ERROR;

  will generate the definition of the symbols TOK_FILE, TOK_for, and
  TOK_ERROR in the generated sources.  In particular, the scanner must
  use these prefixed token names, although the grammar itself still
  uses the short names (as in the sample rule given above).

** Variable api.value.type

  This new %define variable supersedes the #define macro YYSTYPE.  The use
  of YYSTYPE is discouraged.  In particular, #defining YYSTYPE *and* either
  using %union or %defining api.value.type results in undefined behavior.

  Either define api.value.type, or use "%union":

    %union
    {
      int ival;
      char *sval;
    }
    %token <ival> INT "integer"
    %token <sval> STRING "string"
    %printer { fprintf (yyo, "%d", $$); } <ival>
    %destructor { free ($$); } <sval>

    /* In yylex().  */
    yylval.ival = 42; return INT;
    yylval.sval = "42"; return STRING;

  The %define variable api.value.type supports both keyword and code values.

  The keyword value 'union' means that the user provides genuine types, not
  union member names such as "ival" and "sval" above (WARNING: will fail if
  -y/--yacc/%yacc is enabled).

    %define api.value.type union
    %token <int> INT "integer"
    %token <char *> STRING "string"
    %printer { fprintf (yyo, "%d", $$); } <int>
    %destructor { free ($$); } <char *>

    /* In yylex().  */
    yylval.INT = 42; return INT;
    yylval.STRING = "42"; return STRING;

  The keyword value variant is somewhat equivalent, but for C++ special
  provision is made to allow classes to be used (more about this below).

    %define api.value.type variant
    %token <int> INT "integer"
    %token <std::string> STRING "string"

  Code values (in braces) denote user defined types.  This is where YYSTYPE
  used to be used.

    %code requires
    {
      struct my_value
      {
        enum
        {
          is_int, is_string
        } kind;
        union
        {
          int ival;
          char *sval;
        } u;
      };
    }
    %define api.value.type {struct my_value}
    %token <u.ival> INT "integer"
    %token <u.sval> STRING "string"
    %printer { fprintf (yyo, "%d", $$); } <u.ival>
    %destructor { free ($$); } <u.sval>

    /* In yylex().  */
    yylval.u.ival = 42; return INT;
    yylval.u.sval = "42"; return STRING;

** Variable parse.error

  This variable controls the verbosity of error messages.  The use of the
  %error-verbose directive is deprecated in favor of "%define parse.error
  verbose".

** Deprecated %define variable names

  The following variables have been renamed for consistency.  Backward
  compatibility is ensured, but upgrading is recommended.

    lr.default-reductions      -> lr.default-reduction
    lr.keep-unreachable-states -> lr.keep-unreachable-state
    namespace                  -> api.namespace
    stype                      -> api.value.type

** Semantic predicates

  Contributed by Paul Hilfinger.

  The new, experimental, semantic-predicate feature allows actions of the
  form "%?{ BOOLEAN-EXPRESSION }", which cause syntax errors (as for
  YYERROR) if the expression evaluates to 0, and are evaluated immediately
  in GLR parsers, rather than being deferred.  The result is that they allow
  the programmer to prune possible parses based on the values of run-time
  expressions.

** The directive %expect-rr is now an error in non GLR mode

  It used to be an error only if used in non GLR mode, _and_ if there are
  reduce/reduce conflicts.

** Tokens are numbered in their order of appearance

  Contributed by Valentin Tolmer.

  With '%token A B', A had a number less than the one of B.  However,
  precedence declarations used to generate a reversed order.  This is now
  fixed, and introducing tokens with any of %token, %left, %right,
  %precedence, or %nonassoc yields the same result.

  When mixing declarations of tokens with a literal character (e.g., 'a') or
  with an identifier (e.g., B) in a precedence declaration, Bison numbered
  the literal characters first.  For example

    %right A B 'c' 'd'

  would lead to the tokens declared in this order: 'c' 'd' A B.  Again, the
  input order is now preserved.

  These changes were made so that one can remove useless precedence and
  associativity declarations (i.e., map %nonassoc, %left or %right to
  %precedence, or to %token) and get exactly the same output.

** Useless precedence and associativity

  Contributed by Valentin Tolmer.

  When developing and maintaining a grammar, useless associativity and
  precedence directives are common.  They can be a nuisance: new ambiguities
  arising are sometimes masked because their conflicts are resolved due to
  the extra precedence or associativity information.  Furthermore, it can
  hinder the comprehension of a new grammar: one will wonder about the role
  of a precedence, where in fact it is useless.  The following changes aim
  at detecting and reporting these extra directives.

*** Precedence warning category

  A new category of warning, -Wprecedence, was introduced. It flags the
  useless precedence and associativity directives.

*** Useless associativity

  Bison now warns about symbols with a declared associativity that is never
  used to resolve conflicts.  In that case, using %precedence is sufficient;
  the parsing tables will remain unchanged.  Solving these warnings may raise
  useless precedence warnings, as the symbols no longer have associativity.
  For example:

    %left '+'
    %left '*'
    %%
    exp:
      "number"
    | exp '+' "number"
    | exp '*' exp
    ;

  will produce a

    warning: useless associativity for '+', use %precedence [-Wprecedence]
     %left '+'
           ^^^

*** Useless precedence

  Bison now warns about symbols with a declared precedence and no declared
  associativity (i.e., declared with %precedence), and whose precedence is
  never used.  In that case, the symbol can be safely declared with %token
  instead, without modifying the parsing tables.  For example:

    %precedence '='
    %%
    exp: "var" '=' "number";

  will produce a

    warning: useless precedence for '=' [-Wprecedence]
     %precedence '='
                 ^^^

*** Useless precedence and associativity

  In case of both useless precedence and associativity, the issue is flagged
  as follows:

    %nonassoc '='
    %%
    exp: "var" '=' "number";

  The warning is:

    warning: useless precedence and associativity for '=' [-Wprecedence]
     %nonassoc '='
               ^^^

** Empty rules

  With help from Joel E. Denny and Gabriel Rassoul.

  Empty rules (i.e., with an empty right-hand side) can now be explicitly
  marked by the new %empty directive.  Using %empty on a non-empty rule is
  an error.  The new -Wempty-rule warning reports empty rules without
  %empty.  On the following grammar:

    %%
    s: a b c;
    a: ;
    b: %empty;
    c: 'a' %empty;

  bison reports:

    3.4-5: warning: empty rule without %empty [-Wempty-rule]
     a: {}
        ^^
    5.8-13: error: %empty on non-empty rule
     c: 'a' %empty {};
            ^^^^^^

** Java skeleton improvements

  The constants for token names were moved to the Lexer interface.  Also, it
  is possible to add code to the parser's constructors using "%code init"
  and "%define init_throws".
  Contributed by Paolo Bonzini.

  The Java skeleton now supports push parsing.
  Contributed by Dennis Heimbigner.

** C++ skeletons improvements

*** The parser header is no longer mandatory (lalr1.cc, glr.cc)

  Using %defines is now optional.  Without it, the needed support classes
  are defined in the generated parser, instead of additional files (such as
  location.hh, position.hh and stack.hh).

*** Locations are no longer mandatory (lalr1.cc, glr.cc)

  Both lalr1.cc and glr.cc no longer require %location.

*** syntax_error exception (lalr1.cc)

  The C++ parser features a syntax_error exception, which can be
  thrown from the scanner or from user rules to raise syntax errors.
  This facilitates reporting errors caught in sub-functions (e.g.,
  rejecting too large integral literals from a conversion function
  used by the scanner, or rejecting invalid combinations from a
  factory invoked by the user actions).

*** %define api.value.type variant

  This is based on a submission from Michiel De Wilde.  With help
  from Théophile Ranquet.

  In this mode, complex C++ objects can be used as semantic values.  For
  instance:

    %token <::std::string> TEXT;
    %token <int> NUMBER;
    %token SEMICOLON ";"
    %type <::std::string> item;
    %type <::std::list<std::string>> list;
    %%
    result:
      list  { std::cout << $1 << std::endl; }
    ;

    list:
      %empty        { /* Generates an empty string list. */ }
    | list item ";" { std::swap ($$, $1); $$.push_back ($2); }
    ;

    item:
      TEXT    { std::swap ($$, $1); }
    | NUMBER  { $$ = string_cast ($1); }
    ;

*** %define api.token.constructor

  When variants are enabled, Bison can generate functions to build the
  tokens.  This guarantees that the token type (e.g., NUMBER) is consistent
  with the semantic value (e.g., int):

    parser::symbol_type yylex ()
    {
      parser::location_type loc = ...;
      ...
      return parser::make_TEXT ("Hello, world!", loc);
      ...
      return parser::make_NUMBER (42, loc);
      ...
      return parser::make_SEMICOLON (loc);
      ...
    }

*** C++ locations

  There are operator- and operator-= for 'location'.  Negative line/column
  increments can no longer underflow the resulting value.


* Noteworthy changes in release 2.7.1 (2013-04-15) [stable]

** Bug fixes

*** Fix compiler attribute portability (yacc.c)

  With locations enabled, __attribute__ was used unprotected.

*** Fix some compiler warnings (lalr1.cc)


* Noteworthy changes in release 2.7 (2012-12-12) [stable]

** Bug fixes

  Warnings about uninitialized yylloc in yyparse have been fixed.

  Restored C90 compliance (yet no report was ever made).

** Diagnostics are improved

  Contributed by Théophile Ranquet.

*** Changes in the format of error messages

  This used to be the format of many error reports:

    input.y:2.7-12: %type redeclaration for exp
    input.y:1.7-12: previous declaration

  It is now:

    input.y:2.7-12: error: %type redeclaration for exp
    input.y:1.7-12:     previous declaration

*** New format for error reports: carets

  Caret errors have been added to Bison:

    input.y:2.7-12: error: %type redeclaration for exp
     %type <sval> exp
           ^^^^^^
    input.y:1.7-12:     previous declaration
     %type <ival> exp
           ^^^^^^

  or

    input.y:3.20-23: error: ambiguous reference: '$exp'
     exp: exp '+' exp { $exp = $1 + $3; };
                        ^^^^
    input.y:3.1-3:       refers to: $exp at $$
     exp: exp '+' exp { $exp = $1 + $3; };
     ^^^
    input.y:3.6-8:       refers to: $exp at $1
     exp: exp '+' exp { $exp = $1 + $3; };
          ^^^
    input.y:3.14-16:     refers to: $exp at $3
     exp: exp '+' exp { $exp = $1 + $3; };
                  ^^^

  The default behavior for now is still not to display these unless
  explicitly asked with -fcaret (or -fall). However, in a later release, it
  will be made the default behavior (but may still be deactivated with
  -fno-caret).

** New value for %define variable: api.pure full

  The %define variable api.pure requests a pure (reentrant) parser. However,
  for historical reasons, using it in a location-tracking Yacc parser
  resulted in a yyerror function that did not take a location as a
  parameter. With this new value, the user may request a better pure parser,
  where yyerror does take a location as a parameter (in location-tracking
  parsers).

  The use of "%define api.pure true" is deprecated in favor of this new
  "%define api.pure full".

** New %define variable: api.location.type (glr.cc, lalr1.cc, lalr1.java)

  The %define variable api.location.type defines the name of the type to use
  for locations.  When defined, Bison no longer generates the position.hh
  and location.hh files, nor does the parser will include them: the user is
  then responsible to define her type.

  This can be used in programs with several parsers to factor their location
  and position files: let one of them generate them, and the others just use
  them.

  This feature was actually introduced, but not documented, in Bison 2.5,
  under the name "location_type" (which is maintained for backward
  compatibility).

  For consistency, lalr1.java's %define variables location_type and
  position_type are deprecated in favor of api.location.type and
  api.position.type.

** Exception safety (lalr1.cc)

  The parse function now catches exceptions, uses the %destructors to
  release memory (the lookahead symbol and the symbols pushed on the stack)
  before re-throwing the exception.

  This feature is somewhat experimental.  User feedback would be
  appreciated.

** Graph improvements in DOT and XSLT

  Contributed by Théophile Ranquet.

  The graphical presentation of the states is more readable: their shape is
  now rectangular, the state number is clearly displayed, and the items are
  numbered and left-justified.

  The reductions are now explicitly represented as transitions to other
  diamond shaped nodes.

  These changes are present in both --graph output and xml2dot.xsl XSLT
  processing, with minor (documented) differences.

** %language is no longer an experimental feature.

  The introduction of this feature, in 2.4, was four years ago. The
  --language option and the %language directive are no longer experimental.

** Documentation

  The sections about shift/reduce and reduce/reduce conflicts resolution
  have been fixed and extended.

  Although introduced more than four years ago, XML and Graphviz reports
  were not properly documented.

  The translation of midrule actions is now described.


* Noteworthy changes in release 2.6.5 (2012-11-07) [stable]

  We consider compiler warnings about Bison generated parsers to be bugs.
  Rather than working around them in your own project, please consider
  reporting them to us.

** Bug fixes

  Warnings about uninitialized yylval and/or yylloc for push parsers with a
  pure interface have been fixed for GCC 4.0 up to 4.8, and Clang 2.9 to
  3.2.

  Other issues in the test suite have been addressed.

  Null characters are correctly displayed in error messages.

  When possible, yylloc is correctly initialized before calling yylex.  It
  is no longer necessary to initialize it in the %initial-action.


* Noteworthy changes in release 2.6.4 (2012-10-23) [stable]

  Bison 2.6.3's --version was incorrect.  This release fixes this issue.


* Noteworthy changes in release 2.6.3 (2012-10-22) [stable]

** Bug fixes

  Bugs and portability issues in the test suite have been fixed.

  Some errors in translations have been addressed, and --help now directs
  users to the appropriate place to report them.

  Stray Info files shipped by accident are removed.

  Incorrect definitions of YY_, issued by yacc.c when no parser header is
  generated, are removed.

  All the generated headers are self-contained.

** Header guards (yacc.c, glr.c, glr.cc)

  In order to avoid collisions, the header guards are now
  YY_<PREFIX>_<FILE>_INCLUDED, instead of merely <PREFIX>_<FILE>.
  For instance the header generated from

    %define api.prefix "calc"
    %defines "lib/parse.h"

  will use YY_CALC_LIB_PARSE_H_INCLUDED as guard.

** Fix compiler warnings in the generated parser (yacc.c, glr.c)

  The compilation of pure parsers (%define api.pure) can trigger GCC
  warnings such as:

    input.c: In function 'yyparse':
    input.c:1503:12: warning: 'yylval' may be used uninitialized in this
                              function [-Wmaybe-uninitialized]
       *++yyvsp = yylval;
                ^

  This is now fixed; pragmas to avoid these warnings are no longer needed.

  Warnings from clang ("equality comparison with extraneous parentheses" and
  "function declared 'noreturn' should not return") have also been
  addressed.


* Noteworthy changes in release 2.6.2 (2012-08-03) [stable]

** Bug fixes

  Buffer overruns, complaints from Flex, and portability issues in the test
  suite have been fixed.

** Spaces in %lex- and %parse-param (lalr1.cc, glr.cc)

  Trailing end-of-lines in %parse-param or %lex-param would result in
  invalid C++.  This is fixed.

** Spurious spaces and end-of-lines

  The generated files no longer end (nor start) with empty lines.


* Noteworthy changes in release 2.6.1 (2012-07-30) [stable]

 Bison no longer executes user-specified M4 code when processing a grammar.

** Future Changes

  In addition to the removal of the features announced in Bison 2.6, the
  next major release will remove the "Temporary hack for adding a semicolon
  to the user action", as announced in the release 2.5.  Instead of:

    exp: exp "+" exp { $$ = $1 + $3 };

  write:

    exp: exp "+" exp { $$ = $1 + $3; };

** Bug fixes

*** Type names are now properly escaped.

*** glr.cc: set_debug_level and debug_level work as expected.

*** Stray @ or $ in actions

  While Bison used to warn about stray $ or @ in action rules, it did not
  for other actions such as printers, destructors, or initial actions.  It
  now does.

** Type names in actions

  For consistency with rule actions, it is now possible to qualify $$ by a
  type-name in destructors, printers, and initial actions.  For instance:

    %printer { fprintf (yyo, "(%d, %f)", $<ival>$, $<fval>$); } <*> <>;

  will display two values for each typed and untyped symbol (provided
  that YYSTYPE has both "ival" and "fval" fields).


* Noteworthy changes in release 2.6 (2012-07-19) [stable]

** Future changes

  The next major release of Bison will drop support for the following
  deprecated features.  Please report disagreements to bug-bison@gnu.org.

*** K&R C parsers

  Support for generating parsers in K&R C will be removed.  Parsers
  generated for C support ISO C90, and are tested with ISO C99 and ISO C11
  compilers.

*** Features deprecated since Bison 1.875

  The definitions of yystype and yyltype will be removed; use YYSTYPE and
  YYLTYPE.

  YYPARSE_PARAM and YYLEX_PARAM, deprecated in favor of %parse-param and
  %lex-param, will no longer be supported.

  Support for the preprocessor symbol YYERROR_VERBOSE will be removed, use
  %error-verbose.

*** The generated header will be included (yacc.c)

  Instead of duplicating the content of the generated header (definition of
  YYSTYPE, yyparse declaration etc.), the generated parser will include it,
  as is already the case for GLR or C++ parsers.  This change is deferred
  because existing versions of ylwrap (e.g., Automake 1.12.1) do not support
  it.

** Generated Parser Headers

*** Guards (yacc.c, glr.c, glr.cc)

  The generated headers are now guarded, as is already the case for C++
  parsers (lalr1.cc).  For instance, with --defines=foo.h:

    #ifndef YY_FOO_H
    # define YY_FOO_H
    ...
    #endif /* !YY_FOO_H  */

*** New declarations (yacc.c, glr.c)

  The generated header now declares yydebug and yyparse.  Both honor
  --name-prefix=bar_, and yield

    int bar_parse (void);

  rather than

    #define yyparse bar_parse
    int yyparse (void);

  in order to facilitate the inclusion of several parser headers inside a
  single compilation unit.

*** Exported symbols in C++

  The symbols YYTOKEN_TABLE and YYERROR_VERBOSE, which were defined in the
  header, are removed, as they prevent the possibility of including several
  generated headers from a single compilation unit.

*** YYLSP_NEEDED

  For the same reasons, the undocumented and unused macro YYLSP_NEEDED is no
  longer defined.

** New %define variable: api.prefix

  Now that the generated headers are more complete and properly protected
  against multiple inclusions, constant names, such as YYSTYPE are a
  problem.  While yyparse and others are properly renamed by %name-prefix,
  YYSTYPE, YYDEBUG and others have never been affected by it.  Because it
  would introduce backward compatibility issues in projects not expecting
  YYSTYPE to be renamed, instead of changing the behavior of %name-prefix,
  it is deprecated in favor of a new %define variable: api.prefix.

  The following examples compares both:

    %name-prefix "bar_"               | %define api.prefix "bar_"
    %token <ival> FOO                   %token <ival> FOO
    %union { int ival; }                %union { int ival; }
    %%                                  %%
    exp: 'a';                           exp: 'a';

  bison generates:

    #ifndef BAR_FOO_H                   #ifndef BAR_FOO_H
    # define BAR_FOO_H                  # define BAR_FOO_H

    /* Enabling traces.  */             /* Enabling traces.  */
    # ifndef YYDEBUG                  | # ifndef BAR_DEBUG
                                      > #  if defined YYDEBUG
                                      > #   if YYDEBUG
                                      > #    define BAR_DEBUG 1
                                      > #   else
                                      > #    define BAR_DEBUG 0
                                      > #   endif
                                      > #  else
    #  define YYDEBUG 0               | #   define BAR_DEBUG 0
                                      > #  endif
    # endif                           | # endif

    # if YYDEBUG                      | # if BAR_DEBUG
    extern int bar_debug;               extern int bar_debug;
    # endif                             # endif

    /* Tokens.  */                      /* Tokens.  */
    # ifndef YYTOKENTYPE              | # ifndef BAR_TOKENTYPE
    #  define YYTOKENTYPE             | #  define BAR_TOKENTYPE
       enum yytokentype {             |    enum bar_tokentype {
         FOO = 258                           FOO = 258
       };                                  };
    # endif                             # endif

    #if ! defined YYSTYPE \           | #if ! defined BAR_STYPE \
     && ! defined YYSTYPE_IS_DECLARED |  && ! defined BAR_STYPE_IS_DECLARED
    typedef union YYSTYPE             | typedef union BAR_STYPE
    {                                   {
     int ival;                           int ival;
    } YYSTYPE;                        | } BAR_STYPE;
    # define YYSTYPE_IS_DECLARED 1    | # define BAR_STYPE_IS_DECLARED 1
    #endif                              #endif

    extern YYSTYPE bar_lval;          | extern BAR_STYPE bar_lval;

    int bar_parse (void);               int bar_parse (void);

    #endif /* !BAR_FOO_H  */            #endif /* !BAR_FOO_H  */


* Noteworthy changes in release 2.5.1 (2012-06-05) [stable]

** Future changes:

  The next major release will drop support for generating parsers in K&R C.

** yacc.c: YYBACKUP works as expected.

** glr.c improvements:

*** Location support is eliminated when not requested:

  GLR parsers used to include location-related code even when locations were
  not requested, and therefore not even usable.

*** __attribute__ is preserved:

  __attribute__ is no longer disabled when __STRICT_ANSI__ is defined (i.e.,
  when -std is passed to GCC).

** lalr1.java: several fixes:

  The Java parser no longer throws ArrayIndexOutOfBoundsException if the
  first token leads to a syntax error.  Some minor clean ups.

** Changes for C++:

*** C++11 compatibility:

  C and C++ parsers use "nullptr" instead of "0" when __cplusplus is 201103L
  or higher.

*** Header guards

  The header files such as "parser.hh", "location.hh", etc. used a constant
  name for preprocessor guards, for instance:

    #ifndef BISON_LOCATION_HH
    # define BISON_LOCATION_HH
    ...
    #endif // !BISON_LOCATION_HH

  The inclusion guard is now computed from "PREFIX/FILE-NAME", where lower
  case characters are converted to upper case, and series of
  non-alphanumerical characters are converted to an underscore.

  With "bison -o lang++/parser.cc", "location.hh" would now include:

    #ifndef YY_LANG_LOCATION_HH
    # define YY_LANG_LOCATION_HH
    ...
    #endif // !YY_LANG_LOCATION_HH

*** C++ locations:

  The position and location constructors (and their initialize methods)
  accept new arguments for line and column.  Several issues in the
  documentation were fixed.

** liby is no longer asking for "rpl_fprintf" on some platforms.

** Changes in the manual:

*** %printer is documented

  The "%printer" directive, supported since at least Bison 1.50, is finally
  documented.  The "mfcalc" example is extended to demonstrate it.

  For consistency with the C skeletons, the C++ parsers now also support
  "yyoutput" (as an alias to "debug_stream ()").

*** Several improvements have been made:

  The layout for grammar excerpts was changed to a more compact scheme.
  Named references are motivated.  The description of the automaton
  description file (*.output) is updated to the current format.  Incorrect
  index entries were fixed.  Some other errors were fixed.

** Building bison:

*** Conflicting prototypes with recent/modified Flex.

  Fixed build problems with the current, unreleased, version of Flex, and
  some modified versions of 2.5.35, which have modified function prototypes.

*** Warnings during the build procedure have been eliminated.

*** Several portability problems in the test suite have been fixed:

  This includes warnings with some compilers, unexpected behavior of tools
  such as diff, warning messages from the test suite itself, etc.

*** The install-pdf target works properly:

  Running "make install-pdf" (or -dvi, -html, -info, and -ps) no longer
  halts in the middle of its course.


* Noteworthy changes in release 2.5 (2011-05-14)

** Grammar symbol names can now contain non-initial dashes:

  Consistently with directives (such as %error-verbose) and with
  %define variables (e.g. push-pull), grammar symbol names may contain
  dashes in any position except the beginning.  This is a GNU
  extension over POSIX Yacc.  Thus, use of this extension is reported
  by -Wyacc and rejected in Yacc mode (--yacc).

** Named references:

  Historically, Yacc and Bison have supported positional references
  ($n, $$) to allow access to symbol values from inside of semantic
  actions code.

  Starting from this version, Bison can also accept named references.
  When no ambiguity is possible, original symbol names may be used
  as named references:

    if_stmt : "if" cond_expr "then" then_stmt ';'
    { $if_stmt = mk_if_stmt($cond_expr, $then_stmt); }

  In the more common case, explicit names may be declared:

    stmt[res] : "if" expr[cond] "then" stmt[then] "else" stmt[else] ';'
    { $res = mk_if_stmt($cond, $then, $else); }

  Location information is also accessible using @name syntax.  When
  accessing symbol names containing dots or dashes, explicit bracketing
  ($[sym.1]) must be used.

  These features are experimental in this version.  More user feedback
  will help to stabilize them.
  Contributed by Alex Rozenman.

** IELR(1) and canonical LR(1):

  IELR(1) is a minimal LR(1) parser table generation algorithm.  That
  is, given any context-free grammar, IELR(1) generates parser tables
  with the full language-recognition power of canonical LR(1) but with
  nearly the same number of parser states as LALR(1).  This reduction
  in parser states is often an order of magnitude.  More importantly,
  because canonical LR(1)'s extra parser states may contain duplicate
  conflicts in the case of non-LR(1) grammars, the number of conflicts
  for IELR(1) is often an order of magnitude less as well.  This can
  significantly reduce the complexity of developing of a grammar.

  Bison can now generate IELR(1) and canonical LR(1) parser tables in
  place of its traditional LALR(1) parser tables, which remain the
  default.  You can specify the type of parser tables in the grammar
  file with these directives:

    %define lr.type lalr
    %define lr.type ielr
    %define lr.type canonical-lr

  The default-reduction optimization in the parser tables can also be
  adjusted using "%define lr.default-reductions".  For details on both
  of these features, see the new section "Tuning LR" in the Bison
  manual.

  These features are experimental.  More user feedback will help to
  stabilize them.

** LAC (Lookahead Correction) for syntax error handling

  Contributed by Joel E. Denny.

  Canonical LR, IELR, and LALR can suffer from a couple of problems
  upon encountering a syntax error.  First, the parser might perform
  additional parser stack reductions before discovering the syntax
  error.  Such reductions can perform user semantic actions that are
  unexpected because they are based on an invalid token, and they
  cause error recovery to begin in a different syntactic context than
  the one in which the invalid token was encountered.  Second, when
  verbose error messages are enabled (with %error-verbose or the
  obsolete "#define YYERROR_VERBOSE"), the expected token list in the
  syntax error message can both contain invalid tokens and omit valid
  tokens.

  The culprits for the above problems are %nonassoc, default
  reductions in inconsistent states, and parser state merging.  Thus,
  IELR and LALR suffer the most.  Canonical LR can suffer only if
  %nonassoc is used or if default reductions are enabled for
  inconsistent states.

  LAC is a new mechanism within the parsing algorithm that solves
  these problems for canonical LR, IELR, and LALR without sacrificing
  %nonassoc, default reductions, or state merging.  When LAC is in
  use, canonical LR and IELR behave almost exactly the same for both
  syntactically acceptable and syntactically unacceptable input.
  While LALR still does not support the full language-recognition
  power of canonical LR and IELR, LAC at least enables LALR's syntax
  error handling to correctly reflect LALR's language-recognition
  power.

  Currently, LAC is only supported for deterministic parsers in C.
  You can enable LAC with the following directive:

    %define parse.lac full

  See the new section "LAC" in the Bison manual for additional
  details including a few caveats.

  LAC is an experimental feature.  More user feedback will help to
  stabilize it.

** %define improvements:

*** Can now be invoked via the command line:

  Each of these command-line options

    -D NAME[=VALUE]
    --define=NAME[=VALUE]

    -F NAME[=VALUE]
    --force-define=NAME[=VALUE]

  is equivalent to this grammar file declaration

    %define NAME ["VALUE"]

  except that the manner in which Bison processes multiple definitions
  for the same NAME differs.  Most importantly, -F and --force-define
  quietly override %define, but -D and --define do not.  For further
  details, see the section "Bison Options" in the Bison manual.

*** Variables renamed:

  The following %define variables

    api.push_pull
    lr.keep_unreachable_states

  have been renamed to

    api.push-pull
    lr.keep-unreachable-states

  The old names are now deprecated but will be maintained indefinitely
  for backward compatibility.

*** Values no longer need to be quoted in the grammar file:

  If a %define value is an identifier, it no longer needs to be placed
  within quotations marks.  For example,

    %define api.push-pull "push"

  can be rewritten as

    %define api.push-pull push

*** Unrecognized variables are now errors not warnings.

*** Multiple invocations for any variable is now an error not a warning.

** Unrecognized %code qualifiers are now errors not warnings.

** Character literals not of length one:

  Previously, Bison quietly converted all character literals to length
  one.  For example, without warning, Bison interpreted the operators in
  the following grammar to be the same token:

    exp: exp '++'
       | exp '+' exp
       ;

  Bison now warns when a character literal is not of length one.  In
  some future release, Bison will start reporting an error instead.

** Destructor calls fixed for lookaheads altered in semantic actions:

  Previously for deterministic parsers in C, if a user semantic action
  altered yychar, the parser in some cases used the old yychar value to
  determine which destructor to call for the lookahead upon a syntax
  error or upon parser return.  This bug has been fixed.

** C++ parsers use YYRHSLOC:

  Similarly to the C parsers, the C++ parsers now define the YYRHSLOC
  macro and use it in the default YYLLOC_DEFAULT.  You are encouraged
  to use it.  If, for instance, your location structure has "first"
  and "last" members, instead of

    # define YYLLOC_DEFAULT(Current, Rhs, N)                             \
      do                                                                 \
        if (N)                                                           \
          {                                                              \
            (Current).first = (Rhs)[1].location.first;                   \
            (Current).last  = (Rhs)[N].location.last;                    \
          }                                                              \
        else                                                             \
          {                                                              \
            (Current).first = (Current).last = (Rhs)[0].location.last;   \
          }                                                              \
      while (false)

  use:

    # define YYLLOC_DEFAULT(Current, Rhs, N)                             \
      do                                                                 \
        if (N)                                                           \
          {                                                              \
            (Current).first = YYRHSLOC (Rhs, 1).first;                   \
            (Current).last  = YYRHSLOC (Rhs, N).last;                    \
          }                                                              \
        else                                                             \
          {                                                              \
            (Current).first = (Current).last = YYRHSLOC (Rhs, 0).last;   \
          }                                                              \
      while (false)

** YYLLOC_DEFAULT in C++:

  The default implementation of YYLLOC_DEFAULT used to be issued in
  the header file.  It is now output in the implementation file, after
  the user %code sections so that its #ifndef guard does not try to
  override the user's YYLLOC_DEFAULT if provided.

** YYFAIL now produces warnings and Java parsers no longer implement it:

  YYFAIL has existed for many years as an undocumented feature of
  deterministic parsers in C generated by Bison.  More recently, it was
  a documented feature of Bison's experimental Java parsers.  As
  promised in Bison 2.4.2's NEWS entry, any appearance of YYFAIL in a
  semantic action now produces a deprecation warning, and Java parsers
  no longer implement YYFAIL at all.  For further details, including a
  discussion of how to suppress C preprocessor warnings about YYFAIL
  being unused, see the Bison 2.4.2 NEWS entry.

** Temporary hack for adding a semicolon to the user action:

  Previously, Bison appended a semicolon to every user action for
  reductions when the output language defaulted to C (specifically, when
  neither %yacc, %language, %skeleton, or equivalent command-line
  options were specified).  This allowed actions such as

    exp: exp "+" exp { $$ = $1 + $3 };

  instead of

    exp: exp "+" exp { $$ = $1 + $3; };

  As a first step in removing this misfeature, Bison now issues a
  warning when it appends a semicolon.  Moreover, in cases where Bison
  cannot easily determine whether a semicolon is needed (for example, an
  action ending with a cpp directive or a braced compound initializer),
  it no longer appends one.  Thus, the C compiler might now complain
  about a missing semicolon where it did not before.  Future releases of
  Bison will cease to append semicolons entirely.

** Verbose syntax error message fixes:

  When %error-verbose or the obsolete "#define YYERROR_VERBOSE" is
  specified, syntax error messages produced by the generated parser
  include the unexpected token as well as a list of expected tokens.
  The effect of %nonassoc on these verbose messages has been corrected
  in two ways, but a more complete fix requires LAC, described above:

*** When %nonassoc is used, there can exist parser states that accept no
    tokens, and so the parser does not always require a lookahead token
    in order to detect a syntax error.  Because no unexpected token or
    expected tokens can then be reported, the verbose syntax error
    message described above is suppressed, and the parser instead
    reports the simpler message, "syntax error".  Previously, this
    suppression was sometimes erroneously triggered by %nonassoc when a
    lookahead was actually required.  Now verbose messages are
    suppressed only when all previous lookaheads have already been
    shifted or discarded.

*** Previously, the list of expected tokens erroneously included tokens
    that would actually induce a syntax error because conflicts for them
    were resolved with %nonassoc in the current parser state.  Such
    tokens are now properly omitted from the list.

*** Expected token lists are still often wrong due to state merging
    (from LALR or IELR) and default reductions, which can both add
    invalid tokens and subtract valid tokens.  Canonical LR almost
    completely fixes this problem by eliminating state merging and
    default reductions.  However, there is one minor problem left even
    when using canonical LR and even after the fixes above.  That is,
    if the resolution of a conflict with %nonassoc appears in a later
    parser state than the one at which some syntax error is
    discovered, the conflicted token is still erroneously included in
    the expected token list.  Bison's new LAC implementation,
    described above, eliminates this problem and the need for
    canonical LR.  However, LAC is still experimental and is disabled
    by default.

** Java skeleton fixes:

*** A location handling bug has been fixed.

*** The top element of each of the value stack and location stack is now
    cleared when popped so that it can be garbage collected.

*** Parser traces now print the top element of the stack.

** -W/--warnings fixes:

*** Bison now properly recognizes the "no-" versions of categories:

  For example, given the following command line, Bison now enables all
  warnings except warnings for incompatibilities with POSIX Yacc:

    bison -Wall,no-yacc gram.y

*** Bison now treats S/R and R/R conflicts like other warnings:

  Previously, conflict reports were independent of Bison's normal
  warning system.  Now, Bison recognizes the warning categories
  "conflicts-sr" and "conflicts-rr".  This change has important
  consequences for the -W and --warnings command-line options.  For
  example:

    bison -Wno-conflicts-sr gram.y  # S/R conflicts not reported
    bison -Wno-conflicts-rr gram.y  # R/R conflicts not reported
    bison -Wnone            gram.y  # no conflicts are reported
    bison -Werror           gram.y  # any conflict is an error

  However, as before, if the %expect or %expect-rr directive is
  specified, an unexpected number of conflicts is an error, and an
  expected number of conflicts is not reported, so -W and --warning
  then have no effect on the conflict report.

*** The "none" category no longer disables a preceding "error":

  For example, for the following command line, Bison now reports
  errors instead of warnings for incompatibilities with POSIX Yacc:

    bison -Werror,none,yacc gram.y

*** The "none" category now disables all Bison warnings:

  Previously, the "none" category disabled only Bison warnings for
  which there existed a specific -W/--warning category.  However,
  given the following command line, Bison is now guaranteed to
  suppress all warnings:

    bison -Wnone gram.y

** Precedence directives can now assign token number 0:

  Since Bison 2.3b, which restored the ability of precedence
  directives to assign token numbers, doing so for token number 0 has
  produced an assertion failure.  For example:

    %left END 0

  This bug has been fixed.


* Noteworthy changes in release 2.4.3 (2010-08-05)

** Bison now obeys -Werror and --warnings=error for warnings about
   grammar rules that are useless in the parser due to conflicts.

** Problems with spawning M4 on at least FreeBSD 8 and FreeBSD 9 have
   been fixed.

** Failures in the test suite for GCC 4.5 have been fixed.

** Failures in the test suite for some versions of Sun Studio C++ have
   been fixed.

** Contrary to Bison 2.4.2's NEWS entry, it has been decided that
   warnings about undefined %prec identifiers will not be converted to
   errors in Bison 2.5.  They will remain warnings, which should be
   sufficient for POSIX while avoiding backward compatibility issues.

** Minor documentation fixes.


* Noteworthy changes in release 2.4.2 (2010-03-20)

** Some portability problems that resulted in failures and livelocks
   in the test suite on some versions of at least Solaris, AIX, HP-UX,
   RHEL4, and Tru64 have been addressed.  As a result, fatal Bison
   errors should no longer cause M4 to report a broken pipe on the
   affected platforms.

** "%prec IDENTIFIER" requires IDENTIFIER to be defined separately.

  POSIX specifies that an error be reported for any identifier that does
  not appear on the LHS of a grammar rule and that is not defined by
  %token, %left, %right, or %nonassoc.  Bison 2.3b and later lost this
  error report for the case when an identifier appears only after a
  %prec directive.  It is now restored.  However, for backward
  compatibility with recent Bison releases, it is only a warning for
  now.  In Bison 2.5 and later, it will return to being an error.
  [Between the 2.4.2 and 2.4.3 releases, it was decided that this
  warning will not be converted to an error in Bison 2.5.]

** Detection of GNU M4 1.4.6 or newer during configure is improved.

** Warnings from gcc's -Wundef option about undefined YYENABLE_NLS,
   YYLTYPE_IS_TRIVIAL, and __STRICT_ANSI__ in C/C++ parsers are now
   avoided.

** %code is now a permanent feature.

  A traditional Yacc prologue directive is written in the form:

    %{CODE%}

  To provide a more flexible alternative, Bison 2.3b introduced the
  %code directive with the following forms for C/C++:

    %code          {CODE}
    %code requires {CODE}
    %code provides {CODE}
    %code top      {CODE}

  These forms are now considered permanent features of Bison.  See the
  %code entries in the section "Bison Declaration Summary" in the Bison
  manual for a summary of their functionality.  See the section
  "Prologue Alternatives" for a detailed discussion including the
  advantages of %code over the traditional Yacc prologue directive.

  Bison's Java feature as a whole including its current usage of %code
  is still considered experimental.

** YYFAIL is deprecated and will eventually be removed.

  YYFAIL has existed for many years as an undocumented feature of
  deterministic parsers in C generated by Bison.  Previously, it was
  documented for Bison's experimental Java parsers.  YYFAIL is no longer
  documented for Java parsers and is formally deprecated in both cases.
  Users are strongly encouraged to migrate to YYERROR, which is
  specified by POSIX.

  Like YYERROR, you can invoke YYFAIL from a semantic action in order to
  induce a syntax error.  The most obvious difference from YYERROR is
  that YYFAIL will automatically invoke yyerror to report the syntax
  error so that you don't have to.  However, there are several other
  subtle differences between YYERROR and YYFAIL, and YYFAIL suffers from
  inherent flaws when %error-verbose or "#define YYERROR_VERBOSE" is
  used.  For a more detailed discussion, see:

    http://lists.gnu.org/archive/html/bison-patches/2009-12/msg00024.html

  The upcoming Bison 2.5 will remove YYFAIL from Java parsers, but
  deterministic parsers in C will continue to implement it.  However,
  because YYFAIL is already flawed, it seems futile to try to make new
  Bison features compatible with it.  Thus, during parser generation,
  Bison 2.5 will produce a warning whenever it discovers YYFAIL in a
  rule action.  In a later release, YYFAIL will be disabled for
  %error-verbose and "#define YYERROR_VERBOSE".  Eventually, YYFAIL will
  be removed altogether.

  There exists at least one case where Bison 2.5's YYFAIL warning will
  be a false positive.  Some projects add phony uses of YYFAIL and other
  Bison-defined macros for the sole purpose of suppressing C
  preprocessor warnings (from GCC cpp's -Wunused-macros, for example).
  To avoid Bison's future warning, such YYFAIL uses can be moved to the
  epilogue (that is, after the second "%%") in the Bison input file.  In
  this release (2.4.2), Bison already generates its own code to suppress
  C preprocessor warnings for YYFAIL, so projects can remove their own
  phony uses of YYFAIL if compatibility with Bison releases prior to
  2.4.2 is not necessary.

** Internationalization.

  Fix a regression introduced in Bison 2.4: Under some circumstances,
  message translations were not installed although supported by the
  host system.


* Noteworthy changes in release 2.4.1 (2008-12-11)

** In the GLR defines file, unexpanded M4 macros in the yylval and yylloc
   declarations have been fixed.

** Temporary hack for adding a semicolon to the user action.

  Bison used to prepend a trailing semicolon at the end of the user
  action for reductions.  This allowed actions such as

    exp: exp "+" exp { $$ = $1 + $3 };

  instead of

    exp: exp "+" exp { $$ = $1 + $3; };

  Some grammars still depend on this "feature".  Bison 2.4.1 restores
  the previous behavior in the case of C output (specifically, when
  neither %language or %skeleton or equivalent command-line options
  are used) to leave more time for grammars depending on the old
  behavior to be adjusted.  Future releases of Bison will disable this
  feature.

** A few minor improvements to the Bison manual.


* Noteworthy changes in release 2.4 (2008-11-02)

** %language is an experimental feature.

  We first introduced this feature in test release 2.3b as a cleaner
  alternative to %skeleton.  Since then, we have discussed the possibility of
  modifying its effect on Bison's output file names.  Thus, in this release,
  we consider %language to be an experimental feature that will likely evolve
  in future releases.

** Forward compatibility with GNU M4 has been improved.

** Several bugs in the C++ skeleton and the experimental Java skeleton have been
  fixed.


* Noteworthy changes in release 2.3b (2008-05-27)

** The quotes around NAME that used to be required in the following directive
  are now deprecated:

    %define NAME "VALUE"

** The directive "%pure-parser" is now deprecated in favor of:

    %define api.pure

  which has the same effect except that Bison is more careful to warn about
  unreasonable usage in the latter case.

** Push Parsing

  Bison can now generate an LALR(1) parser in C with a push interface.  That
  is, instead of invoking "yyparse", which pulls tokens from "yylex", you can
  push one token at a time to the parser using "yypush_parse", which will
  return to the caller after processing each token.  By default, the push
  interface is disabled.  Either of the following directives will enable it:

    %define api.push_pull "push" // Just push; does not require yylex.
    %define api.push_pull "both" // Push and pull; requires yylex.

  See the new section "A Push Parser" in the Bison manual for details.

  The current push parsing interface is experimental and may evolve.  More user
  feedback will help to stabilize it.

** The -g and --graph options now output graphs in Graphviz DOT format,
  not VCG format.  Like --graph, -g now also takes an optional FILE argument
  and thus cannot be bundled with other short options.

** Java

  Bison can now generate an LALR(1) parser in Java.  The skeleton is
  "data/lalr1.java".  Consider using the new %language directive instead of
  %skeleton to select it.

  See the new section "Java Parsers" in the Bison manual for details.

  The current Java interface is experimental and may evolve.  More user
  feedback will help to stabilize it.
  Contributed by Paolo Bonzini.

** %language

  This new directive specifies the programming language of the generated
  parser, which can be C (the default), C++, or Java.  Besides the skeleton
  that Bison uses, the directive affects the names of the generated files if
  the grammar file's name ends in ".y".

** XML Automaton Report

  Bison can now generate an XML report of the LALR(1) automaton using the new
  "--xml" option.  The current XML schema is experimental and may evolve.  More
  user feedback will help to stabilize it.
  Contributed by Wojciech Polak.

** The grammar file may now specify the name of the parser header file using
  %defines.  For example:

    %defines "parser.h"

** When reporting useless rules, useless nonterminals, and unused terminals,
  Bison now employs the terms "useless in grammar" instead of "useless",
  "useless in parser" instead of "never reduced", and "unused in grammar"
  instead of "unused".

** Unreachable State Removal

  Previously, Bison sometimes generated parser tables containing unreachable
  states.  A state can become unreachable during conflict resolution if Bison
  disables a shift action leading to it from a predecessor state.  Bison now:

    1. Removes unreachable states.

    2. Does not report any conflicts that appeared in unreachable states.
       WARNING: As a result, you may need to update %expect and %expect-rr
       directives in existing grammar files.

    3. For any rule used only in such states, Bison now reports the rule as
       "useless in parser due to conflicts".

  This feature can be disabled with the following directive:

    %define lr.keep_unreachable_states

  See the %define entry in the "Bison Declaration Summary" in the Bison manual
  for further discussion.

** Lookahead Set Correction in the ".output" Report

  When instructed to generate a ".output" file including lookahead sets
  (using "--report=lookahead", for example), Bison now prints each reduction's
  lookahead set only next to the associated state's one item that (1) is
  associated with the same rule as the reduction and (2) has its dot at the end
  of its RHS.  Previously, Bison also erroneously printed the lookahead set
  next to all of the state's other items associated with the same rule.  This
  bug affected only the ".output" file and not the generated parser source
  code.

** --report-file=FILE is a new option to override the default ".output" file
  name.

** The "=" that used to be required in the following directives is now
  deprecated:

    %file-prefix "parser"
    %name-prefix "c_"
    %output "parser.c"

** An Alternative to "%{...%}" -- "%code QUALIFIER {CODE}"

  Bison 2.3a provided a new set of directives as a more flexible alternative to
  the traditional Yacc prologue blocks.  Those have now been consolidated into
  a single %code directive with an optional qualifier field, which identifies
  the purpose of the code and thus the location(s) where Bison should generate
  it:

    1. "%code          {CODE}" replaces "%after-header  {CODE}"
    2. "%code requires {CODE}" replaces "%start-header  {CODE}"
    3. "%code provides {CODE}" replaces "%end-header    {CODE}"
    4. "%code top      {CODE}" replaces "%before-header {CODE}"

  See the %code entries in section "Bison Declaration Summary" in the Bison
  manual for a summary of the new functionality.  See the new section "Prologue
  Alternatives" for a detailed discussion including the advantages of %code
  over the traditional Yacc prologues.

  The prologue alternatives are experimental.  More user feedback will help to
  determine whether they should become permanent features.

** Revised warning: unset or unused midrule values

  Since Bison 2.2, Bison has warned about midrule values that are set but not
  used within any of the actions of the parent rule.  For example, Bison warns
  about unused $2 in:

    exp: '1' { $$ = 1; } '+' exp { $$ = $1 + $4; };

  Now, Bison also warns about midrule values that are used but not set.  For
  example, Bison warns about unset $$ in the midrule action in:

    exp: '1' { $1 = 1; } '+' exp { $$ = $2 + $4; };

  However, Bison now disables both of these warnings by default since they
  sometimes prove to be false alarms in existing grammars employing the Yacc
  constructs $0 or $-N (where N is some positive integer).

  To enable these warnings, specify the option "--warnings=midrule-values" or
  "-W", which is a synonym for "--warnings=all".

** Default %destructor or %printer with "<*>" or "<>"

  Bison now recognizes two separate kinds of default %destructor's and
  %printer's:

    1. Place "<*>" in a %destructor/%printer symbol list to define a default
       %destructor/%printer for all grammar symbols for which you have formally
       declared semantic type tags.

    2. Place "<>" in a %destructor/%printer symbol list to define a default
       %destructor/%printer for all grammar symbols without declared semantic
       type tags.

  Bison no longer supports the "%symbol-default" notation from Bison 2.3a.
  "<*>" and "<>" combined achieve the same effect with one exception: Bison no
  longer applies any %destructor to a midrule value if that midrule value is
  not actually ever referenced using either $$ or $n in a semantic action.

  The default %destructor's and %printer's are experimental.  More user
  feedback will help to determine whether they should become permanent
  features.

  See the section "Freeing Discarded Symbols" in the Bison manual for further
  details.

** %left, %right, and %nonassoc can now declare token numbers.  This is required
  by POSIX.  However, see the end of section "Operator Precedence" in the Bison
  manual for a caveat concerning the treatment of literal strings.

** The nonfunctional --no-parser, -n, and %no-parser options have been
  completely removed from Bison.


* Noteworthy changes in release 2.3a (2006-09-13)

** Instead of %union, you can define and use your own union type
  YYSTYPE if your grammar contains at least one <type> tag.
  Your YYSTYPE need not be a macro; it can be a typedef.
  This change is for compatibility with other Yacc implementations,
  and is required by POSIX.

** Locations columns and lines start at 1.
  In accordance with the GNU Coding Standards and Emacs.

** You may now declare per-type and default %destructor's and %printer's:

  For example:

    %union { char *string; }
    %token <string> STRING1
    %token <string> STRING2
    %type  <string> string1
    %type  <string> string2
    %union { char character; }
    %token <character> CHR
    %type  <character> chr
    %destructor { free ($$); } %symbol-default
    %destructor { free ($$); printf ("%d", @$.first_line); } STRING1 string1
    %destructor { } <character>

  guarantees that, when the parser discards any user-defined symbol that has a
  semantic type tag other than "<character>", it passes its semantic value to
  "free".  However, when the parser discards a "STRING1" or a "string1", it
  also prints its line number to "stdout".  It performs only the second
  "%destructor" in this case, so it invokes "free" only once.

  [Although we failed to mention this here in the 2.3a release, the default
  %destructor's and %printer's were experimental, and they were rewritten in
  future versions.]

** Except for LALR(1) parsers in C with POSIX Yacc emulation enabled (with "-y",
  "--yacc", or "%yacc"), Bison no longer generates #define statements for
  associating token numbers with token names.  Removing the #define statements
  helps to sanitize the global namespace during preprocessing, but POSIX Yacc
  requires them.  Bison still generates an enum for token names in all cases.

** Handling of traditional Yacc prologue blocks is now more consistent but
  potentially incompatible with previous releases of Bison.

  As before, you declare prologue blocks in your grammar file with the
  "%{ ... %}" syntax.  To generate the pre-prologue, Bison concatenates all
  prologue blocks that you've declared before the first %union.  To generate
  the post-prologue, Bison concatenates all prologue blocks that you've
  declared after the first %union.

  Previous releases of Bison inserted the pre-prologue into both the header
  file and the code file in all cases except for LALR(1) parsers in C.  In the
  latter case, Bison inserted it only into the code file.  For parsers in C++,
  the point of insertion was before any token definitions (which associate
  token numbers with names).  For parsers in C, the point of insertion was
  after the token definitions.

  Now, Bison never inserts the pre-prologue into the header file.  In the code
  file, it always inserts it before the token definitions.

** Bison now provides a more flexible alternative to the traditional Yacc
  prologue blocks: %before-header, %start-header, %end-header, and
  %after-header.

  For example, the following declaration order in the grammar file reflects the
  order in which Bison will output these code blocks.  However, you are free to
  declare these code blocks in your grammar file in whatever order is most
  convenient for you:

    %before-header {
      /* Bison treats this block like a pre-prologue block: it inserts it into
       * the code file before the contents of the header file.  It does *not*
       * insert it into the header file.  This is a good place to put
       * #include's that you want at the top of your code file.  A common
       * example is '#include "system.h"'.  */
    }
    %start-header {
      /* Bison inserts this block into both the header file and the code file.
       * In both files, the point of insertion is before any Bison-generated
       * token, semantic type, location type, and class definitions.  This is a
       * good place to define %union dependencies, for example.  */
    }
    %union {
      /* Unlike the traditional Yacc prologue blocks, the output order for the
       * new %*-header blocks is not affected by their declaration position
       * relative to any %union in the grammar file.  */
    }
    %end-header {
      /* Bison inserts this block into both the header file and the code file.
       * In both files, the point of insertion is after the Bison-generated
       * definitions.  This is a good place to declare or define public
       * functions or data structures that depend on the Bison-generated
       * definitions.  */
    }
    %after-header {
      /* Bison treats this block like a post-prologue block: it inserts it into
       * the code file after the contents of the header file.  It does *not*
       * insert it into the header file.  This is a good place to declare or
       * define internal functions or data structures that depend on the
       * Bison-generated definitions.  */
    }

  If you have multiple occurrences of any one of the above declarations, Bison
  will concatenate the contents in declaration order.

  [Although we failed to mention this here in the 2.3a release, the prologue
  alternatives were experimental, and they were rewritten in future versions.]

** The option "--report=look-ahead" has been changed to "--report=lookahead".
  The old spelling still works, but is not documented and may be removed
  in a future release.


* Noteworthy changes in release 2.3 (2006-06-05)

** GLR grammars should now use "YYRECOVERING ()" instead of "YYRECOVERING",
  for compatibility with LALR(1) grammars.

** It is now documented that any definition of YYSTYPE or YYLTYPE should
  be to a type name that does not contain parentheses or brackets.


* Noteworthy changes in release 2.2 (2006-05-19)

** The distribution terms for all Bison-generated parsers now permit
  using the parsers in nonfree programs.  Previously, this permission
  was granted only for Bison-generated LALR(1) parsers in C.

** %name-prefix changes the namespace name in C++ outputs.

** The C++ parsers export their token_type.

** Bison now allows multiple %union declarations, and concatenates
  their contents together.

** New warning: unused values
  Right-hand side symbols whose values are not used are reported,
  if the symbols have destructors.  For instance:

     exp: exp "?" exp ":" exp { $1 ? $1 : $3; }
        | exp "+" exp
        ;

  will trigger a warning about $$ and $5 in the first rule, and $3 in
  the second ($1 is copied to $$ by the default rule).  This example
  most likely contains three errors, and could be rewritten as:

     exp: exp "?" exp ":" exp
            { $$ = $1 ? $3 : $5; free ($1 ? $5 : $3); free ($1); }
        | exp "+" exp
            { $$ = $1 ? $1 : $3; if ($1) free ($3); }
        ;

  However, if the original actions were really intended, memory leaks
  and all, the warnings can be suppressed by letting Bison believe the
  values are used, e.g.:

     exp: exp "?" exp ":" exp { $1 ? $1 : $3; (void) ($$, $5); }
        | exp "+" exp         { $$ = $1; (void) $3; }
        ;

  If there are midrule actions, the warning is issued if no action
  uses it.  The following triggers no warning: $1 and $3 are used.

     exp: exp { push ($1); } '+' exp { push ($3); sum (); };

  The warning is intended to help catching lost values and memory leaks.
  If a value is ignored, its associated memory typically is not reclaimed.

** %destructor vs. YYABORT, YYACCEPT, and YYERROR.
  Destructors are now called when user code invokes YYABORT, YYACCEPT,
  and YYERROR, for all objects on the stack, other than objects
  corresponding to the right-hand side of the current rule.

** %expect, %expect-rr
  Incorrect numbers of expected conflicts are now actual errors,
  instead of warnings.

** GLR, YACC parsers.
  The %parse-params are available in the destructors (and the
  experimental printers) as per the documentation.

** Bison now warns if it finds a stray "$" or "@" in an action.

** %require "VERSION"
  This specifies that the grammar file depends on features implemented
  in Bison version VERSION or higher.

** lalr1.cc: The token and value types are now class members.
  The tokens were defined as free form enums and cpp macros.  YYSTYPE
  was defined as a free form union.  They are now class members:
  tokens are enumerations of the "yy::parser::token" struct, and the
  semantic values have the "yy::parser::semantic_type" type.

  If you do not want or can update to this scheme, the directive
  '%define "global_tokens_and_yystype" "1"' triggers the global
  definition of tokens and YYSTYPE.  This change is suitable both
  for previous releases of Bison, and this one.

  If you wish to update, then make sure older version of Bison will
  fail using '%require "2.2"'.

** DJGPP support added.


* Noteworthy changes in release 2.1 (2005-09-16)

** The C++ lalr1.cc skeleton supports %lex-param.

** Bison-generated parsers now support the translation of diagnostics like
  "syntax error" into languages other than English.  The default
  language is still English.  For details, please see the new
  Internationalization section of the Bison manual.  Software
  distributors should also see the new PACKAGING file.  Thanks to
  Bruno Haible for this new feature.

** Wording in the Bison-generated parsers has been changed slightly to
  simplify translation.  In particular, the message "memory exhausted"
  has replaced "parser stack overflow", as the old message was not
  always accurate for modern Bison-generated parsers.

** Destructors are now called when the parser aborts, for all symbols left
  behind on the stack.  Also, the start symbol is now destroyed after a
  successful parse.  In both cases, the behavior was formerly inconsistent.

** When generating verbose diagnostics, Bison-generated parsers no longer
  quote the literal strings associated with tokens.  For example, for
  a syntax error associated with '%token NUM "number"' they might
  print 'syntax error, unexpected number' instead of 'syntax error,
  unexpected "number"'.


* Noteworthy changes in release 2.0 (2004-12-25)

** Possibly-incompatible changes

  - Bison-generated parsers no longer default to using the alloca function
    (when available) to extend the parser stack, due to widespread
    problems in unchecked stack-overflow detection.  You can "#define
    YYSTACK_USE_ALLOCA 1" to require the use of alloca, but please read
    the manual to determine safe values for YYMAXDEPTH in that case.

  - Error token location.
    During error recovery, the location of the syntax error is updated
    to cover the whole sequence covered by the error token: it includes
    the shifted symbols thrown away during the first part of the error
    recovery, and the lookahead rejected during the second part.

  - Semicolon changes:
    . Stray semicolons are no longer allowed at the start of a grammar.
    . Semicolons are now required after in-grammar declarations.

  - Unescaped newlines are no longer allowed in character constants or
    string literals.  They were never portable, and GCC 3.4.0 has
    dropped support for them.  Better diagnostics are now generated if
    forget a closing quote.

  - NUL bytes are no longer allowed in Bison string literals, unfortunately.

** New features

  - GLR grammars now support locations.

  - New directive: %initial-action.
    This directive allows the user to run arbitrary code (including
    initializing @$) from yyparse before parsing starts.

  - A new directive "%expect-rr N" specifies the expected number of
    reduce/reduce conflicts in GLR parsers.

  - %token numbers can now be hexadecimal integers, e.g., "%token FOO 0x12d".
    This is a GNU extension.

  - The option "--report=lookahead" was changed to "--report=look-ahead".
    [However, this was changed back after 2.3.]

  - Experimental %destructor support has been added to lalr1.cc.

  - New configure option --disable-yacc, to disable installation of the
    yacc command and -ly library introduced in 1.875 for POSIX conformance.

** Bug fixes

  - For now, %expect-count violations are now just warnings, not errors.
    This is for compatibility with Bison 1.75 and earlier (when there are
    reduce/reduce conflicts) and with Bison 1.30 and earlier (when there
    are too many or too few shift/reduce conflicts).  However, in future
    versions of Bison we plan to improve the %expect machinery so that
    these violations will become errors again.

  - Within Bison itself, numbers (e.g., goto numbers) are no longer
    arbitrarily limited to 16-bit counts.

  - Semicolons are now allowed before "|" in grammar rules, as POSIX requires.


* Noteworthy changes in release 1.875 (2003-01-01)

** The documentation license has been upgraded to version 1.2
  of the GNU Free Documentation License.

** syntax error processing

  - In Yacc-style parsers YYLLOC_DEFAULT is now used to compute error
    locations too.  This fixes bugs in error-location computation.

  - %destructor
    It is now possible to reclaim the memory associated to symbols
    discarded during error recovery.  This feature is still experimental.

  - %error-verbose
    This new directive is preferred over YYERROR_VERBOSE.

  - #defining yyerror to steal internal variables is discouraged.
    It is not guaranteed to work forever.

** POSIX conformance

  - Semicolons are once again optional at the end of grammar rules.
    This reverts to the behavior of Bison 1.33 and earlier, and improves
    compatibility with Yacc.

  - "parse error" -> "syntax error"
    Bison now uniformly uses the term "syntax error"; formerly, the code
    and manual sometimes used the term "parse error" instead.  POSIX
    requires "syntax error" in diagnostics, and it was thought better to
    be consistent.

  - The documentation now emphasizes that yylex and yyerror must be
    declared before use.  C99 requires this.

  - Bison now parses C99 lexical constructs like UCNs and
    backslash-newline within C escape sequences, as POSIX 1003.1-2001 requires.

  - File names are properly escaped in C output.  E.g., foo\bar.y is
    output as "foo\\bar.y".

  - Yacc command and library now available
    The Bison distribution now installs a "yacc" command, as POSIX requires.
    Also, Bison now installs a small library liby.a containing
    implementations of Yacc-compatible yyerror and main functions.
    This library is normally not useful, but POSIX requires it.

  - Type clashes now generate warnings, not errors.

  - If the user does not define YYSTYPE as a macro, Bison now declares it
    using typedef instead of defining it as a macro.
    For consistency, YYLTYPE is also declared instead of defined.

** Other compatibility issues

  - %union directives can now have a tag before the "{", e.g., the
    directive "%union foo {...}" now generates the C code
    "typedef union foo { ... } YYSTYPE;"; this is for Yacc compatibility.
    The default union tag is "YYSTYPE", for compatibility with Solaris 9 Yacc.
    For consistency, YYLTYPE's struct tag is now "YYLTYPE" not "yyltype".
    This is for compatibility with both Yacc and Bison 1.35.

  - ";" is output before the terminating "}" of an action, for
    compatibility with Bison 1.35.

  - Bison now uses a Yacc-style format for conflict reports, e.g.,
    "conflicts: 2 shift/reduce, 1 reduce/reduce".

  - "yystype" and "yyltype" are now obsolescent macros instead of being
    typedefs or tags; they are no longer documented and are planned to be
    withdrawn in a future release.

** GLR parser notes

  - GLR and inline
    Users of Bison have to decide how they handle the portability of the
    C keyword "inline".

  - "parsing stack overflow..." -> "parser stack overflow"
    GLR parsers now report "parser stack overflow" as per the Bison manual.

** %parse-param and %lex-param
  The macros YYPARSE_PARAM and YYLEX_PARAM provide a means to pass
  additional context to yyparse and yylex.  They suffer from several
  shortcomings:

  - a single argument only can be added,
  - their types are weak (void *),
  - this context is not passed to ancillary functions such as yyerror,
  - only yacc.c parsers support them.

  The new %parse-param/%lex-param directives provide a more precise control.
  For instance:

    %parse-param {int *nastiness}
    %lex-param   {int *nastiness}
    %parse-param {int *randomness}

  results in the following signatures:

    int yylex   (int *nastiness);
    int yyparse (int *nastiness, int *randomness);

  or, if both %pure-parser and %locations are used:

    int yylex   (YYSTYPE *lvalp, YYLTYPE *llocp, int *nastiness);
    int yyparse (int *nastiness, int *randomness);

** Bison now warns if it detects conflicting outputs to the same file,
  e.g., it generates a warning for "bison -d -o foo.h foo.y" since
  that command outputs both code and header to foo.h.

** #line in output files
  - --no-line works properly.

** Bison can no longer be built by a K&R C compiler; it requires C89 or
  later to be built.  This change originally took place a few versions
  ago, but nobody noticed until we recently asked someone to try
  building Bison with a K&R C compiler.


* Noteworthy changes in release 1.75 (2002-10-14)

** Bison should now work on 64-bit hosts.

** Indonesian translation thanks to Tedi Heriyanto.

** GLR parsers
  Fix spurious parse errors.

** Pure parsers
  Some people redefine yyerror to steal yyparse' private variables.
  Reenable this trick until an official feature replaces it.

** Type Clashes
  In agreement with POSIX and with other Yaccs, leaving a default
  action is valid when $$ is untyped, and $1 typed:

        untyped: ... typed;

  but the converse remains an error:

        typed: ... untyped;

** Values of midrule actions
  The following code:

        foo: { ... } { $$ = $1; } ...

  was incorrectly rejected: $1 is defined in the second midrule
  action, and is equal to the $$ of the first midrule action.


* Noteworthy changes in release 1.50 (2002-10-04)

** GLR parsing
  The declaration
     %glr-parser
  causes Bison to produce a Generalized LR (GLR) parser, capable of handling
  almost any context-free grammar, ambiguous or not.  The new declarations
  %dprec and %merge on grammar rules allow parse-time resolution of
  ambiguities.  Contributed by Paul Hilfinger.

  Unfortunately Bison 1.50 does not work properly on 64-bit hosts
  like the Alpha, so please stick to 32-bit hosts for now.

** Output Directory
  When not in Yacc compatibility mode, when the output file was not
  specified, running "bison foo/bar.y" created "foo/bar.c".  It
  now creates "bar.c".

** Undefined token
  The undefined token was systematically mapped to 2 which prevented
  the use of 2 by the user.  This is no longer the case.

** Unknown token numbers
  If yylex returned an out of range value, yyparse could die.  This is
  no longer the case.

** Error token
  According to POSIX, the error token must be 256.
  Bison extends this requirement by making it a preference: *if* the
  user specified that one of her tokens is numbered 256, then error
  will be mapped onto another number.

** Verbose error messages
  They no longer report "..., expecting error or..." for states where
  error recovery is possible.

** End token
  Defaults to "$end" instead of "$".

** Error recovery now conforms to documentation and to POSIX
  When a Bison-generated parser encounters a syntax error, it now pops
  the stack until it finds a state that allows shifting the error
  token.  Formerly, it popped the stack until it found a state that
  allowed some non-error action other than a default reduction on the
  error token.  The new behavior has long been the documented behavior,
  and has long been required by POSIX.  For more details, please see
  Paul Eggert, "Reductions during Bison error handling" (2002-05-20)
  <http://lists.gnu.org/archive/html/bug-bison/2002-05/msg00038.html>.

** Traces
  Popped tokens and nonterminals are now reported.

** Larger grammars
  Larger grammars are now supported (larger token numbers, larger grammar
  size (= sum of the LHS and RHS lengths), larger LALR tables).
  Formerly, many of these numbers ran afoul of 16-bit limits;
  now these limits are 32 bits on most hosts.

** Explicit initial rule
  Bison used to play hacks with the initial rule, which the user does
  not write.  It is now explicit, and visible in the reports and
  graphs as rule 0.

** Useless rules
  Before, Bison reported the useless rules, but, although not used,
  included them in the parsers.  They are now actually removed.

** Useless rules, useless nonterminals
  They are now reported, as a warning, with their locations.

** Rules never reduced
  Rules that can never be reduced because of conflicts are now
  reported.

** Incorrect "Token not used"
  On a grammar such as

    %token useless useful
    %%
    exp: '0' %prec useful;

  where a token was used to set the precedence of the last rule,
  bison reported both "useful" and "useless" as useless tokens.

** Revert the C++ namespace changes introduced in 1.31
  as they caused too many portability hassles.

** Default locations
  By an accident of design, the default computation of @$ was
  performed after another default computation was performed: @$ = @1.
  The latter is now removed: YYLLOC_DEFAULT is fully responsible of
  the computation of @$.

** Token end-of-file
  The token end of file may be specified by the user, in which case,
  the user symbol is used in the reports, the graphs, and the verbose
  error messages instead of "$end", which remains being the default.
  For instance
    %token MYEOF 0
  or
    %token MYEOF 0 "end of file"

** Semantic parser
  This old option, which has been broken for ages, is removed.

** New translations
  Brazilian Portuguese, thanks to Alexandre Folle de Menezes.
  Croatian, thanks to Denis Lackovic.

** Incorrect token definitions
  When given
    %token 'a' "A"
  bison used to output
    #define 'a' 65

** Token definitions as enums
  Tokens are output both as the traditional #define's, and, provided
  the compiler supports ANSI C or is a C++ compiler, as enums.
  This lets debuggers display names instead of integers.

** Reports
  In addition to --verbose, bison supports --report=THINGS, which
  produces additional information:
  - itemset
    complete the core item sets with their closure
  - lookahead [changed to "look-ahead" in 1.875e through 2.3, but changed back]
    explicitly associate lookahead tokens to items
  - solved
    describe shift/reduce conflicts solving.
    Bison used to systematically output this information on top of
    the report.  Solved conflicts are now attached to their states.

** Type clashes
  Previous versions don't complain when there is a type clash on
  the default action if the rule has a midrule action, such as in:

    %type <foo> bar
    %%
    bar: '0' {} '0';

  This is fixed.

** GNU M4 is now required when using Bison.


* Noteworthy changes in release 1.35 (2002-03-25)

** C Skeleton
  Some projects use Bison's C parser with C++ compilers, and define
  YYSTYPE as a class.  The recent adjustment of C parsers for data
  alignment and 64 bit architectures made this impossible.

  Because for the time being no real solution for C++ parser
  generation exists, kludges were implemented in the parser to
  maintain this use.  In the future, when Bison has C++ parsers, this
  kludge will be disabled.

  This kludge also addresses some C++ problems when the stack was
  extended.


* Noteworthy changes in release 1.34 (2002-03-12)

** File name clashes are detected
  $ bison foo.y -d -o foo.x
  fatal error: header and parser would both be named "foo.x"

** A missing ";" at the end of a rule triggers a warning
  In accordance with POSIX, and in agreement with other
  Yacc implementations, Bison will mandate this semicolon in the near
  future.  This eases the implementation of a Bison parser of Bison
  grammars by making this grammar LALR(1) instead of LR(2).  To
  facilitate the transition, this release introduces a warning.

** Revert the C++ namespace changes introduced in 1.31, as they caused too
  many portability hassles.

** DJGPP support added.

** Fix test suite portability problems.


* Noteworthy changes in release 1.33 (2002-02-07)

** Fix C++ issues
  Groff could not be compiled for the definition of size_t was lacking
  under some conditions.

** Catch invalid @n
  As is done with $n.


* Noteworthy changes in release 1.32 (2002-01-23)

** Fix Yacc output file names

** Portability fixes

** Italian, Dutch translations


* Noteworthy changes in release 1.31 (2002-01-14)

** Many Bug Fixes

** GNU Gettext and %expect
  GNU Gettext asserts 10 s/r conflicts, but there are 7.  Now that
  Bison dies on incorrect %expectations, we fear there will be
  too many bug reports for Gettext, so _for the time being_, %expect
  does not trigger an error when the input file is named "plural.y".

** Use of alloca in parsers
  If YYSTACK_USE_ALLOCA is defined to 0, then the parsers will use
  malloc exclusively.  Since 1.29, but was not NEWS'ed.

  alloca is used only when compiled with GCC, to avoid portability
  problems as on AIX.

** yyparse now returns 2 if memory is exhausted; formerly it dumped core.

** When the generated parser lacks debugging code, YYDEBUG is now 0
  (as POSIX requires) instead of being undefined.

** User Actions
  Bison has always permitted actions such as { $$ = $1 }: it adds the
  ending semicolon.  Now if in Yacc compatibility mode, the semicolon
  is no longer output: one has to write { $$ = $1; }.

** Better C++ compliance
  The output parsers try to respect C++ namespaces.
  [This turned out to be a failed experiment, and it was reverted later.]

** Reduced Grammars
  Fixed bugs when reporting useless nonterminals.

** 64 bit hosts
  The parsers work properly on 64 bit hosts.

** Error messages
  Some calls to strerror resulted in scrambled or missing error messages.

** %expect
  When the number of shift/reduce conflicts is correct, don't issue
  any warning.

** The verbose report includes the rule line numbers.

** Rule line numbers are fixed in traces.

** Swedish translation

** Parse errors
  Verbose parse error messages from the parsers are better looking.
  Before: parse error: unexpected `'/'', expecting `"number"' or `'-'' or `'(''
     Now: parse error: unexpected '/', expecting "number" or '-' or '('

** Fixed parser memory leaks.
  When the generated parser was using malloc to extend its stacks, the
  previous allocations were not freed.

** Fixed verbose output file.
  Some newlines were missing.
  Some conflicts in state descriptions were missing.

** Fixed conflict report.
  Option -v was needed to get the result.

** %expect
  Was not used.
  Mismatches are errors, not warnings.

** Fixed incorrect processing of some invalid input.

** Fixed CPP guards: 9foo.h uses BISON_9FOO_H instead of 9FOO_H.

** Fixed some typos in the documentation.

** %token MY_EOF 0 is supported.
  Before, MY_EOF was silently renumbered as 257.

** doc/refcard.tex is updated.

** %output, %file-prefix, %name-prefix.
  New.

** --output
  New, aliasing "--output-file".


* Noteworthy changes in release 1.30 (2001-10-26)

** "--defines" and "--graph" have now an optional argument which is the
  output file name. "-d" and "-g" do not change; they do not take any
  argument.

** "%source_extension" and "%header_extension" are removed, failed
  experiment.

** Portability fixes.


* Noteworthy changes in release 1.29 (2001-09-07)

** The output file does not define const, as this caused problems when used
  with common autoconfiguration schemes.  If you still use ancient compilers
  that lack const, compile with the equivalent of the C compiler option
  "-Dconst=".  Autoconf's AC_C_CONST macro provides one way to do this.

** Added "-g" and "--graph".

** The Bison manual is now distributed under the terms of the GNU FDL.

** The input and the output files has automatically a similar extension.

** Russian translation added.

** NLS support updated; should hopefully be less troublesome.

** Added the old Bison reference card.

** Added "--locations" and "%locations".

** Added "-S" and "--skeleton".

** "%raw", "-r", "--raw" is disabled.

** Special characters are escaped when output.  This solves the problems
  of the #line lines with path names including backslashes.

** New directives.
  "%yacc", "%fixed_output_files", "%defines", "%no_parser", "%verbose",
  "%debug", "%source_extension" and "%header_extension".

** @$
  Automatic location tracking.


* Noteworthy changes in release 1.28 (1999-07-06)

** Should compile better now with K&R compilers.

** Added NLS.

** Fixed a problem with escaping the double quote character.

** There is now a FAQ.


* Noteworthy changes in release 1.27

** The make rule which prevented bison.simple from being created on
  some systems has been fixed.


* Noteworthy changes in release 1.26

** Bison now uses Automake.

** New mailing lists: <bug-bison@gnu.org> and <help-bison@gnu.org>.

** Token numbers now start at 257 as previously documented, not 258.

** Bison honors the TMPDIR environment variable.

** A couple of buffer overruns have been fixed.

** Problems when closing files should now be reported.

** Generated parsers should now work even on operating systems which do
  not provide alloca().


* Noteworthy changes in release 1.25 (1995-10-16)

** Errors in the input grammar are not fatal; Bison keeps reading
the grammar file, and reports all the errors found in it.

** Tokens can now be specified as multiple-character strings: for
example, you could use "<=" for a token which looks like <=, instead
of choosing a name like LESSEQ.

** The %token_table declaration says to write a table of tokens (names
and numbers) into the parser file.  The yylex function can use this
table to recognize multiple-character string tokens, or for other
purposes.

** The %no_lines declaration says not to generate any #line preprocessor
directives in the parser file.

** The %raw declaration says to use internal Bison token numbers, not
Yacc-compatible token numbers, when token names are defined as macros.

** The --no-parser option produces the parser tables without including
the parser engine; a project can now use its own parser engine.
The actions go into a separate file called NAME.act, in the form of
a switch statement body.


* Noteworthy changes in release 1.23

The user can define YYPARSE_PARAM as the name of an argument to be
passed into yyparse.  The argument should have type void *.  It should
actually point to an object.  Grammar actions can access the variable
by casting it to the proper pointer type.

Line numbers in output file corrected.


* Noteworthy changes in release 1.22

--help option added.


* Noteworthy changes in release 1.20

Output file does not redefine const for C++.

-----

LocalWords:  yacc YYBACKUP glr GCC lalr ArrayIndexOutOfBoundsException nullptr
LocalWords:  cplusplus liby rpl fprintf mfcalc Wyacc stmt cond expr mk sym lr
LocalWords:  IELR ielr Lookahead YYERROR nonassoc LALR's api lookaheads yychar
LocalWords:  destructor lookahead YYRHSLOC YYLLOC Rhs ifndef YYFAIL cpp sr rr
LocalWords:  preprocessor initializer Wno Wnone Werror FreeBSD prec livelocks
LocalWords:  Solaris AIX UX RHEL Tru LHS gcc's Wundef YYENABLE NLS YYLTYPE VCG
LocalWords:  yyerror cpp's Wunused yylval yylloc prepend yyparse yylex yypush
LocalWords:  Graphviz xml nonterminals midrule destructor's YYSTYPE typedef ly
LocalWords:  CHR chr printf stdout namespace preprocessing enum pre include's
LocalWords:  YYRECOVERING nonfree destructors YYABORT YYACCEPT params enums de
LocalWords:  struct yystype DJGPP lex param Haible NUM alloca YYSTACK NUL goto
LocalWords:  YYMAXDEPTH Unescaped UCNs YYLTYPE's yyltype typedefs inline Yaccs
LocalWords:  Heriyanto Reenable dprec Hilfinger Eggert MYEOF Folle Menezes EOF
LocalWords:  Lackovic define's itemset Groff Gettext malloc NEWS'ed YYDEBUG YY
LocalWords:  namespaces strerror const autoconfiguration Dconst Autoconf's FDL
LocalWords:  Automake TMPDIR LESSEQ ylwrap endif yydebug YYTOKEN YYLSP ival hh
LocalWords:  extern YYTOKENTYPE TOKENTYPE yytokentype tokentype STYPE lval pdf
LocalWords:  lang yyoutput dvi html ps POSIX lvalp llocp Wother nterm arg init
LocalWords:  TOK calc yyo fval Wconflicts parsers yystackp yyval yynerrs
LocalWords:  Théophile Ranquet Santet fno fnone stype associativity Tolmer
LocalWords:  Wprecedence Rassoul Wempty Paolo Bonzini parser's Michiel loc
LocalWords:  redeclaration sval fcaret reentrant XSLT xsl Wmaybe yyvsp Tedi
LocalWords:  pragmas noreturn untyped Rozenman unexpanded Wojciech Polak
LocalWords:  Alexandre MERCHANTABILITY yytype emplace ptr automove lvalues
LocalWords:  nonterminal yy args Pragma dereference yyformat rhs docdir bw
LocalWords:  Redeclarations rpcalc Autoconf YFLAGS Makefiles PROG DECL num
LocalWords:  Heimbigner AST src ast Makefile srcdir MinGW xxlex XXSTYPE
LocalWords:  XXLTYPE strictfp IDEs ffixit fdiagnostics parseable fixits
LocalWords:  Wdeprecated yytext Variadic variadic yyrhs yyphrs RCS README
LocalWords:  noexcept constexpr ispell american deprecations backend Teoh
LocalWords:  YYPRINT Mangold Bonzini's Wdangling exVal baz checkable gcc
LocalWords:  fsanitize Vogelsgesang lis redeclared stdint automata yytname
LocalWords:  yysymbol yytnamerr yyreport ctx ARGMAX yysyntax stderr LPAREN
LocalWords:  symrec yypcontext TOKENMAX yyexpected YYEMPTY yypstate YYEOF
LocalWords:  autocompletion bistromathic submessages Cayuela lexcalc hoc
LocalWords:  yytoken YYUNDEF YYerror basename Automake's UTF ifdef ffile
LocalWords:  gotos readline Imbimbo Wcounterexamples Wcex Nonunifying rcex

Local Variables:
ispell-dictionary: "american"
mode: outline
fill-column: 76
End:

Copyright (C) 1995-2015, 2018-2020 Free Software Foundation, Inc.

This file is part of Bison, the GNU Parser Generator.

Permission is granted to copy, distribute and/or modify this document
under the terms of the GNU Free Documentation License, Version 1.3 or
any later version published by the Free Software Foundation; with no
Invariant Sections, with no Front-Cover Texts, and with no Back-Cover
Texts.  A copy of the license is included in the "GNU Free
Documentation License" file as part of this distribution.<|MERGE_RESOLUTION|>--- conflicted
+++ resolved
@@ -2,7 +2,6 @@
 
 * Noteworthy changes in release ?.? (????-??-??) [?]
 
-<<<<<<< HEAD
 ** Changes
 
 *** A C++ native GLR parser
@@ -33,7 +32,6 @@
     ↳ e1  e2  "a"
       ↳ • ↳ ε
 
-=======
 
 * Noteworthy changes in release 3.7.2 (2020-09-05) [stable]
 
@@ -57,7 +55,6 @@
   Some unlikely crashes found by fuzzing have been fixed.  This is only
   about bison itself, not the generated parsers.
 
->>>>>>> dcdd119f
 
 * Noteworthy changes in release 3.7.1 (2020-08-02) [stable]
 
