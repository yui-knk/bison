GNU Bison NEWS

* Noteworthy changes in release ?.? (????-??-??) [?]

<<<<<<< HEAD
** Changes

** New features

*** Option -H, --header and directive %header

  The option -H/--header supersedes the option --defines, and the directive
  %header supersedes %defines.  Both --defines and %defines are, of course,
  maintained for backward compatibility.

*** Option --html

  Since version 2.4 Bison can be used to generate HTML reports.  However it
  was a two-step process: first bison must be invoked with option --xml, and
  then xsltproc must be run to the convert the XML reports into HTML.

  The new option --html combines these steps.  The xsltproc program must be
  available.

*** A C++ native GLR parser

  A new version of the generated C++ GLR parser was added as "glr2.cc". It
  is forked from the existing glr.c/cc parser, with the objective of making
  it a more modern, truly C++ parser (instead of a C++ wrapper around a C
  parser).  Down the line, the goal is to support `%define api.value.type
  variant` and maybe share code with lalr1.cc.

  The current parser should be identical in terms of interface, functionality
  and performance to "glr.cc". To try it out, simply use

  %skeleton "glr2.cc"

*** Counterexamples

  Counterexamples now show the rule numbers, and always show ε for rules
  with an empty right-hand side.  For instance

    exp
    ↳ 1: e1       e2     "a"
         ↳ 3: ε • ↳ 1: ε

  instead of

    exp
    ↳ e1  e2  "a"
      ↳ • ↳ ε

*** Lookahead correction in Java

  The Java skeleton (lalr1.java) now supports LAC, via the %define variable
  parse.lac.

* Noteworthy changes in release ?.? (????-??-??) [?]
=======

* Noteworthy changes in release 3.7.4 (2020-11-14) [stable]
>>>>>>> 0364dbac

** Bug fixes

*** Bug fixes in yacc.c

  In Yacc mode, all the tokens are defined twice: once as an enum, and then
  as a macro.  YYEMPTY was missing its macro.

*** Bug fixes in lalr1.cc

  The lalr1.cc skeleton used to emit internal assertions (using YY_ASSERT)
  even when the `parse.assert` %define variable is not enabled.  It no
  longer does.

  The private internal macro YY_ASSERT now obeys the `api.prefix` %define
  variable.

  When there is a very large number of tokens, some assertions could be long
  enough to hit arbitrary limits in Visual C++.  They have been rewritten to
  work around this limitation.

** Changes

  The YYBISON macro in generated "regular C parsers" (from the "yacc.c"
  skeleton) used to be defined to 1.  It is now defined to the version of
  Bison as an integer (e.g., 30704 for version 3.7.4).

* Noteworthy changes in release 3.7.3 (2020-10-13) [stable]

** Bug fixes

  Fix concurrent build issues.

  The bison executable is no longer linked uselessly against libreadline.

  Fix incorrect use of yytname in glr.cc.

* Noteworthy changes in release 3.7.2 (2020-09-05) [stable]

  This release of Bison fixes all known bugs reported for Bison in MITRE's
  Common Vulnerabilities and Exposures (CVE) system.  These vulnerabilities
  are only about bison-the-program itself, not the generated code.

  Although these bugs are typically irrelevant to how Bison is used, they
  are worth fixing if only to give users peace of mind.

  There is no known vulnerability in the generated parsers.

** Bug fixes

  Fix concurrent build issues (introduced in Bison 3.5).

  Push parsers always use YYMALLOC/YYFREE (no direct calls to malloc/free).

  Fix portability issues of the test suite, and of bison itself.

  Some unlikely crashes found by fuzzing have been fixed.  This is only
  about bison itself, not the generated parsers.


* Noteworthy changes in release 3.7.1 (2020-08-02) [stable]

** Bug fixes

  Crash when a token alias contains a NUL byte.

  Portability issues with libtextstyle.

  Portability issues of Bison itself with MSVC.

** Changes

  Improvements and fixes in the documentation.

  More precise location about symbol type redefinitions.


* Noteworthy changes in release 3.7 (2020-07-23) [stable]

** Deprecated features

  The YYPRINT macro, which works only with yacc.c and only for tokens, was
  obsoleted long ago by %printer, introduced in Bison 1.50 (November 2002).
  It is deprecated and its support will be removed eventually.

  In conformance with the recommendations of the Graphviz team, in the next
  version Bison the option `--graph` will generate a *.gv file by default,
  instead of *.dot.  A transition started in Bison 3.4.

** New features

*** Counterexample Generation

  Contributed by Vincent Imbimbo.

  When given `-Wcounterexamples`/`-Wcex`, bison will now output
  counterexamples for conflicts.

**** Unifying Counterexamples

  Unifying counterexamples are strings which can be parsed in two ways due
  to the conflict.  For example on a grammar that contains the usual
  "dangling else" ambiguity:

    $ bison else.y
    else.y: warning: 1 shift/reduce conflict [-Wconflicts-sr]
    else.y: note: rerun with option '-Wcounterexamples' to generate conflict counterexamples

    $ bison else.y -Wcex
    else.y: warning: 1 shift/reduce conflict [-Wconflicts-sr]
    else.y: warning: shift/reduce conflict on token "else" [-Wcounterexamples]
      Example: "if" exp "then" "if" exp "then" exp • "else" exp
      Shift derivation
        exp
        ↳ "if" exp "then" exp
                          ↳ "if" exp "then" exp • "else" exp
      Example: "if" exp "then" "if" exp "then" exp • "else" exp
      Reduce derivation
        exp
        ↳ "if" exp "then" exp                     "else" exp
                          ↳ "if" exp "then" exp •

  When text styling is enabled, colors are used in the examples and the
  derivations to highlight the structure of both analyses.  In this case,

    "if" exp "then" [ "if" exp "then" exp • ] "else" exp

  vs.

    "if" exp "then" [ "if" exp "then" exp • "else" exp ]


  The counterexamples are "focused", in two different ways.  First, they do
  not clutter the output with all the derivations from the start symbol,
  rather they start on the "conflicted nonterminal". They go straight to the
  point.  Second, they don't "expand" nonterminal symbols uselessly.

**** Nonunifying Counterexamples

  In the case of the dangling else, Bison found an example that can be
  parsed in two ways (therefore proving that the grammar is ambiguous).
  When it cannot find such an example, it instead generates two examples
  that are the same up until the dot:

    $ bison foo.y
    foo.y: warning: 1 shift/reduce conflict [-Wconflicts-sr]
    foo.y: note: rerun with option '-Wcounterexamples' to generate conflict counterexamples
    foo.y:4.4-7: warning: rule useless in parser due to conflicts [-Wother]
        4 | a: expr
          |    ^~~~

    $ bison -Wcex foo.y
    foo.y: warning: 1 shift/reduce conflict [-Wconflicts-sr]
    foo.y: warning: shift/reduce conflict on token ID [-Wcounterexamples]
      First example: expr • ID ',' ID $end
      Shift derivation
        $accept
        ↳ s                      $end
          ↳ a                 ID
            ↳ expr
              ↳ expr • ID ','
      Second example: expr • ID $end
      Reduce derivation
        $accept
        ↳ s             $end
          ↳ a        ID
            ↳ expr •
    foo.y:4.4-7: warning: rule useless in parser due to conflicts [-Wother]
        4 | a: expr
          |    ^~~~

  In these cases, the parser usually doesn't have enough lookahead to
  differentiate the two given examples.

**** Reports

  Counterexamples are also included in the report when given
  `--report=counterexamples`/`-rcex` (or `--report=all`), with more
  technical details:

    State 7

      1 exp: "if" exp "then" exp •  [$end, "then", "else"]
      2    | "if" exp "then" exp • "else" exp

      "else"  shift, and go to state 8

      "else"    [reduce using rule 1 (exp)]
      $default  reduce using rule 1 (exp)

      shift/reduce conflict on token "else":
          1 exp: "if" exp "then" exp •
          2 exp: "if" exp "then" exp • "else" exp
        Example: "if" exp "then" "if" exp "then" exp • "else" exp
        Shift derivation
          exp
          ↳ "if" exp "then" exp
                            ↳ "if" exp "then" exp • "else" exp
        Example: "if" exp "then" "if" exp "then" exp • "else" exp
        Reduce derivation
          exp
          ↳ "if" exp "then" exp                     "else" exp
                            ↳ "if" exp "then" exp •

*** File prefix mapping

  Contributed by Joshua Watt.

  Bison learned a new argument, `--file-prefix-map OLD=NEW`.  Any file path
  in the output (specifically `#line` directives and `#ifdef` header guards)
  that begins with the prefix OLD will have it replaced with the prefix NEW,
  similar to the `-ffile-prefix-map` in GCC.  This option can be used to
  make bison output reproducible.

** Changes

*** Diagnostics

  When text styling is enabled and the terminal supports it, the warnings
  now include hyperlinks to the documentation.

*** Relocatable installation

  When installed to be relocatable (via `configure --enable-relocatable`),
  bison will now also look for a relocated m4.

*** C++ file names

  The `filename_type` %define variable was renamed `api.filename.type`.
  Instead of

    %define filename_type "symbol"

  write

    %define api.filename.type {symbol}

  (Or let `bison --update` do it for you).

  It now defaults to `const std::string` instead of `std::string`.

*** Deprecated %define variable names

  The following variables have been renamed for consistency.  Backward
  compatibility is ensured, but upgrading is recommended.

    filename_type       -> api.filename.type
    package             -> api.package

*** Push parsers no longer clear their state when parsing is finished

  Previously push-parsers cleared their state when parsing was finished (on
  success and on failure).  This made it impossible to check if there were
  parse errors, since `yynerrs` was also reset.  This can be especially
  troublesome when used in autocompletion, since a parser with error
  recovery would suggest (irrelevant) expected tokens even if there were
  failure.

  Now the parser state can be examined when parsing is finished.  The parser
  state is reset when starting a new parse.

** Documentation

*** Examples

  The bistromathic demonstrates %param and how to quote sources in the error
  messages:

    > 123 456
    1.5-7: syntax error: expected end of file or + or - or * or / or ^ before number
        1 | 123 456
          |     ^~~

** Bug fixes

*** Include the generated header (yacc.c)

  Historically, when --defines was used, bison generated a header and pasted
  an exact copy of it into the generated parser implementation file.  Since
  Bison 3.4 it is possible to specify that the header should be `#include`d,
  and how.  For instance

    %define api.header.include {"parse.h"}

  or

    %define api.header.include {<parser/parse.h>}

  Now api.header.include defaults to `"header-basename"`, as was intended in
  Bison 3.4, where `header-basename` is the basename of the generated
  header.  This is disabled when the generated header is `y.tab.h`, to
  comply with Automake's ylwrap.

*** String aliases are faithfully propagated

  Bison used to interpret user strings (i.e., decoding backslash escapes)
  when reading them, and to escape them (i.e., issue non-printable
  characters as backslash escapes, taking the locale into account) when
  outputting them.  As a consequence non-ASCII strings (say in UTF-8) ended
  up "ciphered" as sequences of backslash escapes.  This happened not only
  in the generated sources (where the compiler will reinterpret them), but
  also in all the generated reports (text, xml, html, dot, etc.).  Reports
  were therefore not readable when string aliases were not pure ASCII.
  Worse yet: the output depended on the user's locale.

  Now Bison faithfully treats the string aliases exactly the way the user
  spelled them.  This fixes all the aforementioned problems.  However, now,
  string aliases semantically equivalent but syntactically different (e.g.,
  "A", "\x41", "\101") are considered to be different.

*** Crash when generating IELR

  An old, well hidden, bug in the generation of IELR parsers was fixed.


* Noteworthy changes in release 3.6.4 (2020-06-15) [stable]

** Bug fixes

  In glr.cc some internal macros leaked in the user's code, and could damage
  access to the token kinds.


* Noteworthy changes in release 3.6.3 (2020-06-03) [stable]

** Bug fixes

  Incorrect comments in the generated parsers.

  Warnings in push parsers (yacc.c).

  Incorrect display of gotos in LAC traces (lalr1.cc).


* Noteworthy changes in release 3.6.2 (2020-05-17) [stable]

** Bug fixes

  Some tests were fixed.

  When token aliases contain comment delimiters:

    %token FOO "/* foo */"

  bison used to emit "nested" comments, which is invalid C.


* Noteworthy changes in release 3.6.1 (2020-05-10) [stable]

** Bug fixes

  Restored ANSI-C compliance in yacc.c.

  GNU readline portability issues.

  In C++, yy::parser::symbol_name is now a public member, as was intended.

** New features

  In C++, yy::parser::symbol_type now has a public name() member function.


* Noteworthy changes in release 3.6 (2020-05-08) [stable]

** Backward incompatible changes

  TL;DR: replace "#define YYERROR_VERBOSE 1" by "%define parse.error verbose".

  The YYERROR_VERBOSE macro is no longer supported; the parsers that still
  depend on it will now produce Yacc-like error messages (just "syntax
  error").  It was superseded by the "%error-verbose" directive in Bison
  1.875 (2003-01-01).  Bison 2.6 (2012-07-19) clearly announced that support
  for YYERROR_VERBOSE would be removed.  Note that since Bison 3.0
  (2013-07-25), "%error-verbose" is deprecated in favor of "%define
  parse.error verbose".

** Deprecated features

  The YYPRINT macro, which works only with yacc.c and only for tokens, was
  obsoleted long ago by %printer, introduced in Bison 1.50 (November 2002).
  It is deprecated and its support will be removed eventually.

** New features

*** Improved syntax error messages

  Two new values for the %define parse.error variable offer more control to
  the user.  Available in all the skeletons (C, C++, Java).

**** %define parse.error detailed

  The behavior of "%define parse.error detailed" is closely resembling that
  of "%define parse.error verbose" with a few exceptions.  First, it is safe
  to use non-ASCII characters in token aliases (with 'verbose', the result
  depends on the locale with which bison was run).  Second, a yysymbol_name
  function is exposed to the user, instead of the yytnamerr function and the
  yytname table.  Third, token internationalization is supported (see
  below).

**** %define parse.error custom

  With this directive, the user forges and emits the syntax error message
  herself by defining the yyreport_syntax_error function.  A new type,
  yypcontext_t, captures the circumstances of the error, and provides the
  user with functions to get details, such as yypcontext_expected_tokens to
  get the list of expected token kinds.

  A possible implementation of yyreport_syntax_error is:

    int
    yyreport_syntax_error (const yypcontext_t *ctx)
    {
      int res = 0;
      YY_LOCATION_PRINT (stderr, *yypcontext_location (ctx));
      fprintf (stderr, ": syntax error");
      // Report the tokens expected at this point.
      {
        enum { TOKENMAX = 10 };
        yysymbol_kind_t expected[TOKENMAX];
        int n = yypcontext_expected_tokens (ctx, expected, TOKENMAX);
        if (n < 0)
          // Forward errors to yyparse.
          res = n;
        else
          for (int i = 0; i < n; ++i)
            fprintf (stderr, "%s %s",
                     i == 0 ? ": expected" : " or", yysymbol_name (expected[i]));
      }
      // Report the unexpected token.
      {
        yysymbol_kind_t lookahead = yypcontext_token (ctx);
        if (lookahead != YYSYMBOL_YYEMPTY)
          fprintf (stderr, " before %s", yysymbol_name (lookahead));
      }
      fprintf (stderr, "\n");
      return res;
    }

**** Token aliases internationalization

  When the %define variable parse.error is set to `custom` or `detailed`,
  one may specify which token aliases are to be translated using _().  For
  instance

    %token
        PLUS   "+"
        MINUS  "-"
      <double>
        NUM _("number")
      <symrec*>
        FUN _("function")
        VAR _("variable")

  In that case the user must define _() and N_(), and yysymbol_name returns
  the translated symbol (i.e., it returns '_("variable")' rather that
  '"variable"').  In Java, the user must provide an i18n() function.

*** List of expected tokens (yacc.c)

  Push parsers may invoke yypstate_expected_tokens at any point during
  parsing (including even before submitting the first token) to get the list
  of possible tokens.  This feature can be used to propose autocompletion
  (see below the "bistromathic" example).

  It makes little sense to use this feature without enabling LAC (lookahead
  correction).

*** Returning the error token

  When the scanner returns an invalid token or the undefined token
  (YYUNDEF), the parser generates an error message and enters error
  recovery.  Because of that error message, most scanners that find lexical
  errors generate an error message, and then ignore the invalid input
  without entering the error-recovery.

  The scanners may now return YYerror, the error token, to enter the
  error-recovery mode without triggering an additional error message.  See
  the bistromathic for an example.

*** Deep overhaul of the symbol and token kinds

  To avoid the confusion with types in programming languages, we now refer
  to token and symbol "kinds" instead of token and symbol "types".  The
  documentation and error messages have been revised.

  All the skeletons have been updated to use dedicated enum types rather
  than integral types.  Special symbols are now regular citizens, instead of
  being declared in ad hoc ways.

**** Token kinds

  The "token kind" is what is returned by the scanner, e.g., PLUS, NUMBER,
  LPAREN, etc.  While backward compatibility is of course ensured, users are
  nonetheless invited to replace their uses of "enum yytokentype" by
  "yytoken_kind_t".

  This type now also includes tokens that were previously hidden: YYEOF (end
  of input), YYUNDEF (undefined token), and YYerror (error token).  They
  now have string aliases, internationalized when internationalization is
  enabled.  Therefore, by default, error messages now refer to "end of file"
  (internationalized) rather than the cryptic "$end", or to "invalid token"
  rather than "$undefined".

  Therefore in most cases it is now useless to define the end-of-line token
  as follows:

    %token T_EOF 0 "end of file"

  Rather simply use "YYEOF" in your scanner.

**** Symbol kinds

  The "symbol kinds" is what the parser actually uses.  (Unless the
  api.token.raw %define variable is used, the symbol kind of a terminal
  differs from the corresponding token kind.)

  They are now exposed as a enum, "yysymbol_kind_t".

  This allows users to tailor the error messages the way they want, or to
  process some symbols in a specific way in autocompletion (see the
  bistromathic example below).

*** Modernize display of explanatory statements in diagnostics

  Since Bison 2.7, output was indented four spaces for explanatory
  statements.  For example:

    input.y:2.7-13: error: %type redeclaration for exp
    input.y:1.7-11:     previous declaration

  Since the introduction of caret-diagnostics, it became less clear.  This
  indentation has been removed and submessages are displayed similarly as in
  GCC:

    input.y:2.7-13: error: %type redeclaration for exp
        2 | %type <float> exp
          |       ^~~~~~~
    input.y:1.7-11: note: previous declaration
        1 | %type <int> exp
          |       ^~~~~

  Contributed by Victor Morales Cayuela.

*** C++

  The token and symbol kinds are yy::parser::token_kind_type and
  yy::parser::symbol_kind_type.

  The symbol_type::kind() member function allows to get the kind of a
  symbol.  This can be used to write unit tests for scanners, e.g.,

    yy::parser::symbol_type t = make_NUMBER ("123");
    assert (t.kind () == yy::parser::symbol_kind::S_NUMBER);
    assert (t.value.as<int> () == 123);

** Documentation

*** User Manual

  In order to avoid ambiguities with "type" as in "typing", we now refer to
  the "token kind" (e.g., `PLUS`, `NUMBER`, etc.) rather than the "token
  type".  We now also refer to the "symbol type" (e.g., `PLUS`, `expr`,
  etc.).

*** Examples

  There are now examples/java: a very simple calculator, and a more complete
  one (push-parser, location tracking, and debug traces).

  The lexcalc example (a simple example in C based on Flex and Bison) now
  also demonstrates location tracking.


  A new C example, bistromathic, is a fully featured interactive calculator
  using many Bison features: pure interface, push parser, autocompletion
  based on the current parser state (using yypstate_expected_tokens),
  location tracking, internationalized custom error messages, lookahead
  correction, rich debug traces, etc.

  It shows how to depend on the symbol kinds to tailor autocompletion.  For
  instance it recognizes the symbol kind "VARIABLE" to propose
  autocompletion on the existing variables, rather than of the word
  "variable".


* Noteworthy changes in release 3.5.4 (2020-04-05) [stable]

** WARNING: Future backward-incompatibilities!

  TL;DR: replace "#define YYERROR_VERBOSE 1" by "%define parse.error verbose".

  Bison 3.6 will no longer support the YYERROR_VERBOSE macro; the parsers
  that still depend on it will produce Yacc-like error messages (just
  "syntax error").  It was superseded by the "%error-verbose" directive in
  Bison 1.875 (2003-01-01).  Bison 2.6 (2012-07-19) clearly announced that
  support for YYERROR_VERBOSE would be removed.  Note that since Bison 3.0
  (2013-07-25), "%error-verbose" is deprecated in favor of "%define
  parse.error verbose".

** Bug fixes

  Fix portability issues of the package itself on old compilers.

  Fix api.token.raw support in Java.


* Noteworthy changes in release 3.5.3 (2020-03-08) [stable]

** Bug fixes

  Error messages could quote lines containing zero-width characters (such as
  \005) with incorrect styling.  Fixes for similar issues with unexpectedly
  short lines (e.g., the file was changed between parsing and diagnosing).

  Some unlikely crashes found by fuzzing have been fixed.  This is only
  about bison itself, not the generated parsers.


* Noteworthy changes in release 3.5.2 (2020-02-13) [stable]

** Bug fixes

  Portability issues and minor cosmetic issues.

  The lalr1.cc skeleton properly rejects unsupported values for parse.lac
  (as yacc.c does).


* Noteworthy changes in release 3.5.1 (2020-01-19) [stable]

** Bug fixes

  Portability fixes.

  Fix compiler warnings.


* Noteworthy changes in release 3.5 (2019-12-11) [stable]

** Backward incompatible changes

  Lone carriage-return characters (aka \r or ^M) in the grammar files are no
  longer treated as end-of-lines.  This changes the diagnostics, and in
  particular their locations.

  In C++, line numbers and columns are now represented as 'int' not
  'unsigned', so that integer overflow on positions is easily checkable via
  'gcc -fsanitize=undefined' and the like.  This affects the API for
  positions.  The default position and location classes now expose
  'counter_type' (int), used to define line and column numbers.

** Deprecated features

  The YYPRINT macro, which works only with yacc.c and only for tokens, was
  obsoleted long ago by %printer, introduced in Bison 1.50 (November 2002).
  It is deprecated and its support will be removed eventually.

** New features

*** Lookahead correction in C++

  Contributed by Adrian Vogelsgesang.

  The C++ deterministic skeleton (lalr1.cc) now supports LAC, via the
  %define variable parse.lac.

*** Variable api.token.raw: Optimized token numbers (all skeletons)

  In the generated parsers, tokens have two numbers: the "external" token
  number as returned by yylex (which starts at 257), and the "internal"
  symbol number (which starts at 3).  Each time yylex is called, a table
  lookup maps the external token number to the internal symbol number.

  When the %define variable api.token.raw is set, tokens are assigned their
  internal number, which saves one table lookup per token, and also saves
  the generation of the mapping table.

  The gain is typically moderate, but in extreme cases (very simple user
  actions), a 10% improvement can be observed.

*** Generated parsers use better types for states

  Stacks now use the best integral type for state numbers, instead of always
  using 15 bits.  As a result "small" parsers now have a smaller memory
  footprint (they use 8 bits), and there is support for large automata (16
  bits), and extra large (using int, i.e., typically 31 bits).

*** Generated parsers prefer signed integer types

  Bison skeletons now prefer signed to unsigned integer types when either
  will do, as the signed types are less error-prone and allow for better
  checking with 'gcc -fsanitize=undefined'.  Also, the types chosen are now
  portable to unusual machines where char, short and int are all the same
  width.  On non-GNU platforms this may entail including <limits.h> and (if
  available) <stdint.h> to define integer types and constants.

*** A skeleton for the D programming language

  For the last few releases, Bison has shipped a stealth experimental
  skeleton: lalr1.d.  It was first contributed by Oliver Mangold, based on
  Paolo Bonzini's lalr1.java, and was cleaned and improved thanks to
  H. S. Teoh.

  However, because nobody has committed to improving, testing, and
  documenting this skeleton, it is not clear that it will be supported in
  the future.

  The lalr1.d skeleton *is functional*, and works well, as demonstrated in
  examples/d/calc.d.  Please try it, enjoy it, and... commit to support it.

*** Debug traces in Java

  The Java backend no longer emits code and data for parser tracing if the
  %define variable parse.trace is not defined.

** Diagnostics

*** New diagnostic: -Wdangling-alias

  String literals, which allow for better error messages, are (too)
  liberally accepted by Bison, which might result in silent errors.  For
  instance

    %type <exVal> cond "condition"

  does not define "condition" as a string alias to 'cond' (nonterminal
  symbols do not have string aliases).  It is rather equivalent to

    %nterm <exVal> cond
    %token <exVal> "condition"

  i.e., it gives the type 'exVal' to the "condition" token, which was
  clearly not the intention.

  Also, because string aliases need not be defined, typos such as "baz"
  instead of "bar" will be not reported.

  The option -Wdangling-alias catches these situations.  On

    %token BAR "bar"
    %type <ival> foo "foo"
    %%
    foo: "baz" {}

  bison -Wdangling-alias reports

    warning: string literal not attached to a symbol
          | %type <ival> foo "foo"
          |                  ^~~~~
    warning: string literal not attached to a symbol
          | foo: "baz" {}
          |      ^~~~~

   The -Wall option does not (yet?) include -Wdangling-alias.

*** Better POSIX Yacc compatibility diagnostics

  POSIX Yacc restricts %type to nonterminals.  This is now diagnosed by
  -Wyacc.

    %token TOKEN1
    %type  <ival> TOKEN1 TOKEN2 't'
    %token TOKEN2
    %%
    expr:

  gives with -Wyacc

    input.y:2.15-20: warning: POSIX yacc reserves %type to nonterminals [-Wyacc]
        2 | %type  <ival> TOKEN1 TOKEN2 't'
          |               ^~~~~~
    input.y:2.29-31: warning: POSIX yacc reserves %type to nonterminals [-Wyacc]
        2 | %type  <ival> TOKEN1 TOKEN2 't'
          |                             ^~~
    input.y:2.22-27: warning: POSIX yacc reserves %type to nonterminals [-Wyacc]
        2 | %type  <ival> TOKEN1 TOKEN2 't'
          |                      ^~~~~~

*** Diagnostics with insertion

  The diagnostics now display the suggestion below the underlined source.
  Replacement for undeclared symbols are now also suggested.

    $ cat /tmp/foo.y
    %%
    list: lis '.' |

    $ bison -Wall foo.y
    foo.y:2.7-9: error: symbol 'lis' is used, but is not defined as a token and has no rules; did you mean 'list'?
        2 | list: lis '.' |
          |       ^~~
          |       list
    foo.y:2.16: warning: empty rule without %empty [-Wempty-rule]
        2 | list: lis '.' |
          |                ^
          |                %empty
    foo.y: warning: fix-its can be applied.  Rerun with option '--update'. [-Wother]

*** Diagnostics about long lines

  Quoted sources may now be truncated to fit the screen.  For instance, on a
  30-column wide terminal:

    $ cat foo.y
    %token FOO                       FOO                         FOO
    %%
    exp: FOO
    $ bison foo.y
    foo.y:1.34-36: warning: symbol FOO redeclared [-Wother]
        1 | …         FOO                  …
          |           ^~~
    foo.y:1.8-10:      previous declaration
        1 | %token FOO                     …
          |        ^~~
    foo.y:1.62-64: warning: symbol FOO redeclared [-Wother]
        1 | …         FOO
          |           ^~~
    foo.y:1.8-10:      previous declaration
        1 | %token FOO                     …
          |        ^~~

** Changes

*** Debugging glr.c and glr.cc

  The glr.c skeleton always had asserts to check its own behavior (not the
  user's).  These assertions are now under the control of the parse.assert
  %define variable (disabled by default).

*** Clean up

  Several new compiler warnings in the generated output have been avoided.
  Some unused features are no longer emitted.  Cleaner generated code in
  general.

** Bug Fixes

  Portability issues in the test suite.

  In theory, parsers using %nonassoc could crash when reporting verbose
  error messages. This unlikely bug has been fixed.

  In Java, %define api.prefix was ignored.  It now behaves as expected.


* Noteworthy changes in release 3.4.2 (2019-09-12) [stable]

** Bug fixes

  In some cases, when warnings are disabled, bison could emit tons of white
  spaces as diagnostics.

  When running out of memory, bison could crash (found by fuzzing).

  When defining twice the EOF token, bison would crash.

  New warnings from recent compilers have been addressed in the generated
  parsers (yacc.c, glr.c, glr.cc).

  When lone carriage-return characters appeared in the input file,
  diagnostics could hang forever.


* Noteworthy changes in release 3.4.1 (2019-05-22) [stable]

** Bug fixes

  Portability fixes.


* Noteworthy changes in release 3.4 (2019-05-19) [stable]

** Deprecated features

  The %pure-parser directive is deprecated in favor of '%define api.pure'
  since Bison 2.3b (2008-05-27), but no warning was issued; there is one
  now.  Note that since Bison 2.7 you are strongly encouraged to use
  '%define api.pure full' instead of '%define api.pure'.

** New features

*** Colored diagnostics

  As an experimental feature, diagnostics are now colored, controlled by the
  new options --color and --style.

  To use them, install the libtextstyle library before configuring Bison.
  It is available from

    https://alpha.gnu.org/gnu/gettext/

  for instance

    https://alpha.gnu.org/gnu/gettext/libtextstyle-0.8.tar.gz

  The option --color supports the following arguments:
    - always, yes: Enable colors.
    - never, no: Disable colors.
    - auto, tty (default): Enable colors if the output device is a tty.

  To customize the styles, create a CSS file similar to

    /* bison-bw.css */
    .warning   { }
    .error     { font-weight: 800; text-decoration: underline; }
    .note      { }

  then invoke bison with --style=bison-bw.css, or set the BISON_STYLE
  environment variable to "bison-bw.css".

*** Disabling output

  When given -fsyntax-only, the diagnostics are reported, but no output is
  generated.

  The name of this option is somewhat misleading as bison does more than
  just checking the syntax: every stage is run (including checking for
  conflicts for instance), except the generation of the output files.

*** Include the generated header (yacc.c)

  Before, when --defines is used, bison generated a header, and pasted an
  exact copy of it into the generated parser implementation file.  If the
  header name is not "y.tab.h", it is now #included instead of being
  duplicated.

  To use an '#include' even if the header name is "y.tab.h" (which is what
  happens with --yacc, or when using the Autotools' ylwrap), define
  api.header.include to the exact argument to pass to #include.  For
  instance:

    %define api.header.include {"parse.h"}

  or

    %define api.header.include {<parser/parse.h>}

*** api.location.type is now supported in C (yacc.c, glr.c)

  The %define variable api.location.type defines the name of the type to use
  for locations.  When defined, Bison no longer defines YYLTYPE.

  This can be used in programs with several parsers to factor their
  definition of locations: let one of them generate them, and the others
  just use them.

** Changes

*** Graphviz output

  In conformance with the recommendations of the Graphviz team, if %require
  "3.4" (or better) is specified, the option --graph generates a *.gv file
  by default, instead of *.dot.

*** Diagnostics overhaul

  Column numbers were wrong with multibyte characters, which would also
  result in skewed diagnostics with carets.  Beside, because we were
  indenting the quoted source with a single space, lines with tab characters
  were incorrectly underlined.

  To address these issues, and to be clearer, Bison now issues diagnostics
  as GCC9 does.  For instance it used to display (there's a tab before the
  opening brace):

    foo.y:3.37-38: error: $2 of ‘expr’ has no declared type
     expr: expr '+' "number"        { $$ = $1 + $2; }
                                         ^~
  It now reports

    foo.y:3.37-38: error: $2 of ‘expr’ has no declared type
        3 | expr: expr '+' "number" { $$ = $1 + $2; }
          |                                     ^~

  Other constructs now also have better locations, resulting in more precise
  diagnostics.

*** Fix-it hints for %empty

  Running Bison with -Wempty-rules and --update will remove incorrect %empty
  annotations, and add the missing ones.

*** Generated reports

  The format of the reports (parse.output) was improved for readability.

*** Better support for --no-line.

  When --no-line is used, the generated files are now cleaner: no lines are
  generated instead of empty lines.  Together with using api.header.include,
  that should help people saving the generated files into version control
  systems get smaller diffs.

** Documentation

  A new example in C shows an simple infix calculator with a hand-written
  scanner (examples/c/calc).

  A new example in C shows a reentrant parser (capable of recursive calls)
  built with Flex and Bison (examples/c/reccalc).

  There is a new section about the history of Yaccs and Bison.

** Bug fixes

  A few obscure bugs were fixed, including the second oldest (known) bug in
  Bison: it was there when Bison was entered in the RCS version control
  system, in December 1987.  See the NEWS of Bison 3.3 for the previous
  oldest bug.


* Noteworthy changes in release 3.3.2 (2019-02-03) [stable]

** Bug fixes

  Bison 3.3 failed to generate parsers for grammars with unused nonterminal
  symbols.


* Noteworthy changes in release 3.3.1 (2019-01-27) [stable]

** Changes

  The option -y/--yacc used to imply -Werror=yacc, which turns uses of Bison
  extensions into errors.  It now makes them simple warnings (-Wyacc).


* Noteworthy changes in release 3.3 (2019-01-26) [stable]

  A new mailing list was created, Bison Announce.  It is low traffic, and is
  only about announcing new releases and important messages (e.g., polls
  about major decisions to make).

  https://lists.gnu.org/mailman/listinfo/bison-announce

** Backward incompatible changes

  Support for DJGPP, which has been unmaintained and untested for years, is
  removed.

** Deprecated features

  A new feature, --update (see below) helps adjusting existing grammars to
  deprecations.

*** Deprecated directives

  The %error-verbose directive is deprecated in favor of '%define
  parse.error verbose' since Bison 3.0, but no warning was issued.

  The '%name-prefix "xx"' directive is deprecated in favor of '%define
  api.prefix {xx}' since Bison 3.0, but no warning was issued.  These
  directives are slightly different, you might need to adjust your code.
  %name-prefix renames only symbols with external linkage, while api.prefix
  also renames types and macros, including YYDEBUG, YYTOKENTYPE,
  yytokentype, YYSTYPE, YYLTYPE, etc.

  Users of Flex that move from '%name-prefix "xx"' to '%define api.prefix
  {xx}' will typically have to update YY_DECL from

    #define YY_DECL int xxlex (YYSTYPE *yylval, YYLTYPE *yylloc)

  to

    #define YY_DECL int xxlex (XXSTYPE *yylval, XXLTYPE *yylloc)

*** Deprecated %define variable names

  The following variables, mostly related to parsers in Java, have been
  renamed for consistency.  Backward compatibility is ensured, but upgrading
  is recommended.

    abstract           -> api.parser.abstract
    annotations        -> api.parser.annotations
    extends            -> api.parser.extends
    final              -> api.parser.final
    implements         -> api.parser.implements
    parser_class_name  -> api.parser.class
    public             -> api.parser.public
    strictfp           -> api.parser.strictfp

** New features

*** Generation of fix-its for IDEs/Editors

  When given the new option -ffixit (aka -fdiagnostics-parseable-fixits),
  bison now generates machine readable editing instructions to fix some
  issues.  Currently, this is mostly limited to updating deprecated
  directives and removing duplicates.  For instance:

    $ cat foo.y
    %error-verbose
    %define parser_class_name "Parser"
    %define api.parser.class "Parser"
    %%
    exp:;

  See the "fix-it:" lines below:

    $ bison -ffixit foo.y
    foo.y:1.1-14: warning: deprecated directive, use '%define parse.error verbose' [-Wdeprecated]
     %error-verbose
     ^~~~~~~~~~~~~~
    fix-it:"foo.y":{1:1-1:15}:"%define parse.error verbose"
    foo.y:2.1-34: warning: deprecated directive, use '%define api.parser.class {Parser}' [-Wdeprecated]
     %define parser_class_name "Parser"
     ^~~~~~~~~~~~~~~~~~~~~~~~~~~~~~~~~~
    fix-it:"foo.y":{2:1-2:35}:"%define api.parser.class {Parser}"
    foo.y:3.1-33: error: %define variable 'api.parser.class' redefined
     %define api.parser.class "Parser"
     ^~~~~~~~~~~~~~~~~~~~~~~~~~~~~~~~~
    foo.y:2.1-34:     previous definition
     %define parser_class_name "Parser"
     ^~~~~~~~~~~~~~~~~~~~~~~~~~~~~~~~~~
    fix-it:"foo.y":{3:1-3:34}:""
    foo.y: warning: fix-its can be applied.  Rerun with option '--update'. [-Wother]

  This uses the same output format as GCC and Clang.

*** Updating grammar files

  Fixes can be applied on the fly.  The previous example ends with the
  suggestion to re-run bison with the option -u/--update, which results in a
  cleaner grammar file.

    $ bison --update foo.y
    [...]
    bison: file 'foo.y' was updated (backup: 'foo.y~')

    $ cat foo.y
    %define parse.error verbose
    %define api.parser.class {Parser}
    %%
    exp:;

*** Bison is now relocatable

  If you pass '--enable-relocatable' to 'configure', Bison is relocatable.

  A relocatable program can be moved or copied to a different location on
  the file system.  It can also be used through mount points for network
  sharing.  It is possible to make symbolic links to the installed and moved
  programs, and invoke them through the symbolic link.

*** %expect and %expect-rr modifiers on individual rules

  One can now document (and check) which rules participate in shift/reduce
  and reduce/reduce conflicts.  This is particularly important GLR parsers,
  where conflicts are a normal occurrence.  For example,

      %glr-parser
      %expect 1
      %%

      ...

      argument_list:
        arguments %expect 1
      | arguments ','
      | %empty
      ;

      arguments:
        expression
      | argument_list ',' expression
      ;

      ...

  Looking at the output from -v, one can see that the shift/reduce conflict
  here is due to the fact that the parser does not know whether to reduce
  arguments to argument_list until it sees the token _after_ the following
  ','.  By marking the rule with %expect 1 (because there is a conflict in
  one state), we document the source of the 1 overall shift/reduce conflict.

  In GLR parsers, we can use %expect-rr in a rule for reduce/reduce
  conflicts.  In this case, we mark each of the conflicting rules.  For
  example,

      %glr-parser
      %expect-rr 1

      %%

      stmt:
        target_list '=' expr ';'
      | expr_list ';'
      ;

      target_list:
        target
      | target ',' target_list
      ;

      target:
        ID %expect-rr 1
      ;

      expr_list:
        expr
      | expr ',' expr_list
      ;

      expr:
        ID %expect-rr 1
      | ...
      ;

  In a statement such as

      x, y = 3, 4;

  the parser must reduce x to a target or an expr, but does not know which
  until it sees the '='.  So we notate the two possible reductions to
  indicate that each conflicts in one rule.

  This feature needs user feedback, and might evolve in the future.

*** C++: Actual token constructors

  When variants and token constructors are enabled, in addition to the
  type-safe named token constructors (make_ID, make_INT, etc.), we now
  generate genuine constructors for symbol_type.

  For instance with these declarations

    %token           ':'
       <std::string> ID
       <int>         INT;

  you may use these constructors:

    symbol_type (int token, const std::string&);
    symbol_type (int token, const int&);
    symbol_type (int token);

  Correct matching between token types and value types is checked via
  'assert'; for instance, 'symbol_type (ID, 42)' would abort.  Named
  constructors are preferable, as they offer better type safety (for
  instance 'make_ID (42)' would not even compile), but symbol_type
  constructors may help when token types are discovered at run-time, e.g.,

     [a-z]+   {
                if (auto i = lookup_keyword (yytext))
                  return yy::parser::symbol_type (i);
                else
                  return yy::parser::make_ID (yytext);
              }

*** C++: Variadic emplace

  If your application requires C++11 and you don't use symbol constructors,
  you may now use a variadic emplace for semantic values:

    %define api.value.type variant
    %token <std::pair<int, int>> PAIR

  in your scanner:

    int yylex (parser::semantic_type *lvalp)
    {
      lvalp->emplace <std::pair<int, int>> (1, 2);
      return parser::token::PAIR;
    }

*** C++: Syntax error exceptions in GLR

  The glr.cc skeleton now supports syntax_error exceptions thrown from user
  actions, or from the scanner.

*** More POSIX Yacc compatibility warnings

  More Bison specific directives are now reported with -y or -Wyacc.  This
  change was ready since the release of Bison 3.0 in September 2015.  It was
  delayed because Autoconf used to define YACC as `bison -y`, which resulted
  in numerous warnings for Bison users that use the GNU Build System.

  If you still experience that problem, either redefine YACC as `bison -o
  y.tab.c`, or pass -Wno-yacc to Bison.

*** The tables yyrhs and yyphrs are back

  Because no Bison skeleton uses them, these tables were removed (no longer
  passed to the skeletons, not even computed) in 2008.  However, some users
  have expressed interest in being able to use them in their own skeletons.

** Bug fixes

*** Incorrect number of reduce/reduce conflicts

  On a grammar such as

     exp: "num" | "num" | "num"

  bison used to report a single RR conflict, instead of two.  This is now
  fixed.  This was the oldest (known) bug in Bison: it was there when Bison
  was entered in the RCS version control system, in December 1987.

  Some grammar files might have to adjust their %expect-rr.

*** Parser directives that were not careful enough

  Passing invalid arguments to %nterm, for instance character literals, used
  to result in unclear error messages.

** Documentation

  The examples/ directory (installed in .../share/doc/bison/examples) has
  been restructured per language for clarity.  The examples come with a
  README and a Makefile.  Not only can they be used to toy with Bison, they
  can also be starting points for your own grammars.

  There is now a Java example, and a simple example in C based on Flex and
  Bison (examples/c/lexcalc/).

** Changes

*** Parsers in C++

  They now use noexcept and constexpr.  Please, report missing annotations.

*** Symbol Declarations

  The syntax of the variation directives to declare symbols was overhauled
  for more consistency, and also better POSIX Yacc compliance (which, for
  instance, allows "%type" without actually providing a type).  The %nterm
  directive, supported by Bison since its inception, is now documented and
  officially supported.

  The syntax is now as follows:

    %token TAG? ( ID NUMBER? STRING? )+ ( TAG ( ID NUMBER? STRING? )+ )*
    %left  TAG? ( ID NUMBER? )+ ( TAG ( ID NUMBER? )+ )*
    %type  TAG? ( ID | CHAR | STRING )+ ( TAG ( ID | CHAR | STRING )+ )*
    %nterm TAG? ID+ ( TAG ID+ )*

  where TAG denotes a type tag such as ‘<ival>’, ID denotes an identifier
  such as ‘NUM’, NUMBER a decimal or hexadecimal integer such as ‘300’ or
  ‘0x12d’, CHAR a character literal such as ‘'+'’, and STRING a string
  literal such as ‘"number"’.  The post-fix quantifiers are ‘?’ (zero or
  one), ‘*’ (zero or more) and ‘+’ (one or more).


* Noteworthy changes in release 3.2.4 (2018-12-24) [stable]

** Bug fixes

  Fix the move constructor of symbol_type.

  Always provide a copy constructor for symbol_type, even in modern C++.


* Noteworthy changes in release 3.2.3 (2018-12-18) [stable]

** Bug fixes

  Properly support token constructors in C++ with types that include commas
  (e.g., std::pair<int, int>).  A regression introduced in Bison 3.2.


* Noteworthy changes in release 3.2.2 (2018-11-21) [stable]

** Bug fixes

  C++ portability issues.


* Noteworthy changes in release 3.2.1 (2018-11-09) [stable]

** Bug fixes

  Several portability issues have been fixed in the build system, in the
  test suite, and in the generated parsers in C++.


* Noteworthy changes in release 3.2 (2018-10-29) [stable]

** Backward incompatible changes

  Support for DJGPP, which has been unmaintained and untested for years, is
  obsolete.  Unless there is activity to revive it, it will be removed.

** Changes

  %printers should use yyo rather than yyoutput to denote the output stream.

  Variant-based symbols in C++ should use emplace() rather than build().

  In C++ parsers, parser::operator() is now a synonym for the parser::parse.

** Documentation

  A new section, "A Simple C++ Example", is a tutorial for parsers in C++.

  A comment in the generated code now emphasizes that users should not
  depend upon non-documented implementation details, such as macros starting
  with YY_.

** New features

*** C++: Support for move semantics (lalr1.cc)

  The lalr1.cc skeleton now fully supports C++ move semantics, while
  maintaining compatibility with C++98.  You may now store move-only types
  when using Bison's variants.  For instance:

    %code {
      #include <memory>
      #include <vector>
    }

    %skeleton "lalr1.cc"
    %define api.value.type variant

    %%

    %token <int> INT "int";
    %type <std::unique_ptr<int>> int;
    %type <std::vector<std::unique_ptr<int>>> list;

    list:
      %empty    {}
    | list int  { $$ = std::move($1); $$.emplace_back(std::move($2)); }

    int: "int"  { $$ = std::make_unique<int>($1); }

*** C++: Implicit move of right-hand side values (lalr1.cc)

  In modern C++ (C++11 and later), you should always use 'std::move' with
  the values of the right-hand side symbols ($1, $2, etc.), as they will be
  popped from the stack anyway.  Using 'std::move' is mandatory for
  move-only types such as unique_ptr, and it provides a significant speedup
  for large types such as std::string, or std::vector, etc.

  If '%define api.value.automove' is set, every occurrence '$n' is replaced
  by 'std::move ($n)'.  The second rule in the previous grammar can be
  simplified to:

    list: list int  { $$ = $1; $$.emplace_back($2); }

  With automove enabled, the semantic values are no longer lvalues, so do
  not use the swap idiom:

    list: list int  { std::swap($$, $1); $$.emplace_back($2); }

  This idiom is anyway obsolete: it is preferable to move than to swap.

  A warning is issued when automove is enabled, and a value is used several
  times.

    input.yy:16.31-32: warning: multiple occurrences of $2 with api.value.automove enabled [-Wother]
    exp: "twice" exp   { $$ = $2 + $2; }
                                   ^^

  Enabling api.value.automove does not require support for modern C++.  The
  generated code is valid C++98/03, but will use copies instead of moves.

  The new examples/c++/variant-11.yy shows these features in action.

*** C++: The implicit default semantic action is always run

  When variants are enabled, the default action was not run, so

    exp: "number"

  was equivalent to

    exp: "number"  {}

  It now behaves like in all the other cases, as

    exp: "number"  { $$ = $1; }

  possibly using std::move if automove is enabled.

  We do not expect backward compatibility issues.  However, beware of
  forward compatibility issues: if you rely on default actions with
  variants, be sure to '%require "3.2"' to avoid older versions of Bison to
  generate incorrect parsers.

*** C++: Renaming location.hh

  When both %defines and %locations are enabled, Bison generates a
  location.hh file.  If you don't use locations outside of the parser, you
  may avoid its creation with:

    %define api.location.file none

  However this file is useful if, for instance, your parser builds an AST
  decorated with locations: you may use Bison's location independently of
  Bison's parser.  You can now give it another name, for instance:

    %define api.location.file "my-location.hh"

  This name can have directory components, and even be absolute.  The name
  under which the location file is included is controlled by
  api.location.include.

  This way it is possible to have several parsers share the same location
  file.

  For instance, in src/foo/parser.hh, generate the include/ast/loc.hh file:

    %locations
    %define api.namespace {foo}
    %define api.location.file "include/ast/loc.hh"
    %define api.location.include {<ast/loc.hh>}

  and use it in src/bar/parser.hh:

    %locations
    %define api.namespace {bar}
    %code requires {#include <ast/loc.hh>}
    %define api.location.type {bar::location}

  Absolute file names are supported, so in your Makefile, passing the flag
  -Dapi.location.file='"$(top_srcdir)/include/ast/location.hh"' to bison is
  safe.

*** C++: stack.hh and position.hh are deprecated

  When asked to generate a header file (%defines), the lalr1.cc skeleton
  generates a stack.hh file.  This file had no interest for users; it is now
  made useless: its content is included in the parser definition.  It is
  still generated for backward compatibility.

  When in addition to %defines, location support is requested (%locations),
  the file position.hh is also generated.  It is now also useless: its
  content is now included in location.hh.

  These files are no longer generated when your grammar file requires at
  least Bison 3.2 (%require "3.2").

** Bug fixes

  Portability issues on MinGW and VS2015.

  Portability issues in the test suite.

  Portability/warning issues with Flex.


* Noteworthy changes in release 3.1 (2018-08-27) [stable]

** Backward incompatible changes

  Compiling Bison now requires a C99 compiler---as announced during the
  release of Bison 3.0, five years ago.  Generated parsers do not require a
  C99 compiler.

  Support for DJGPP, which has been unmaintained and untested for years, is
  obsolete. Unless there is activity to revive it, the next release of Bison
  will have it removed.

** New features

*** Typed midrule actions

  Because their type is unknown to Bison, the values of midrule actions are
  not treated like the others: they don't have %printer and %destructor
  support.  It also prevents C++ (Bison) variants to handle them properly.

  Typed midrule actions address these issues.  Instead of:

    exp: { $<ival>$ = 1; } { $<ival>$ = 2; }   { $$ = $<ival>1 + $<ival>2; }

  write:

    exp: <ival>{ $$ = 1; } <ival>{ $$ = 2; }   { $$ = $1 + $2; }

*** Reports include the type of the symbols

  The sections about terminal and nonterminal symbols of the '*.output' file
  now specify their declared type.  For instance, for:

    %token <ival> NUM

  the report now shows '<ival>':

    Terminals, with rules where they appear

    NUM <ival> (258) 5

*** Diagnostics about useless rules

  In the following grammar, the 'exp' nonterminal is trivially useless.  So,
  of course, its rules are useless too.

    %%
    input: '0' | exp
    exp: exp '+' exp | exp '-' exp | '(' exp ')'

  Previously all the useless rules were reported, including those whose
  left-hand side is the 'exp' nonterminal:

    warning: 1 nonterminal useless in grammar [-Wother]
    warning: 4 rules useless in grammar [-Wother]
    2.14-16: warning: nonterminal useless in grammar: exp [-Wother]
     input: '0' | exp
                  ^^^
    2.14-16: warning: rule useless in grammar [-Wother]
     input: '0' | exp
                  ^^^
    3.6-16: warning: rule useless in grammar [-Wother]
     exp: exp '+' exp | exp '-' exp | '(' exp ')'
          ^^^^^^^^^^^
    3.20-30: warning: rule useless in grammar [-Wother]
     exp: exp '+' exp | exp '-' exp | '(' exp ')'
                        ^^^^^^^^^^^
    3.34-44: warning: rule useless in grammar [-Wother]
     exp: exp '+' exp | exp '-' exp | '(' exp ')'
                                      ^^^^^^^^^^^

  Now, rules whose left-hand side symbol is useless are no longer reported
  as useless.  The locations of the errors have also been adjusted to point
  to the first use of the nonterminal as a left-hand side of a rule:

    warning: 1 nonterminal useless in grammar [-Wother]
    warning: 4 rules useless in grammar [-Wother]
    3.1-3: warning: nonterminal useless in grammar: exp [-Wother]
     exp: exp '+' exp | exp '-' exp | '(' exp ')'
     ^^^
    2.14-16: warning: rule useless in grammar [-Wother]
     input: '0' | exp
                  ^^^

*** C++: Generated parsers can be compiled with -fno-exceptions (lalr1.cc)

  When compiled with exceptions disabled, the generated parsers no longer
  uses try/catch clauses.

  Currently only GCC and Clang are supported.

** Documentation

*** A demonstration of variants

  A new example was added (installed in .../share/doc/bison/examples),
  'variant.yy', which shows how to use (Bison) variants in C++.

  The other examples were made nicer to read.

*** Some features are no longer 'experimental'

  The following features, mature enough, are no longer flagged as
  experimental in the documentation: push parsers, default %printer and
  %destructor (typed: <*> and untyped: <>), %define api.value.type union and
  variant, Java parsers, XML output, LR family (lr, ielr, lalr), and
  semantic predicates (%?).

** Bug fixes

*** GLR: Predicates support broken by #line directives

  Predicates (%?) in GLR such as

    widget:
      %? {new_syntax} 'w' id new_args
    | %?{!new_syntax} 'w' id old_args

  were issued with #lines in the middle of C code.

*** Printer and destructor with broken #line directives

  The #line directives were not properly escaped when emitting the code for
  %printer/%destructor, which resulted in compiler errors if there are
  backslashes or double-quotes in the grammar file name.

*** Portability on ICC

  The Intel compiler claims compatibility with GCC, yet rejects its _Pragma.
  Generated parsers now work around this.

*** Various

  There were several small fixes in the test suite and in the build system,
  many warnings in bison and in the generated parsers were eliminated.  The
  documentation also received its share of minor improvements.

  Useless code was removed from C++ parsers, and some of the generated
  constructors are more 'natural'.


* Noteworthy changes in release 3.0.5 (2018-05-27) [stable]

** Bug fixes

*** C++: Fix support of 'syntax_error'

  One incorrect 'inline' resulted in linking errors about the constructor of
  the syntax_error exception.

*** C++: Fix warnings

  GCC 7.3 (with -O1 or -O2 but not -O0 or -O3) issued null-dereference
  warnings about yyformat being possibly null.  It also warned about the
  deprecated implicit definition of copy constructors when there's a
  user-defined (copy) assignment operator.

*** Location of errors

  In C++ parsers, out-of-bounds errors can happen when a rule with an empty
  ride-hand side raises a syntax error.  The behavior of the default parser
  (yacc.c) in such a condition was undefined.

  Now all the parsers match the behavior of glr.c: @$ is used as the
  location of the error.  This handles gracefully rules with and without
  rhs.

*** Portability fixes in the test suite

  On some platforms, some Java and/or C++ tests were failing.


* Noteworthy changes in release 3.0.4 (2015-01-23) [stable]

** Bug fixes

*** C++ with Variants (lalr1.cc)

  Fix a compiler warning when no %destructor use $$.

*** Test suites

  Several portability issues in tests were fixed.


* Noteworthy changes in release 3.0.3 (2015-01-15) [stable]

** Bug fixes

*** C++ with Variants (lalr1.cc)

  Problems with %destructor and '%define parse.assert' have been fixed.

*** Named %union support (yacc.c, glr.c)

  Bison 3.0 introduced a regression on named %union such as

    %union foo { int ival; };

  The possibility to use a name was introduced "for Yacc compatibility".
  It is however not required by POSIX Yacc, and its usefulness is not clear.

*** %define api.value.type union with %defines (yacc.c, glr.c)

  The C parsers were broken when %defines was used together with "%define
  api.value.type union".

*** Redeclarations are reported in proper order

  On

    %token FOO "foo"
    %printer {} "foo"
    %printer {} FOO

  bison used to report:

    foo.yy:2.10-11: error: %printer redeclaration for FOO
     %printer {} "foo"
              ^^
    foo.yy:3.10-11:     previous declaration
     %printer {} FOO
              ^^

  Now, the "previous" declaration is always the first one.


** Documentation

  Bison now installs various files in its docdir (which defaults to
  '/usr/local/share/doc/bison'), including the three fully blown examples
  extracted from the documentation:

   - rpcalc
     Reverse Polish Calculator, a simple introductory example.
   - mfcalc
     Multi-function Calc, a calculator with memory and functions and located
     error messages.
   - calc++
     a calculator in C++ using variant support and token constructors.


* Noteworthy changes in release 3.0.2 (2013-12-05) [stable]

** Bug fixes

*** Generated source files when errors are reported

  When warnings are issued and -Werror is set, bison would still generate
  the source files (*.c, *.h...).  As a consequence, some runs of "make"
  could fail the first time, but not the second (as the files were generated
  anyway).

  This is fixed: bison no longer generates this source files, but, of
  course, still produces the various reports (*.output, *.xml, etc.).

*** %empty is used in reports

  Empty right-hand sides are denoted by '%empty' in all the reports (text,
  dot, XML and formats derived from it).

*** YYERROR and variants

  When C++ variant support is enabled, an error triggered via YYERROR, but
  not caught via error recovery, resulted in a double deletion.


* Noteworthy changes in release 3.0.1 (2013-11-12) [stable]

** Bug fixes

*** Errors in caret diagnostics

  On some platforms, some errors could result in endless diagnostics.

*** Fixes of the -Werror option

  Options such as "-Werror -Wno-error=foo" were still turning "foo"
  diagnostics into errors instead of warnings.  This is fixed.

  Actually, for consistency with GCC, "-Wno-error=foo -Werror" now also
  leaves "foo" diagnostics as warnings.  Similarly, with "-Werror=foo
  -Wno-error", "foo" diagnostics are now errors.

*** GLR Predicates

  As demonstrated in the documentation, one can now leave spaces between
  "%?" and its "{".

*** Installation

  The yacc.1 man page is no longer installed if --disable-yacc was
  specified.

*** Fixes in the test suite

  Bugs and portability issues.


* Noteworthy changes in release 3.0 (2013-07-25) [stable]

** WARNING: Future backward-incompatibilities!

  Like other GNU packages, Bison will start using some of the C99 features
  for its own code, especially the definition of variables after statements.
  The generated C parsers still aim at C90.

** Backward incompatible changes

*** Obsolete features

  Support for YYFAIL is removed (deprecated in Bison 2.4.2): use YYERROR.

  Support for yystype and yyltype is removed (deprecated in Bison 1.875):
  use YYSTYPE and YYLTYPE.

  Support for YYLEX_PARAM and YYPARSE_PARAM is removed (deprecated in Bison
  1.875): use %lex-param, %parse-param, or %param.

  Missing semicolons at the end of actions are no longer added (as announced
  in the release 2.5).

*** Use of YACC='bison -y'

  TL;DR: With Autoconf <= 2.69, pass -Wno-yacc to (AM_)YFLAGS if you use
  Bison extensions.

  Traditional Yacc generates 'y.tab.c' whatever the name of the input file.
  Therefore Makefiles written for Yacc expect 'y.tab.c' (and possibly
  'y.tab.h' and 'y.output') to be generated from 'foo.y'.

  To this end, for ages, AC_PROG_YACC, Autoconf's macro to look for an
  implementation of Yacc, was using Bison as 'bison -y'.  While it does
  ensure compatible output file names, it also enables warnings for
  incompatibilities with POSIX Yacc.  In other words, 'bison -y' triggers
  warnings for Bison extensions.

  Autoconf 2.70+ fixes this incompatibility by using YACC='bison -o y.tab.c'
  (which also generates 'y.tab.h' and 'y.output' when needed).
  Alternatively, disable Yacc warnings by passing '-Wno-yacc' to your Yacc
  flags (YFLAGS, or AM_YFLAGS with Automake).

** Bug fixes

*** The epilogue is no longer affected by internal #defines (glr.c)

  The glr.c skeleton uses defines such as #define yylval (yystackp->yyval) in
  generated code.  These weren't properly undefined before the inclusion of
  the user epilogue, so functions such as the following were butchered by the
  preprocessor expansion:

    int yylex (YYSTYPE *yylval);

  This is fixed: yylval, yynerrs, yychar, and yylloc are now valid
  identifiers for user-provided variables.

*** stdio.h is no longer needed when locations are enabled (yacc.c)

  Changes in Bison 2.7 introduced a dependency on FILE and fprintf when
  locations are enabled.  This is fixed.

*** Warnings about useless %pure-parser/%define api.pure are restored

** Diagnostics reported by Bison

  Most of these features were contributed by Théophile Ranquet and Victor
  Santet.

*** Carets

  Version 2.7 introduced caret errors, for a prettier output.  These are now
  activated by default.  The old format can still be used by invoking Bison
  with -fno-caret (or -fnone).

  Some error messages that reproduced excerpts of the grammar are now using
  the caret information only.  For instance on:

    %%
    exp: 'a' | 'a';

  Bison 2.7 reports:

    in.y: warning: 1 reduce/reduce conflict [-Wconflicts-rr]
    in.y:2.12-14: warning: rule useless in parser due to conflicts: exp: 'a' [-Wother]

  Now bison reports:

    in.y: warning: 1 reduce/reduce conflict [-Wconflicts-rr]
    in.y:2.12-14: warning: rule useless in parser due to conflicts [-Wother]
     exp: 'a' | 'a';
                ^^^

  and "bison -fno-caret" reports:

    in.y: warning: 1 reduce/reduce conflict [-Wconflicts-rr]
    in.y:2.12-14: warning: rule useless in parser due to conflicts [-Wother]

*** Enhancements of the -Werror option

  The -Werror=CATEGORY option is now recognized, and will treat specified
  warnings as errors. The warnings need not have been explicitly activated
  using the -W option, this is similar to what GCC 4.7 does.

  For example, given the following command line, Bison will treat both
  warnings related to POSIX Yacc incompatibilities and S/R conflicts as
  errors (and only those):

    $ bison -Werror=yacc,error=conflicts-sr input.y

  If no categories are specified, -Werror will make all active warnings into
  errors. For example, the following line does the same the previous example:

    $ bison -Werror -Wnone -Wyacc -Wconflicts-sr input.y

  (By default -Wconflicts-sr,conflicts-rr,deprecated,other is enabled.)

  Note that the categories in this -Werror option may not be prefixed with
  "no-". However, -Wno-error[=CATEGORY] is valid.

  Note that -y enables -Werror=yacc. Therefore it is now possible to require
  Yacc-like behavior (e.g., always generate y.tab.c), but to report
  incompatibilities as warnings: "-y -Wno-error=yacc".

*** The display of warnings is now richer

  The option that controls a given warning is now displayed:

    foo.y:4.6: warning: type clash on default action: <foo> != <bar> [-Wother]

  In the case of warnings treated as errors, the prefix is changed from
  "warning: " to "error: ", and the suffix is displayed, in a manner similar
  to GCC, as [-Werror=CATEGORY].

  For instance, where the previous version of Bison would report (and exit
  with failure):

    bison: warnings being treated as errors
    input.y:1.1: warning: stray ',' treated as white space

  it now reports:

    input.y:1.1: error: stray ',' treated as white space [-Werror=other]

*** Deprecated constructs

  The new 'deprecated' warning category flags obsolete constructs whose
  support will be discontinued.  It is enabled by default.  These warnings
  used to be reported as 'other' warnings.

*** Useless semantic types

  Bison now warns about useless (uninhabited) semantic types.  Since
  semantic types are not declared to Bison (they are defined in the opaque
  %union structure), it is %printer/%destructor directives about useless
  types that trigger the warning:

    %token <type1> term
    %type  <type2> nterm
    %printer    {} <type1> <type3>
    %destructor {} <type2> <type4>
    %%
    nterm: term { $$ = $1; };

    3.28-34: warning: type <type3> is used, but is not associated to any symbol
    4.28-34: warning: type <type4> is used, but is not associated to any symbol

*** Undefined but unused symbols

  Bison used to raise an error for undefined symbols that are not used in
  the grammar.  This is now only a warning.

    %printer    {} symbol1
    %destructor {} symbol2
    %type <type>   symbol3
    %%
    exp: "a";

*** Useless destructors or printers

  Bison now warns about useless destructors or printers.  In the following
  example, the printer for <type1>, and the destructor for <type2> are
  useless: all symbols of <type1> (token1) already have a printer, and all
  symbols of type <type2> (token2) already have a destructor.

    %token <type1> token1
           <type2> token2
           <type3> token3
           <type4> token4
    %printer    {} token1 <type1> <type3>
    %destructor {} token2 <type2> <type4>

*** Conflicts

  The warnings and error messages about shift/reduce and reduce/reduce
  conflicts have been normalized.  For instance on the following foo.y file:

    %glr-parser
    %%
    exp: exp '+' exp | '0' | '0';

  compare the previous version of bison:

    $ bison foo.y
    foo.y: conflicts: 1 shift/reduce, 2 reduce/reduce
    $ bison -Werror foo.y
    bison: warnings being treated as errors
    foo.y: conflicts: 1 shift/reduce, 2 reduce/reduce

  with the new behavior:

    $ bison foo.y
    foo.y: warning: 1 shift/reduce conflict [-Wconflicts-sr]
    foo.y: warning: 2 reduce/reduce conflicts [-Wconflicts-rr]
    $ bison -Werror foo.y
    foo.y: error: 1 shift/reduce conflict [-Werror=conflicts-sr]
    foo.y: error: 2 reduce/reduce conflicts [-Werror=conflicts-rr]

  When %expect or %expect-rr is used, such as with bar.y:

    %expect 0
    %glr-parser
    %%
    exp: exp '+' exp | '0' | '0';

  Former behavior:

    $ bison bar.y
    bar.y: conflicts: 1 shift/reduce, 2 reduce/reduce
    bar.y: expected 0 shift/reduce conflicts
    bar.y: expected 0 reduce/reduce conflicts

  New one:

    $ bison bar.y
    bar.y: error: shift/reduce conflicts: 1 found, 0 expected
    bar.y: error: reduce/reduce conflicts: 2 found, 0 expected

** Incompatibilities with POSIX Yacc

  The 'yacc' category is no longer part of '-Wall', enable it explicitly
  with '-Wyacc'.

** Additional yylex/yyparse arguments

  The new directive %param declares additional arguments to both yylex and
  yyparse.  The %lex-param, %parse-param, and %param directives support one
  or more arguments.  Instead of

    %lex-param   {arg1_type *arg1}
    %lex-param   {arg2_type *arg2}
    %parse-param {arg1_type *arg1}
    %parse-param {arg2_type *arg2}

  one may now declare

    %param {arg1_type *arg1} {arg2_type *arg2}

** Types of values for %define variables

  Bison used to make no difference between '%define foo bar' and '%define
  foo "bar"'.  The former is now called a 'keyword value', and the latter a
  'string value'.  A third kind was added: 'code values', such as '%define
  foo {bar}'.

  Keyword variables are used for fixed value sets, e.g.,

    %define lr.type lalr

  Code variables are used for value in the target language, e.g.,

    %define api.value.type {struct semantic_type}

  String variables are used remaining cases, e.g. file names.

** Variable api.token.prefix

  The variable api.token.prefix changes the way tokens are identified in
  the generated files.  This is especially useful to avoid collisions
  with identifiers in the target language.  For instance

    %token FILE for ERROR
    %define api.token.prefix {TOK_}
    %%
    start: FILE for ERROR;

  will generate the definition of the symbols TOK_FILE, TOK_for, and
  TOK_ERROR in the generated sources.  In particular, the scanner must
  use these prefixed token names, although the grammar itself still
  uses the short names (as in the sample rule given above).

** Variable api.value.type

  This new %define variable supersedes the #define macro YYSTYPE.  The use
  of YYSTYPE is discouraged.  In particular, #defining YYSTYPE *and* either
  using %union or %defining api.value.type results in undefined behavior.

  Either define api.value.type, or use "%union":

    %union
    {
      int ival;
      char *sval;
    }
    %token <ival> INT "integer"
    %token <sval> STRING "string"
    %printer { fprintf (yyo, "%d", $$); } <ival>
    %destructor { free ($$); } <sval>

    /* In yylex().  */
    yylval.ival = 42; return INT;
    yylval.sval = "42"; return STRING;

  The %define variable api.value.type supports both keyword and code values.

  The keyword value 'union' means that the user provides genuine types, not
  union member names such as "ival" and "sval" above (WARNING: will fail if
  -y/--yacc/%yacc is enabled).

    %define api.value.type union
    %token <int> INT "integer"
    %token <char *> STRING "string"
    %printer { fprintf (yyo, "%d", $$); } <int>
    %destructor { free ($$); } <char *>

    /* In yylex().  */
    yylval.INT = 42; return INT;
    yylval.STRING = "42"; return STRING;

  The keyword value variant is somewhat equivalent, but for C++ special
  provision is made to allow classes to be used (more about this below).

    %define api.value.type variant
    %token <int> INT "integer"
    %token <std::string> STRING "string"

  Code values (in braces) denote user defined types.  This is where YYSTYPE
  used to be used.

    %code requires
    {
      struct my_value
      {
        enum
        {
          is_int, is_string
        } kind;
        union
        {
          int ival;
          char *sval;
        } u;
      };
    }
    %define api.value.type {struct my_value}
    %token <u.ival> INT "integer"
    %token <u.sval> STRING "string"
    %printer { fprintf (yyo, "%d", $$); } <u.ival>
    %destructor { free ($$); } <u.sval>

    /* In yylex().  */
    yylval.u.ival = 42; return INT;
    yylval.u.sval = "42"; return STRING;

** Variable parse.error

  This variable controls the verbosity of error messages.  The use of the
  %error-verbose directive is deprecated in favor of "%define parse.error
  verbose".

** Deprecated %define variable names

  The following variables have been renamed for consistency.  Backward
  compatibility is ensured, but upgrading is recommended.

    lr.default-reductions      -> lr.default-reduction
    lr.keep-unreachable-states -> lr.keep-unreachable-state
    namespace                  -> api.namespace
    stype                      -> api.value.type

** Semantic predicates

  Contributed by Paul Hilfinger.

  The new, experimental, semantic-predicate feature allows actions of the
  form "%?{ BOOLEAN-EXPRESSION }", which cause syntax errors (as for
  YYERROR) if the expression evaluates to 0, and are evaluated immediately
  in GLR parsers, rather than being deferred.  The result is that they allow
  the programmer to prune possible parses based on the values of run-time
  expressions.

** The directive %expect-rr is now an error in non GLR mode

  It used to be an error only if used in non GLR mode, _and_ if there are
  reduce/reduce conflicts.

** Tokens are numbered in their order of appearance

  Contributed by Valentin Tolmer.

  With '%token A B', A had a number less than the one of B.  However,
  precedence declarations used to generate a reversed order.  This is now
  fixed, and introducing tokens with any of %token, %left, %right,
  %precedence, or %nonassoc yields the same result.

  When mixing declarations of tokens with a literal character (e.g., 'a') or
  with an identifier (e.g., B) in a precedence declaration, Bison numbered
  the literal characters first.  For example

    %right A B 'c' 'd'

  would lead to the tokens declared in this order: 'c' 'd' A B.  Again, the
  input order is now preserved.

  These changes were made so that one can remove useless precedence and
  associativity declarations (i.e., map %nonassoc, %left or %right to
  %precedence, or to %token) and get exactly the same output.

** Useless precedence and associativity

  Contributed by Valentin Tolmer.

  When developing and maintaining a grammar, useless associativity and
  precedence directives are common.  They can be a nuisance: new ambiguities
  arising are sometimes masked because their conflicts are resolved due to
  the extra precedence or associativity information.  Furthermore, it can
  hinder the comprehension of a new grammar: one will wonder about the role
  of a precedence, where in fact it is useless.  The following changes aim
  at detecting and reporting these extra directives.

*** Precedence warning category

  A new category of warning, -Wprecedence, was introduced. It flags the
  useless precedence and associativity directives.

*** Useless associativity

  Bison now warns about symbols with a declared associativity that is never
  used to resolve conflicts.  In that case, using %precedence is sufficient;
  the parsing tables will remain unchanged.  Solving these warnings may raise
  useless precedence warnings, as the symbols no longer have associativity.
  For example:

    %left '+'
    %left '*'
    %%
    exp:
      "number"
    | exp '+' "number"
    | exp '*' exp
    ;

  will produce a

    warning: useless associativity for '+', use %precedence [-Wprecedence]
     %left '+'
           ^^^

*** Useless precedence

  Bison now warns about symbols with a declared precedence and no declared
  associativity (i.e., declared with %precedence), and whose precedence is
  never used.  In that case, the symbol can be safely declared with %token
  instead, without modifying the parsing tables.  For example:

    %precedence '='
    %%
    exp: "var" '=' "number";

  will produce a

    warning: useless precedence for '=' [-Wprecedence]
     %precedence '='
                 ^^^

*** Useless precedence and associativity

  In case of both useless precedence and associativity, the issue is flagged
  as follows:

    %nonassoc '='
    %%
    exp: "var" '=' "number";

  The warning is:

    warning: useless precedence and associativity for '=' [-Wprecedence]
     %nonassoc '='
               ^^^

** Empty rules

  With help from Joel E. Denny and Gabriel Rassoul.

  Empty rules (i.e., with an empty right-hand side) can now be explicitly
  marked by the new %empty directive.  Using %empty on a non-empty rule is
  an error.  The new -Wempty-rule warning reports empty rules without
  %empty.  On the following grammar:

    %%
    s: a b c;
    a: ;
    b: %empty;
    c: 'a' %empty;

  bison reports:

    3.4-5: warning: empty rule without %empty [-Wempty-rule]
     a: {}
        ^^
    5.8-13: error: %empty on non-empty rule
     c: 'a' %empty {};
            ^^^^^^

** Java skeleton improvements

  The constants for token names were moved to the Lexer interface.  Also, it
  is possible to add code to the parser's constructors using "%code init"
  and "%define init_throws".
  Contributed by Paolo Bonzini.

  The Java skeleton now supports push parsing.
  Contributed by Dennis Heimbigner.

** C++ skeletons improvements

*** The parser header is no longer mandatory (lalr1.cc, glr.cc)

  Using %defines is now optional.  Without it, the needed support classes
  are defined in the generated parser, instead of additional files (such as
  location.hh, position.hh and stack.hh).

*** Locations are no longer mandatory (lalr1.cc, glr.cc)

  Both lalr1.cc and glr.cc no longer require %location.

*** syntax_error exception (lalr1.cc)

  The C++ parser features a syntax_error exception, which can be
  thrown from the scanner or from user rules to raise syntax errors.
  This facilitates reporting errors caught in sub-functions (e.g.,
  rejecting too large integral literals from a conversion function
  used by the scanner, or rejecting invalid combinations from a
  factory invoked by the user actions).

*** %define api.value.type variant

  This is based on a submission from Michiel De Wilde.  With help
  from Théophile Ranquet.

  In this mode, complex C++ objects can be used as semantic values.  For
  instance:

    %token <::std::string> TEXT;
    %token <int> NUMBER;
    %token SEMICOLON ";"
    %type <::std::string> item;
    %type <::std::list<std::string>> list;
    %%
    result:
      list  { std::cout << $1 << std::endl; }
    ;

    list:
      %empty        { /* Generates an empty string list. */ }
    | list item ";" { std::swap ($$, $1); $$.push_back ($2); }
    ;

    item:
      TEXT    { std::swap ($$, $1); }
    | NUMBER  { $$ = string_cast ($1); }
    ;

*** %define api.token.constructor

  When variants are enabled, Bison can generate functions to build the
  tokens.  This guarantees that the token type (e.g., NUMBER) is consistent
  with the semantic value (e.g., int):

    parser::symbol_type yylex ()
    {
      parser::location_type loc = ...;
      ...
      return parser::make_TEXT ("Hello, world!", loc);
      ...
      return parser::make_NUMBER (42, loc);
      ...
      return parser::make_SEMICOLON (loc);
      ...
    }

*** C++ locations

  There are operator- and operator-= for 'location'.  Negative line/column
  increments can no longer underflow the resulting value.


* Noteworthy changes in release 2.7.1 (2013-04-15) [stable]

** Bug fixes

*** Fix compiler attribute portability (yacc.c)

  With locations enabled, __attribute__ was used unprotected.

*** Fix some compiler warnings (lalr1.cc)


* Noteworthy changes in release 2.7 (2012-12-12) [stable]

** Bug fixes

  Warnings about uninitialized yylloc in yyparse have been fixed.

  Restored C90 compliance (yet no report was ever made).

** Diagnostics are improved

  Contributed by Théophile Ranquet.

*** Changes in the format of error messages

  This used to be the format of many error reports:

    input.y:2.7-12: %type redeclaration for exp
    input.y:1.7-12: previous declaration

  It is now:

    input.y:2.7-12: error: %type redeclaration for exp
    input.y:1.7-12:     previous declaration

*** New format for error reports: carets

  Caret errors have been added to Bison:

    input.y:2.7-12: error: %type redeclaration for exp
     %type <sval> exp
           ^^^^^^
    input.y:1.7-12:     previous declaration
     %type <ival> exp
           ^^^^^^

  or

    input.y:3.20-23: error: ambiguous reference: '$exp'
     exp: exp '+' exp { $exp = $1 + $3; };
                        ^^^^
    input.y:3.1-3:       refers to: $exp at $$
     exp: exp '+' exp { $exp = $1 + $3; };
     ^^^
    input.y:3.6-8:       refers to: $exp at $1
     exp: exp '+' exp { $exp = $1 + $3; };
          ^^^
    input.y:3.14-16:     refers to: $exp at $3
     exp: exp '+' exp { $exp = $1 + $3; };
                  ^^^

  The default behavior for now is still not to display these unless
  explicitly asked with -fcaret (or -fall). However, in a later release, it
  will be made the default behavior (but may still be deactivated with
  -fno-caret).

** New value for %define variable: api.pure full

  The %define variable api.pure requests a pure (reentrant) parser. However,
  for historical reasons, using it in a location-tracking Yacc parser
  resulted in a yyerror function that did not take a location as a
  parameter. With this new value, the user may request a better pure parser,
  where yyerror does take a location as a parameter (in location-tracking
  parsers).

  The use of "%define api.pure true" is deprecated in favor of this new
  "%define api.pure full".

** New %define variable: api.location.type (glr.cc, lalr1.cc, lalr1.java)

  The %define variable api.location.type defines the name of the type to use
  for locations.  When defined, Bison no longer generates the position.hh
  and location.hh files, nor does the parser will include them: the user is
  then responsible to define her type.

  This can be used in programs with several parsers to factor their location
  and position files: let one of them generate them, and the others just use
  them.

  This feature was actually introduced, but not documented, in Bison 2.5,
  under the name "location_type" (which is maintained for backward
  compatibility).

  For consistency, lalr1.java's %define variables location_type and
  position_type are deprecated in favor of api.location.type and
  api.position.type.

** Exception safety (lalr1.cc)

  The parse function now catches exceptions, uses the %destructors to
  release memory (the lookahead symbol and the symbols pushed on the stack)
  before re-throwing the exception.

  This feature is somewhat experimental.  User feedback would be
  appreciated.

** Graph improvements in DOT and XSLT

  Contributed by Théophile Ranquet.

  The graphical presentation of the states is more readable: their shape is
  now rectangular, the state number is clearly displayed, and the items are
  numbered and left-justified.

  The reductions are now explicitly represented as transitions to other
  diamond shaped nodes.

  These changes are present in both --graph output and xml2dot.xsl XSLT
  processing, with minor (documented) differences.

** %language is no longer an experimental feature.

  The introduction of this feature, in 2.4, was four years ago. The
  --language option and the %language directive are no longer experimental.

** Documentation

  The sections about shift/reduce and reduce/reduce conflicts resolution
  have been fixed and extended.

  Although introduced more than four years ago, XML and Graphviz reports
  were not properly documented.

  The translation of midrule actions is now described.


* Noteworthy changes in release 2.6.5 (2012-11-07) [stable]

  We consider compiler warnings about Bison generated parsers to be bugs.
  Rather than working around them in your own project, please consider
  reporting them to us.

** Bug fixes

  Warnings about uninitialized yylval and/or yylloc for push parsers with a
  pure interface have been fixed for GCC 4.0 up to 4.8, and Clang 2.9 to
  3.2.

  Other issues in the test suite have been addressed.

  Null characters are correctly displayed in error messages.

  When possible, yylloc is correctly initialized before calling yylex.  It
  is no longer necessary to initialize it in the %initial-action.


* Noteworthy changes in release 2.6.4 (2012-10-23) [stable]

  Bison 2.6.3's --version was incorrect.  This release fixes this issue.


* Noteworthy changes in release 2.6.3 (2012-10-22) [stable]

** Bug fixes

  Bugs and portability issues in the test suite have been fixed.

  Some errors in translations have been addressed, and --help now directs
  users to the appropriate place to report them.

  Stray Info files shipped by accident are removed.

  Incorrect definitions of YY_, issued by yacc.c when no parser header is
  generated, are removed.

  All the generated headers are self-contained.

** Header guards (yacc.c, glr.c, glr.cc)

  In order to avoid collisions, the header guards are now
  YY_<PREFIX>_<FILE>_INCLUDED, instead of merely <PREFIX>_<FILE>.
  For instance the header generated from

    %define api.prefix "calc"
    %defines "lib/parse.h"

  will use YY_CALC_LIB_PARSE_H_INCLUDED as guard.

** Fix compiler warnings in the generated parser (yacc.c, glr.c)

  The compilation of pure parsers (%define api.pure) can trigger GCC
  warnings such as:

    input.c: In function 'yyparse':
    input.c:1503:12: warning: 'yylval' may be used uninitialized in this
                              function [-Wmaybe-uninitialized]
       *++yyvsp = yylval;
                ^

  This is now fixed; pragmas to avoid these warnings are no longer needed.

  Warnings from clang ("equality comparison with extraneous parentheses" and
  "function declared 'noreturn' should not return") have also been
  addressed.


* Noteworthy changes in release 2.6.2 (2012-08-03) [stable]

** Bug fixes

  Buffer overruns, complaints from Flex, and portability issues in the test
  suite have been fixed.

** Spaces in %lex- and %parse-param (lalr1.cc, glr.cc)

  Trailing end-of-lines in %parse-param or %lex-param would result in
  invalid C++.  This is fixed.

** Spurious spaces and end-of-lines

  The generated files no longer end (nor start) with empty lines.


* Noteworthy changes in release 2.6.1 (2012-07-30) [stable]

 Bison no longer executes user-specified M4 code when processing a grammar.

** Future Changes

  In addition to the removal of the features announced in Bison 2.6, the
  next major release will remove the "Temporary hack for adding a semicolon
  to the user action", as announced in the release 2.5.  Instead of:

    exp: exp "+" exp { $$ = $1 + $3 };

  write:

    exp: exp "+" exp { $$ = $1 + $3; };

** Bug fixes

*** Type names are now properly escaped.

*** glr.cc: set_debug_level and debug_level work as expected.

*** Stray @ or $ in actions

  While Bison used to warn about stray $ or @ in action rules, it did not
  for other actions such as printers, destructors, or initial actions.  It
  now does.

** Type names in actions

  For consistency with rule actions, it is now possible to qualify $$ by a
  type-name in destructors, printers, and initial actions.  For instance:

    %printer { fprintf (yyo, "(%d, %f)", $<ival>$, $<fval>$); } <*> <>;

  will display two values for each typed and untyped symbol (provided
  that YYSTYPE has both "ival" and "fval" fields).


* Noteworthy changes in release 2.6 (2012-07-19) [stable]

** Future changes

  The next major release of Bison will drop support for the following
  deprecated features.  Please report disagreements to bug-bison@gnu.org.

*** K&R C parsers

  Support for generating parsers in K&R C will be removed.  Parsers
  generated for C support ISO C90, and are tested with ISO C99 and ISO C11
  compilers.

*** Features deprecated since Bison 1.875

  The definitions of yystype and yyltype will be removed; use YYSTYPE and
  YYLTYPE.

  YYPARSE_PARAM and YYLEX_PARAM, deprecated in favor of %parse-param and
  %lex-param, will no longer be supported.

  Support for the preprocessor symbol YYERROR_VERBOSE will be removed, use
  %error-verbose.

*** The generated header will be included (yacc.c)

  Instead of duplicating the content of the generated header (definition of
  YYSTYPE, yyparse declaration etc.), the generated parser will include it,
  as is already the case for GLR or C++ parsers.  This change is deferred
  because existing versions of ylwrap (e.g., Automake 1.12.1) do not support
  it.

** Generated Parser Headers

*** Guards (yacc.c, glr.c, glr.cc)

  The generated headers are now guarded, as is already the case for C++
  parsers (lalr1.cc).  For instance, with --defines=foo.h:

    #ifndef YY_FOO_H
    # define YY_FOO_H
    ...
    #endif /* !YY_FOO_H  */

*** New declarations (yacc.c, glr.c)

  The generated header now declares yydebug and yyparse.  Both honor
  --name-prefix=bar_, and yield

    int bar_parse (void);

  rather than

    #define yyparse bar_parse
    int yyparse (void);

  in order to facilitate the inclusion of several parser headers inside a
  single compilation unit.

*** Exported symbols in C++

  The symbols YYTOKEN_TABLE and YYERROR_VERBOSE, which were defined in the
  header, are removed, as they prevent the possibility of including several
  generated headers from a single compilation unit.

*** YYLSP_NEEDED

  For the same reasons, the undocumented and unused macro YYLSP_NEEDED is no
  longer defined.

** New %define variable: api.prefix

  Now that the generated headers are more complete and properly protected
  against multiple inclusions, constant names, such as YYSTYPE are a
  problem.  While yyparse and others are properly renamed by %name-prefix,
  YYSTYPE, YYDEBUG and others have never been affected by it.  Because it
  would introduce backward compatibility issues in projects not expecting
  YYSTYPE to be renamed, instead of changing the behavior of %name-prefix,
  it is deprecated in favor of a new %define variable: api.prefix.

  The following examples compares both:

    %name-prefix "bar_"               | %define api.prefix "bar_"
    %token <ival> FOO                   %token <ival> FOO
    %union { int ival; }                %union { int ival; }
    %%                                  %%
    exp: 'a';                           exp: 'a';

  bison generates:

    #ifndef BAR_FOO_H                   #ifndef BAR_FOO_H
    # define BAR_FOO_H                  # define BAR_FOO_H

    /* Enabling traces.  */             /* Enabling traces.  */
    # ifndef YYDEBUG                  | # ifndef BAR_DEBUG
                                      > #  if defined YYDEBUG
                                      > #   if YYDEBUG
                                      > #    define BAR_DEBUG 1
                                      > #   else
                                      > #    define BAR_DEBUG 0
                                      > #   endif
                                      > #  else
    #  define YYDEBUG 0               | #   define BAR_DEBUG 0
                                      > #  endif
    # endif                           | # endif

    # if YYDEBUG                      | # if BAR_DEBUG
    extern int bar_debug;               extern int bar_debug;
    # endif                             # endif

    /* Tokens.  */                      /* Tokens.  */
    # ifndef YYTOKENTYPE              | # ifndef BAR_TOKENTYPE
    #  define YYTOKENTYPE             | #  define BAR_TOKENTYPE
       enum yytokentype {             |    enum bar_tokentype {
         FOO = 258                           FOO = 258
       };                                  };
    # endif                             # endif

    #if ! defined YYSTYPE \           | #if ! defined BAR_STYPE \
     && ! defined YYSTYPE_IS_DECLARED |  && ! defined BAR_STYPE_IS_DECLARED
    typedef union YYSTYPE             | typedef union BAR_STYPE
    {                                   {
     int ival;                           int ival;
    } YYSTYPE;                        | } BAR_STYPE;
    # define YYSTYPE_IS_DECLARED 1    | # define BAR_STYPE_IS_DECLARED 1
    #endif                              #endif

    extern YYSTYPE bar_lval;          | extern BAR_STYPE bar_lval;

    int bar_parse (void);               int bar_parse (void);

    #endif /* !BAR_FOO_H  */            #endif /* !BAR_FOO_H  */


* Noteworthy changes in release 2.5.1 (2012-06-05) [stable]

** Future changes:

  The next major release will drop support for generating parsers in K&R C.

** yacc.c: YYBACKUP works as expected.

** glr.c improvements:

*** Location support is eliminated when not requested:

  GLR parsers used to include location-related code even when locations were
  not requested, and therefore not even usable.

*** __attribute__ is preserved:

  __attribute__ is no longer disabled when __STRICT_ANSI__ is defined (i.e.,
  when -std is passed to GCC).

** lalr1.java: several fixes:

  The Java parser no longer throws ArrayIndexOutOfBoundsException if the
  first token leads to a syntax error.  Some minor clean ups.

** Changes for C++:

*** C++11 compatibility:

  C and C++ parsers use "nullptr" instead of "0" when __cplusplus is 201103L
  or higher.

*** Header guards

  The header files such as "parser.hh", "location.hh", etc. used a constant
  name for preprocessor guards, for instance:

    #ifndef BISON_LOCATION_HH
    # define BISON_LOCATION_HH
    ...
    #endif // !BISON_LOCATION_HH

  The inclusion guard is now computed from "PREFIX/FILE-NAME", where lower
  case characters are converted to upper case, and series of
  non-alphanumerical characters are converted to an underscore.

  With "bison -o lang++/parser.cc", "location.hh" would now include:

    #ifndef YY_LANG_LOCATION_HH
    # define YY_LANG_LOCATION_HH
    ...
    #endif // !YY_LANG_LOCATION_HH

*** C++ locations:

  The position and location constructors (and their initialize methods)
  accept new arguments for line and column.  Several issues in the
  documentation were fixed.

** liby is no longer asking for "rpl_fprintf" on some platforms.

** Changes in the manual:

*** %printer is documented

  The "%printer" directive, supported since at least Bison 1.50, is finally
  documented.  The "mfcalc" example is extended to demonstrate it.

  For consistency with the C skeletons, the C++ parsers now also support
  "yyoutput" (as an alias to "debug_stream ()").

*** Several improvements have been made:

  The layout for grammar excerpts was changed to a more compact scheme.
  Named references are motivated.  The description of the automaton
  description file (*.output) is updated to the current format.  Incorrect
  index entries were fixed.  Some other errors were fixed.

** Building bison:

*** Conflicting prototypes with recent/modified Flex.

  Fixed build problems with the current, unreleased, version of Flex, and
  some modified versions of 2.5.35, which have modified function prototypes.

*** Warnings during the build procedure have been eliminated.

*** Several portability problems in the test suite have been fixed:

  This includes warnings with some compilers, unexpected behavior of tools
  such as diff, warning messages from the test suite itself, etc.

*** The install-pdf target works properly:

  Running "make install-pdf" (or -dvi, -html, -info, and -ps) no longer
  halts in the middle of its course.


* Noteworthy changes in release 2.5 (2011-05-14)

** Grammar symbol names can now contain non-initial dashes:

  Consistently with directives (such as %error-verbose) and with
  %define variables (e.g. push-pull), grammar symbol names may contain
  dashes in any position except the beginning.  This is a GNU
  extension over POSIX Yacc.  Thus, use of this extension is reported
  by -Wyacc and rejected in Yacc mode (--yacc).

** Named references:

  Historically, Yacc and Bison have supported positional references
  ($n, $$) to allow access to symbol values from inside of semantic
  actions code.

  Starting from this version, Bison can also accept named references.
  When no ambiguity is possible, original symbol names may be used
  as named references:

    if_stmt : "if" cond_expr "then" then_stmt ';'
    { $if_stmt = mk_if_stmt($cond_expr, $then_stmt); }

  In the more common case, explicit names may be declared:

    stmt[res] : "if" expr[cond] "then" stmt[then] "else" stmt[else] ';'
    { $res = mk_if_stmt($cond, $then, $else); }

  Location information is also accessible using @name syntax.  When
  accessing symbol names containing dots or dashes, explicit bracketing
  ($[sym.1]) must be used.

  These features are experimental in this version.  More user feedback
  will help to stabilize them.
  Contributed by Alex Rozenman.

** IELR(1) and canonical LR(1):

  IELR(1) is a minimal LR(1) parser table generation algorithm.  That
  is, given any context-free grammar, IELR(1) generates parser tables
  with the full language-recognition power of canonical LR(1) but with
  nearly the same number of parser states as LALR(1).  This reduction
  in parser states is often an order of magnitude.  More importantly,
  because canonical LR(1)'s extra parser states may contain duplicate
  conflicts in the case of non-LR(1) grammars, the number of conflicts
  for IELR(1) is often an order of magnitude less as well.  This can
  significantly reduce the complexity of developing of a grammar.

  Bison can now generate IELR(1) and canonical LR(1) parser tables in
  place of its traditional LALR(1) parser tables, which remain the
  default.  You can specify the type of parser tables in the grammar
  file with these directives:

    %define lr.type lalr
    %define lr.type ielr
    %define lr.type canonical-lr

  The default-reduction optimization in the parser tables can also be
  adjusted using "%define lr.default-reductions".  For details on both
  of these features, see the new section "Tuning LR" in the Bison
  manual.

  These features are experimental.  More user feedback will help to
  stabilize them.

** LAC (Lookahead Correction) for syntax error handling

  Contributed by Joel E. Denny.

  Canonical LR, IELR, and LALR can suffer from a couple of problems
  upon encountering a syntax error.  First, the parser might perform
  additional parser stack reductions before discovering the syntax
  error.  Such reductions can perform user semantic actions that are
  unexpected because they are based on an invalid token, and they
  cause error recovery to begin in a different syntactic context than
  the one in which the invalid token was encountered.  Second, when
  verbose error messages are enabled (with %error-verbose or the
  obsolete "#define YYERROR_VERBOSE"), the expected token list in the
  syntax error message can both contain invalid tokens and omit valid
  tokens.

  The culprits for the above problems are %nonassoc, default
  reductions in inconsistent states, and parser state merging.  Thus,
  IELR and LALR suffer the most.  Canonical LR can suffer only if
  %nonassoc is used or if default reductions are enabled for
  inconsistent states.

  LAC is a new mechanism within the parsing algorithm that solves
  these problems for canonical LR, IELR, and LALR without sacrificing
  %nonassoc, default reductions, or state merging.  When LAC is in
  use, canonical LR and IELR behave almost exactly the same for both
  syntactically acceptable and syntactically unacceptable input.
  While LALR still does not support the full language-recognition
  power of canonical LR and IELR, LAC at least enables LALR's syntax
  error handling to correctly reflect LALR's language-recognition
  power.

  Currently, LAC is only supported for deterministic parsers in C.
  You can enable LAC with the following directive:

    %define parse.lac full

  See the new section "LAC" in the Bison manual for additional
  details including a few caveats.

  LAC is an experimental feature.  More user feedback will help to
  stabilize it.

** %define improvements:

*** Can now be invoked via the command line:

  Each of these command-line options

    -D NAME[=VALUE]
    --define=NAME[=VALUE]

    -F NAME[=VALUE]
    --force-define=NAME[=VALUE]

  is equivalent to this grammar file declaration

    %define NAME ["VALUE"]

  except that the manner in which Bison processes multiple definitions
  for the same NAME differs.  Most importantly, -F and --force-define
  quietly override %define, but -D and --define do not.  For further
  details, see the section "Bison Options" in the Bison manual.

*** Variables renamed:

  The following %define variables

    api.push_pull
    lr.keep_unreachable_states

  have been renamed to

    api.push-pull
    lr.keep-unreachable-states

  The old names are now deprecated but will be maintained indefinitely
  for backward compatibility.

*** Values no longer need to be quoted in the grammar file:

  If a %define value is an identifier, it no longer needs to be placed
  within quotations marks.  For example,

    %define api.push-pull "push"

  can be rewritten as

    %define api.push-pull push

*** Unrecognized variables are now errors not warnings.

*** Multiple invocations for any variable is now an error not a warning.

** Unrecognized %code qualifiers are now errors not warnings.

** Character literals not of length one:

  Previously, Bison quietly converted all character literals to length
  one.  For example, without warning, Bison interpreted the operators in
  the following grammar to be the same token:

    exp: exp '++'
       | exp '+' exp
       ;

  Bison now warns when a character literal is not of length one.  In
  some future release, Bison will start reporting an error instead.

** Destructor calls fixed for lookaheads altered in semantic actions:

  Previously for deterministic parsers in C, if a user semantic action
  altered yychar, the parser in some cases used the old yychar value to
  determine which destructor to call for the lookahead upon a syntax
  error or upon parser return.  This bug has been fixed.

** C++ parsers use YYRHSLOC:

  Similarly to the C parsers, the C++ parsers now define the YYRHSLOC
  macro and use it in the default YYLLOC_DEFAULT.  You are encouraged
  to use it.  If, for instance, your location structure has "first"
  and "last" members, instead of

    # define YYLLOC_DEFAULT(Current, Rhs, N)                             \
      do                                                                 \
        if (N)                                                           \
          {                                                              \
            (Current).first = (Rhs)[1].location.first;                   \
            (Current).last  = (Rhs)[N].location.last;                    \
          }                                                              \
        else                                                             \
          {                                                              \
            (Current).first = (Current).last = (Rhs)[0].location.last;   \
          }                                                              \
      while (false)

  use:

    # define YYLLOC_DEFAULT(Current, Rhs, N)                             \
      do                                                                 \
        if (N)                                                           \
          {                                                              \
            (Current).first = YYRHSLOC (Rhs, 1).first;                   \
            (Current).last  = YYRHSLOC (Rhs, N).last;                    \
          }                                                              \
        else                                                             \
          {                                                              \
            (Current).first = (Current).last = YYRHSLOC (Rhs, 0).last;   \
          }                                                              \
      while (false)

** YYLLOC_DEFAULT in C++:

  The default implementation of YYLLOC_DEFAULT used to be issued in
  the header file.  It is now output in the implementation file, after
  the user %code sections so that its #ifndef guard does not try to
  override the user's YYLLOC_DEFAULT if provided.

** YYFAIL now produces warnings and Java parsers no longer implement it:

  YYFAIL has existed for many years as an undocumented feature of
  deterministic parsers in C generated by Bison.  More recently, it was
  a documented feature of Bison's experimental Java parsers.  As
  promised in Bison 2.4.2's NEWS entry, any appearance of YYFAIL in a
  semantic action now produces a deprecation warning, and Java parsers
  no longer implement YYFAIL at all.  For further details, including a
  discussion of how to suppress C preprocessor warnings about YYFAIL
  being unused, see the Bison 2.4.2 NEWS entry.

** Temporary hack for adding a semicolon to the user action:

  Previously, Bison appended a semicolon to every user action for
  reductions when the output language defaulted to C (specifically, when
  neither %yacc, %language, %skeleton, or equivalent command-line
  options were specified).  This allowed actions such as

    exp: exp "+" exp { $$ = $1 + $3 };

  instead of

    exp: exp "+" exp { $$ = $1 + $3; };

  As a first step in removing this misfeature, Bison now issues a
  warning when it appends a semicolon.  Moreover, in cases where Bison
  cannot easily determine whether a semicolon is needed (for example, an
  action ending with a cpp directive or a braced compound initializer),
  it no longer appends one.  Thus, the C compiler might now complain
  about a missing semicolon where it did not before.  Future releases of
  Bison will cease to append semicolons entirely.

** Verbose syntax error message fixes:

  When %error-verbose or the obsolete "#define YYERROR_VERBOSE" is
  specified, syntax error messages produced by the generated parser
  include the unexpected token as well as a list of expected tokens.
  The effect of %nonassoc on these verbose messages has been corrected
  in two ways, but a more complete fix requires LAC, described above:

*** When %nonassoc is used, there can exist parser states that accept no
    tokens, and so the parser does not always require a lookahead token
    in order to detect a syntax error.  Because no unexpected token or
    expected tokens can then be reported, the verbose syntax error
    message described above is suppressed, and the parser instead
    reports the simpler message, "syntax error".  Previously, this
    suppression was sometimes erroneously triggered by %nonassoc when a
    lookahead was actually required.  Now verbose messages are
    suppressed only when all previous lookaheads have already been
    shifted or discarded.

*** Previously, the list of expected tokens erroneously included tokens
    that would actually induce a syntax error because conflicts for them
    were resolved with %nonassoc in the current parser state.  Such
    tokens are now properly omitted from the list.

*** Expected token lists are still often wrong due to state merging
    (from LALR or IELR) and default reductions, which can both add
    invalid tokens and subtract valid tokens.  Canonical LR almost
    completely fixes this problem by eliminating state merging and
    default reductions.  However, there is one minor problem left even
    when using canonical LR and even after the fixes above.  That is,
    if the resolution of a conflict with %nonassoc appears in a later
    parser state than the one at which some syntax error is
    discovered, the conflicted token is still erroneously included in
    the expected token list.  Bison's new LAC implementation,
    described above, eliminates this problem and the need for
    canonical LR.  However, LAC is still experimental and is disabled
    by default.

** Java skeleton fixes:

*** A location handling bug has been fixed.

*** The top element of each of the value stack and location stack is now
    cleared when popped so that it can be garbage collected.

*** Parser traces now print the top element of the stack.

** -W/--warnings fixes:

*** Bison now properly recognizes the "no-" versions of categories:

  For example, given the following command line, Bison now enables all
  warnings except warnings for incompatibilities with POSIX Yacc:

    bison -Wall,no-yacc gram.y

*** Bison now treats S/R and R/R conflicts like other warnings:

  Previously, conflict reports were independent of Bison's normal
  warning system.  Now, Bison recognizes the warning categories
  "conflicts-sr" and "conflicts-rr".  This change has important
  consequences for the -W and --warnings command-line options.  For
  example:

    bison -Wno-conflicts-sr gram.y  # S/R conflicts not reported
    bison -Wno-conflicts-rr gram.y  # R/R conflicts not reported
    bison -Wnone            gram.y  # no conflicts are reported
    bison -Werror           gram.y  # any conflict is an error

  However, as before, if the %expect or %expect-rr directive is
  specified, an unexpected number of conflicts is an error, and an
  expected number of conflicts is not reported, so -W and --warning
  then have no effect on the conflict report.

*** The "none" category no longer disables a preceding "error":

  For example, for the following command line, Bison now reports
  errors instead of warnings for incompatibilities with POSIX Yacc:

    bison -Werror,none,yacc gram.y

*** The "none" category now disables all Bison warnings:

  Previously, the "none" category disabled only Bison warnings for
  which there existed a specific -W/--warning category.  However,
  given the following command line, Bison is now guaranteed to
  suppress all warnings:

    bison -Wnone gram.y

** Precedence directives can now assign token number 0:

  Since Bison 2.3b, which restored the ability of precedence
  directives to assign token numbers, doing so for token number 0 has
  produced an assertion failure.  For example:

    %left END 0

  This bug has been fixed.


* Noteworthy changes in release 2.4.3 (2010-08-05)

** Bison now obeys -Werror and --warnings=error for warnings about
   grammar rules that are useless in the parser due to conflicts.

** Problems with spawning M4 on at least FreeBSD 8 and FreeBSD 9 have
   been fixed.

** Failures in the test suite for GCC 4.5 have been fixed.

** Failures in the test suite for some versions of Sun Studio C++ have
   been fixed.

** Contrary to Bison 2.4.2's NEWS entry, it has been decided that
   warnings about undefined %prec identifiers will not be converted to
   errors in Bison 2.5.  They will remain warnings, which should be
   sufficient for POSIX while avoiding backward compatibility issues.

** Minor documentation fixes.


* Noteworthy changes in release 2.4.2 (2010-03-20)

** Some portability problems that resulted in failures and livelocks
   in the test suite on some versions of at least Solaris, AIX, HP-UX,
   RHEL4, and Tru64 have been addressed.  As a result, fatal Bison
   errors should no longer cause M4 to report a broken pipe on the
   affected platforms.

** "%prec IDENTIFIER" requires IDENTIFIER to be defined separately.

  POSIX specifies that an error be reported for any identifier that does
  not appear on the LHS of a grammar rule and that is not defined by
  %token, %left, %right, or %nonassoc.  Bison 2.3b and later lost this
  error report for the case when an identifier appears only after a
  %prec directive.  It is now restored.  However, for backward
  compatibility with recent Bison releases, it is only a warning for
  now.  In Bison 2.5 and later, it will return to being an error.
  [Between the 2.4.2 and 2.4.3 releases, it was decided that this
  warning will not be converted to an error in Bison 2.5.]

** Detection of GNU M4 1.4.6 or newer during configure is improved.

** Warnings from gcc's -Wundef option about undefined YYENABLE_NLS,
   YYLTYPE_IS_TRIVIAL, and __STRICT_ANSI__ in C/C++ parsers are now
   avoided.

** %code is now a permanent feature.

  A traditional Yacc prologue directive is written in the form:

    %{CODE%}

  To provide a more flexible alternative, Bison 2.3b introduced the
  %code directive with the following forms for C/C++:

    %code          {CODE}
    %code requires {CODE}
    %code provides {CODE}
    %code top      {CODE}

  These forms are now considered permanent features of Bison.  See the
  %code entries in the section "Bison Declaration Summary" in the Bison
  manual for a summary of their functionality.  See the section
  "Prologue Alternatives" for a detailed discussion including the
  advantages of %code over the traditional Yacc prologue directive.

  Bison's Java feature as a whole including its current usage of %code
  is still considered experimental.

** YYFAIL is deprecated and will eventually be removed.

  YYFAIL has existed for many years as an undocumented feature of
  deterministic parsers in C generated by Bison.  Previously, it was
  documented for Bison's experimental Java parsers.  YYFAIL is no longer
  documented for Java parsers and is formally deprecated in both cases.
  Users are strongly encouraged to migrate to YYERROR, which is
  specified by POSIX.

  Like YYERROR, you can invoke YYFAIL from a semantic action in order to
  induce a syntax error.  The most obvious difference from YYERROR is
  that YYFAIL will automatically invoke yyerror to report the syntax
  error so that you don't have to.  However, there are several other
  subtle differences between YYERROR and YYFAIL, and YYFAIL suffers from
  inherent flaws when %error-verbose or "#define YYERROR_VERBOSE" is
  used.  For a more detailed discussion, see:

    http://lists.gnu.org/archive/html/bison-patches/2009-12/msg00024.html

  The upcoming Bison 2.5 will remove YYFAIL from Java parsers, but
  deterministic parsers in C will continue to implement it.  However,
  because YYFAIL is already flawed, it seems futile to try to make new
  Bison features compatible with it.  Thus, during parser generation,
  Bison 2.5 will produce a warning whenever it discovers YYFAIL in a
  rule action.  In a later release, YYFAIL will be disabled for
  %error-verbose and "#define YYERROR_VERBOSE".  Eventually, YYFAIL will
  be removed altogether.

  There exists at least one case where Bison 2.5's YYFAIL warning will
  be a false positive.  Some projects add phony uses of YYFAIL and other
  Bison-defined macros for the sole purpose of suppressing C
  preprocessor warnings (from GCC cpp's -Wunused-macros, for example).
  To avoid Bison's future warning, such YYFAIL uses can be moved to the
  epilogue (that is, after the second "%%") in the Bison input file.  In
  this release (2.4.2), Bison already generates its own code to suppress
  C preprocessor warnings for YYFAIL, so projects can remove their own
  phony uses of YYFAIL if compatibility with Bison releases prior to
  2.4.2 is not necessary.

** Internationalization.

  Fix a regression introduced in Bison 2.4: Under some circumstances,
  message translations were not installed although supported by the
  host system.


* Noteworthy changes in release 2.4.1 (2008-12-11)

** In the GLR defines file, unexpanded M4 macros in the yylval and yylloc
   declarations have been fixed.

** Temporary hack for adding a semicolon to the user action.

  Bison used to prepend a trailing semicolon at the end of the user
  action for reductions.  This allowed actions such as

    exp: exp "+" exp { $$ = $1 + $3 };

  instead of

    exp: exp "+" exp { $$ = $1 + $3; };

  Some grammars still depend on this "feature".  Bison 2.4.1 restores
  the previous behavior in the case of C output (specifically, when
  neither %language or %skeleton or equivalent command-line options
  are used) to leave more time for grammars depending on the old
  behavior to be adjusted.  Future releases of Bison will disable this
  feature.

** A few minor improvements to the Bison manual.


* Noteworthy changes in release 2.4 (2008-11-02)

** %language is an experimental feature.

  We first introduced this feature in test release 2.3b as a cleaner
  alternative to %skeleton.  Since then, we have discussed the possibility of
  modifying its effect on Bison's output file names.  Thus, in this release,
  we consider %language to be an experimental feature that will likely evolve
  in future releases.

** Forward compatibility with GNU M4 has been improved.

** Several bugs in the C++ skeleton and the experimental Java skeleton have been
  fixed.


* Noteworthy changes in release 2.3b (2008-05-27)

** The quotes around NAME that used to be required in the following directive
  are now deprecated:

    %define NAME "VALUE"

** The directive "%pure-parser" is now deprecated in favor of:

    %define api.pure

  which has the same effect except that Bison is more careful to warn about
  unreasonable usage in the latter case.

** Push Parsing

  Bison can now generate an LALR(1) parser in C with a push interface.  That
  is, instead of invoking "yyparse", which pulls tokens from "yylex", you can
  push one token at a time to the parser using "yypush_parse", which will
  return to the caller after processing each token.  By default, the push
  interface is disabled.  Either of the following directives will enable it:

    %define api.push_pull "push" // Just push; does not require yylex.
    %define api.push_pull "both" // Push and pull; requires yylex.

  See the new section "A Push Parser" in the Bison manual for details.

  The current push parsing interface is experimental and may evolve.  More user
  feedback will help to stabilize it.

** The -g and --graph options now output graphs in Graphviz DOT format,
  not VCG format.  Like --graph, -g now also takes an optional FILE argument
  and thus cannot be bundled with other short options.

** Java

  Bison can now generate an LALR(1) parser in Java.  The skeleton is
  "data/lalr1.java".  Consider using the new %language directive instead of
  %skeleton to select it.

  See the new section "Java Parsers" in the Bison manual for details.

  The current Java interface is experimental and may evolve.  More user
  feedback will help to stabilize it.
  Contributed by Paolo Bonzini.

** %language

  This new directive specifies the programming language of the generated
  parser, which can be C (the default), C++, or Java.  Besides the skeleton
  that Bison uses, the directive affects the names of the generated files if
  the grammar file's name ends in ".y".

** XML Automaton Report

  Bison can now generate an XML report of the LALR(1) automaton using the new
  "--xml" option.  The current XML schema is experimental and may evolve.  More
  user feedback will help to stabilize it.
  Contributed by Wojciech Polak.

** The grammar file may now specify the name of the parser header file using
  %defines.  For example:

    %defines "parser.h"

** When reporting useless rules, useless nonterminals, and unused terminals,
  Bison now employs the terms "useless in grammar" instead of "useless",
  "useless in parser" instead of "never reduced", and "unused in grammar"
  instead of "unused".

** Unreachable State Removal

  Previously, Bison sometimes generated parser tables containing unreachable
  states.  A state can become unreachable during conflict resolution if Bison
  disables a shift action leading to it from a predecessor state.  Bison now:

    1. Removes unreachable states.

    2. Does not report any conflicts that appeared in unreachable states.
       WARNING: As a result, you may need to update %expect and %expect-rr
       directives in existing grammar files.

    3. For any rule used only in such states, Bison now reports the rule as
       "useless in parser due to conflicts".

  This feature can be disabled with the following directive:

    %define lr.keep_unreachable_states

  See the %define entry in the "Bison Declaration Summary" in the Bison manual
  for further discussion.

** Lookahead Set Correction in the ".output" Report

  When instructed to generate a ".output" file including lookahead sets
  (using "--report=lookahead", for example), Bison now prints each reduction's
  lookahead set only next to the associated state's one item that (1) is
  associated with the same rule as the reduction and (2) has its dot at the end
  of its RHS.  Previously, Bison also erroneously printed the lookahead set
  next to all of the state's other items associated with the same rule.  This
  bug affected only the ".output" file and not the generated parser source
  code.

** --report-file=FILE is a new option to override the default ".output" file
  name.

** The "=" that used to be required in the following directives is now
  deprecated:

    %file-prefix "parser"
    %name-prefix "c_"
    %output "parser.c"

** An Alternative to "%{...%}" -- "%code QUALIFIER {CODE}"

  Bison 2.3a provided a new set of directives as a more flexible alternative to
  the traditional Yacc prologue blocks.  Those have now been consolidated into
  a single %code directive with an optional qualifier field, which identifies
  the purpose of the code and thus the location(s) where Bison should generate
  it:

    1. "%code          {CODE}" replaces "%after-header  {CODE}"
    2. "%code requires {CODE}" replaces "%start-header  {CODE}"
    3. "%code provides {CODE}" replaces "%end-header    {CODE}"
    4. "%code top      {CODE}" replaces "%before-header {CODE}"

  See the %code entries in section "Bison Declaration Summary" in the Bison
  manual for a summary of the new functionality.  See the new section "Prologue
  Alternatives" for a detailed discussion including the advantages of %code
  over the traditional Yacc prologues.

  The prologue alternatives are experimental.  More user feedback will help to
  determine whether they should become permanent features.

** Revised warning: unset or unused midrule values

  Since Bison 2.2, Bison has warned about midrule values that are set but not
  used within any of the actions of the parent rule.  For example, Bison warns
  about unused $2 in:

    exp: '1' { $$ = 1; } '+' exp { $$ = $1 + $4; };

  Now, Bison also warns about midrule values that are used but not set.  For
  example, Bison warns about unset $$ in the midrule action in:

    exp: '1' { $1 = 1; } '+' exp { $$ = $2 + $4; };

  However, Bison now disables both of these warnings by default since they
  sometimes prove to be false alarms in existing grammars employing the Yacc
  constructs $0 or $-N (where N is some positive integer).

  To enable these warnings, specify the option "--warnings=midrule-values" or
  "-W", which is a synonym for "--warnings=all".

** Default %destructor or %printer with "<*>" or "<>"

  Bison now recognizes two separate kinds of default %destructor's and
  %printer's:

    1. Place "<*>" in a %destructor/%printer symbol list to define a default
       %destructor/%printer for all grammar symbols for which you have formally
       declared semantic type tags.

    2. Place "<>" in a %destructor/%printer symbol list to define a default
       %destructor/%printer for all grammar symbols without declared semantic
       type tags.

  Bison no longer supports the "%symbol-default" notation from Bison 2.3a.
  "<*>" and "<>" combined achieve the same effect with one exception: Bison no
  longer applies any %destructor to a midrule value if that midrule value is
  not actually ever referenced using either $$ or $n in a semantic action.

  The default %destructor's and %printer's are experimental.  More user
  feedback will help to determine whether they should become permanent
  features.

  See the section "Freeing Discarded Symbols" in the Bison manual for further
  details.

** %left, %right, and %nonassoc can now declare token numbers.  This is required
  by POSIX.  However, see the end of section "Operator Precedence" in the Bison
  manual for a caveat concerning the treatment of literal strings.

** The nonfunctional --no-parser, -n, and %no-parser options have been
  completely removed from Bison.


* Noteworthy changes in release 2.3a (2006-09-13)

** Instead of %union, you can define and use your own union type
  YYSTYPE if your grammar contains at least one <type> tag.
  Your YYSTYPE need not be a macro; it can be a typedef.
  This change is for compatibility with other Yacc implementations,
  and is required by POSIX.

** Locations columns and lines start at 1.
  In accordance with the GNU Coding Standards and Emacs.

** You may now declare per-type and default %destructor's and %printer's:

  For example:

    %union { char *string; }
    %token <string> STRING1
    %token <string> STRING2
    %type  <string> string1
    %type  <string> string2
    %union { char character; }
    %token <character> CHR
    %type  <character> chr
    %destructor { free ($$); } %symbol-default
    %destructor { free ($$); printf ("%d", @$.first_line); } STRING1 string1
    %destructor { } <character>

  guarantees that, when the parser discards any user-defined symbol that has a
  semantic type tag other than "<character>", it passes its semantic value to
  "free".  However, when the parser discards a "STRING1" or a "string1", it
  also prints its line number to "stdout".  It performs only the second
  "%destructor" in this case, so it invokes "free" only once.

  [Although we failed to mention this here in the 2.3a release, the default
  %destructor's and %printer's were experimental, and they were rewritten in
  future versions.]

** Except for LALR(1) parsers in C with POSIX Yacc emulation enabled (with "-y",
  "--yacc", or "%yacc"), Bison no longer generates #define statements for
  associating token numbers with token names.  Removing the #define statements
  helps to sanitize the global namespace during preprocessing, but POSIX Yacc
  requires them.  Bison still generates an enum for token names in all cases.

** Handling of traditional Yacc prologue blocks is now more consistent but
  potentially incompatible with previous releases of Bison.

  As before, you declare prologue blocks in your grammar file with the
  "%{ ... %}" syntax.  To generate the pre-prologue, Bison concatenates all
  prologue blocks that you've declared before the first %union.  To generate
  the post-prologue, Bison concatenates all prologue blocks that you've
  declared after the first %union.

  Previous releases of Bison inserted the pre-prologue into both the header
  file and the code file in all cases except for LALR(1) parsers in C.  In the
  latter case, Bison inserted it only into the code file.  For parsers in C++,
  the point of insertion was before any token definitions (which associate
  token numbers with names).  For parsers in C, the point of insertion was
  after the token definitions.

  Now, Bison never inserts the pre-prologue into the header file.  In the code
  file, it always inserts it before the token definitions.

** Bison now provides a more flexible alternative to the traditional Yacc
  prologue blocks: %before-header, %start-header, %end-header, and
  %after-header.

  For example, the following declaration order in the grammar file reflects the
  order in which Bison will output these code blocks.  However, you are free to
  declare these code blocks in your grammar file in whatever order is most
  convenient for you:

    %before-header {
      /* Bison treats this block like a pre-prologue block: it inserts it into
       * the code file before the contents of the header file.  It does *not*
       * insert it into the header file.  This is a good place to put
       * #include's that you want at the top of your code file.  A common
       * example is '#include "system.h"'.  */
    }
    %start-header {
      /* Bison inserts this block into both the header file and the code file.
       * In both files, the point of insertion is before any Bison-generated
       * token, semantic type, location type, and class definitions.  This is a
       * good place to define %union dependencies, for example.  */
    }
    %union {
      /* Unlike the traditional Yacc prologue blocks, the output order for the
       * new %*-header blocks is not affected by their declaration position
       * relative to any %union in the grammar file.  */
    }
    %end-header {
      /* Bison inserts this block into both the header file and the code file.
       * In both files, the point of insertion is after the Bison-generated
       * definitions.  This is a good place to declare or define public
       * functions or data structures that depend on the Bison-generated
       * definitions.  */
    }
    %after-header {
      /* Bison treats this block like a post-prologue block: it inserts it into
       * the code file after the contents of the header file.  It does *not*
       * insert it into the header file.  This is a good place to declare or
       * define internal functions or data structures that depend on the
       * Bison-generated definitions.  */
    }

  If you have multiple occurrences of any one of the above declarations, Bison
  will concatenate the contents in declaration order.

  [Although we failed to mention this here in the 2.3a release, the prologue
  alternatives were experimental, and they were rewritten in future versions.]

** The option "--report=look-ahead" has been changed to "--report=lookahead".
  The old spelling still works, but is not documented and may be removed
  in a future release.


* Noteworthy changes in release 2.3 (2006-06-05)

** GLR grammars should now use "YYRECOVERING ()" instead of "YYRECOVERING",
  for compatibility with LALR(1) grammars.

** It is now documented that any definition of YYSTYPE or YYLTYPE should
  be to a type name that does not contain parentheses or brackets.


* Noteworthy changes in release 2.2 (2006-05-19)

** The distribution terms for all Bison-generated parsers now permit
  using the parsers in nonfree programs.  Previously, this permission
  was granted only for Bison-generated LALR(1) parsers in C.

** %name-prefix changes the namespace name in C++ outputs.

** The C++ parsers export their token_type.

** Bison now allows multiple %union declarations, and concatenates
  their contents together.

** New warning: unused values
  Right-hand side symbols whose values are not used are reported,
  if the symbols have destructors.  For instance:

     exp: exp "?" exp ":" exp { $1 ? $1 : $3; }
        | exp "+" exp
        ;

  will trigger a warning about $$ and $5 in the first rule, and $3 in
  the second ($1 is copied to $$ by the default rule).  This example
  most likely contains three errors, and could be rewritten as:

     exp: exp "?" exp ":" exp
            { $$ = $1 ? $3 : $5; free ($1 ? $5 : $3); free ($1); }
        | exp "+" exp
            { $$ = $1 ? $1 : $3; if ($1) free ($3); }
        ;

  However, if the original actions were really intended, memory leaks
  and all, the warnings can be suppressed by letting Bison believe the
  values are used, e.g.:

     exp: exp "?" exp ":" exp { $1 ? $1 : $3; (void) ($$, $5); }
        | exp "+" exp         { $$ = $1; (void) $3; }
        ;

  If there are midrule actions, the warning is issued if no action
  uses it.  The following triggers no warning: $1 and $3 are used.

     exp: exp { push ($1); } '+' exp { push ($3); sum (); };

  The warning is intended to help catching lost values and memory leaks.
  If a value is ignored, its associated memory typically is not reclaimed.

** %destructor vs. YYABORT, YYACCEPT, and YYERROR.
  Destructors are now called when user code invokes YYABORT, YYACCEPT,
  and YYERROR, for all objects on the stack, other than objects
  corresponding to the right-hand side of the current rule.

** %expect, %expect-rr
  Incorrect numbers of expected conflicts are now actual errors,
  instead of warnings.

** GLR, YACC parsers.
  The %parse-params are available in the destructors (and the
  experimental printers) as per the documentation.

** Bison now warns if it finds a stray "$" or "@" in an action.

** %require "VERSION"
  This specifies that the grammar file depends on features implemented
  in Bison version VERSION or higher.

** lalr1.cc: The token and value types are now class members.
  The tokens were defined as free form enums and cpp macros.  YYSTYPE
  was defined as a free form union.  They are now class members:
  tokens are enumerations of the "yy::parser::token" struct, and the
  semantic values have the "yy::parser::semantic_type" type.

  If you do not want or can update to this scheme, the directive
  '%define "global_tokens_and_yystype" "1"' triggers the global
  definition of tokens and YYSTYPE.  This change is suitable both
  for previous releases of Bison, and this one.

  If you wish to update, then make sure older version of Bison will
  fail using '%require "2.2"'.

** DJGPP support added.


* Noteworthy changes in release 2.1 (2005-09-16)

** The C++ lalr1.cc skeleton supports %lex-param.

** Bison-generated parsers now support the translation of diagnostics like
  "syntax error" into languages other than English.  The default
  language is still English.  For details, please see the new
  Internationalization section of the Bison manual.  Software
  distributors should also see the new PACKAGING file.  Thanks to
  Bruno Haible for this new feature.

** Wording in the Bison-generated parsers has been changed slightly to
  simplify translation.  In particular, the message "memory exhausted"
  has replaced "parser stack overflow", as the old message was not
  always accurate for modern Bison-generated parsers.

** Destructors are now called when the parser aborts, for all symbols left
  behind on the stack.  Also, the start symbol is now destroyed after a
  successful parse.  In both cases, the behavior was formerly inconsistent.

** When generating verbose diagnostics, Bison-generated parsers no longer
  quote the literal strings associated with tokens.  For example, for
  a syntax error associated with '%token NUM "number"' they might
  print 'syntax error, unexpected number' instead of 'syntax error,
  unexpected "number"'.


* Noteworthy changes in release 2.0 (2004-12-25)

** Possibly-incompatible changes

  - Bison-generated parsers no longer default to using the alloca function
    (when available) to extend the parser stack, due to widespread
    problems in unchecked stack-overflow detection.  You can "#define
    YYSTACK_USE_ALLOCA 1" to require the use of alloca, but please read
    the manual to determine safe values for YYMAXDEPTH in that case.

  - Error token location.
    During error recovery, the location of the syntax error is updated
    to cover the whole sequence covered by the error token: it includes
    the shifted symbols thrown away during the first part of the error
    recovery, and the lookahead rejected during the second part.

  - Semicolon changes:
    . Stray semicolons are no longer allowed at the start of a grammar.
    . Semicolons are now required after in-grammar declarations.

  - Unescaped newlines are no longer allowed in character constants or
    string literals.  They were never portable, and GCC 3.4.0 has
    dropped support for them.  Better diagnostics are now generated if
    forget a closing quote.

  - NUL bytes are no longer allowed in Bison string literals, unfortunately.

** New features

  - GLR grammars now support locations.

  - New directive: %initial-action.
    This directive allows the user to run arbitrary code (including
    initializing @$) from yyparse before parsing starts.

  - A new directive "%expect-rr N" specifies the expected number of
    reduce/reduce conflicts in GLR parsers.

  - %token numbers can now be hexadecimal integers, e.g., "%token FOO 0x12d".
    This is a GNU extension.

  - The option "--report=lookahead" was changed to "--report=look-ahead".
    [However, this was changed back after 2.3.]

  - Experimental %destructor support has been added to lalr1.cc.

  - New configure option --disable-yacc, to disable installation of the
    yacc command and -ly library introduced in 1.875 for POSIX conformance.

** Bug fixes

  - For now, %expect-count violations are now just warnings, not errors.
    This is for compatibility with Bison 1.75 and earlier (when there are
    reduce/reduce conflicts) and with Bison 1.30 and earlier (when there
    are too many or too few shift/reduce conflicts).  However, in future
    versions of Bison we plan to improve the %expect machinery so that
    these violations will become errors again.

  - Within Bison itself, numbers (e.g., goto numbers) are no longer
    arbitrarily limited to 16-bit counts.

  - Semicolons are now allowed before "|" in grammar rules, as POSIX requires.


* Noteworthy changes in release 1.875 (2003-01-01)

** The documentation license has been upgraded to version 1.2
  of the GNU Free Documentation License.

** syntax error processing

  - In Yacc-style parsers YYLLOC_DEFAULT is now used to compute error
    locations too.  This fixes bugs in error-location computation.

  - %destructor
    It is now possible to reclaim the memory associated to symbols
    discarded during error recovery.  This feature is still experimental.

  - %error-verbose
    This new directive is preferred over YYERROR_VERBOSE.

  - #defining yyerror to steal internal variables is discouraged.
    It is not guaranteed to work forever.

** POSIX conformance

  - Semicolons are once again optional at the end of grammar rules.
    This reverts to the behavior of Bison 1.33 and earlier, and improves
    compatibility with Yacc.

  - "parse error" -> "syntax error"
    Bison now uniformly uses the term "syntax error"; formerly, the code
    and manual sometimes used the term "parse error" instead.  POSIX
    requires "syntax error" in diagnostics, and it was thought better to
    be consistent.

  - The documentation now emphasizes that yylex and yyerror must be
    declared before use.  C99 requires this.

  - Bison now parses C99 lexical constructs like UCNs and
    backslash-newline within C escape sequences, as POSIX 1003.1-2001 requires.

  - File names are properly escaped in C output.  E.g., foo\bar.y is
    output as "foo\\bar.y".

  - Yacc command and library now available
    The Bison distribution now installs a "yacc" command, as POSIX requires.
    Also, Bison now installs a small library liby.a containing
    implementations of Yacc-compatible yyerror and main functions.
    This library is normally not useful, but POSIX requires it.

  - Type clashes now generate warnings, not errors.

  - If the user does not define YYSTYPE as a macro, Bison now declares it
    using typedef instead of defining it as a macro.
    For consistency, YYLTYPE is also declared instead of defined.

** Other compatibility issues

  - %union directives can now have a tag before the "{", e.g., the
    directive "%union foo {...}" now generates the C code
    "typedef union foo { ... } YYSTYPE;"; this is for Yacc compatibility.
    The default union tag is "YYSTYPE", for compatibility with Solaris 9 Yacc.
    For consistency, YYLTYPE's struct tag is now "YYLTYPE" not "yyltype".
    This is for compatibility with both Yacc and Bison 1.35.

  - ";" is output before the terminating "}" of an action, for
    compatibility with Bison 1.35.

  - Bison now uses a Yacc-style format for conflict reports, e.g.,
    "conflicts: 2 shift/reduce, 1 reduce/reduce".

  - "yystype" and "yyltype" are now obsolescent macros instead of being
    typedefs or tags; they are no longer documented and are planned to be
    withdrawn in a future release.

** GLR parser notes

  - GLR and inline
    Users of Bison have to decide how they handle the portability of the
    C keyword "inline".

  - "parsing stack overflow..." -> "parser stack overflow"
    GLR parsers now report "parser stack overflow" as per the Bison manual.

** %parse-param and %lex-param
  The macros YYPARSE_PARAM and YYLEX_PARAM provide a means to pass
  additional context to yyparse and yylex.  They suffer from several
  shortcomings:

  - a single argument only can be added,
  - their types are weak (void *),
  - this context is not passed to ancillary functions such as yyerror,
  - only yacc.c parsers support them.

  The new %parse-param/%lex-param directives provide a more precise control.
  For instance:

    %parse-param {int *nastiness}
    %lex-param   {int *nastiness}
    %parse-param {int *randomness}

  results in the following signatures:

    int yylex   (int *nastiness);
    int yyparse (int *nastiness, int *randomness);

  or, if both %pure-parser and %locations are used:

    int yylex   (YYSTYPE *lvalp, YYLTYPE *llocp, int *nastiness);
    int yyparse (int *nastiness, int *randomness);

** Bison now warns if it detects conflicting outputs to the same file,
  e.g., it generates a warning for "bison -d -o foo.h foo.y" since
  that command outputs both code and header to foo.h.

** #line in output files
  - --no-line works properly.

** Bison can no longer be built by a K&R C compiler; it requires C89 or
  later to be built.  This change originally took place a few versions
  ago, but nobody noticed until we recently asked someone to try
  building Bison with a K&R C compiler.


* Noteworthy changes in release 1.75 (2002-10-14)

** Bison should now work on 64-bit hosts.

** Indonesian translation thanks to Tedi Heriyanto.

** GLR parsers
  Fix spurious parse errors.

** Pure parsers
  Some people redefine yyerror to steal yyparse' private variables.
  Reenable this trick until an official feature replaces it.

** Type Clashes
  In agreement with POSIX and with other Yaccs, leaving a default
  action is valid when $$ is untyped, and $1 typed:

        untyped: ... typed;

  but the converse remains an error:

        typed: ... untyped;

** Values of midrule actions
  The following code:

        foo: { ... } { $$ = $1; } ...

  was incorrectly rejected: $1 is defined in the second midrule
  action, and is equal to the $$ of the first midrule action.


* Noteworthy changes in release 1.50 (2002-10-04)

** GLR parsing
  The declaration
     %glr-parser
  causes Bison to produce a Generalized LR (GLR) parser, capable of handling
  almost any context-free grammar, ambiguous or not.  The new declarations
  %dprec and %merge on grammar rules allow parse-time resolution of
  ambiguities.  Contributed by Paul Hilfinger.

  Unfortunately Bison 1.50 does not work properly on 64-bit hosts
  like the Alpha, so please stick to 32-bit hosts for now.

** Output Directory
  When not in Yacc compatibility mode, when the output file was not
  specified, running "bison foo/bar.y" created "foo/bar.c".  It
  now creates "bar.c".

** Undefined token
  The undefined token was systematically mapped to 2 which prevented
  the use of 2 by the user.  This is no longer the case.

** Unknown token numbers
  If yylex returned an out of range value, yyparse could die.  This is
  no longer the case.

** Error token
  According to POSIX, the error token must be 256.
  Bison extends this requirement by making it a preference: *if* the
  user specified that one of her tokens is numbered 256, then error
  will be mapped onto another number.

** Verbose error messages
  They no longer report "..., expecting error or..." for states where
  error recovery is possible.

** End token
  Defaults to "$end" instead of "$".

** Error recovery now conforms to documentation and to POSIX
  When a Bison-generated parser encounters a syntax error, it now pops
  the stack until it finds a state that allows shifting the error
  token.  Formerly, it popped the stack until it found a state that
  allowed some non-error action other than a default reduction on the
  error token.  The new behavior has long been the documented behavior,
  and has long been required by POSIX.  For more details, please see
  Paul Eggert, "Reductions during Bison error handling" (2002-05-20)
  <http://lists.gnu.org/archive/html/bug-bison/2002-05/msg00038.html>.

** Traces
  Popped tokens and nonterminals are now reported.

** Larger grammars
  Larger grammars are now supported (larger token numbers, larger grammar
  size (= sum of the LHS and RHS lengths), larger LALR tables).
  Formerly, many of these numbers ran afoul of 16-bit limits;
  now these limits are 32 bits on most hosts.

** Explicit initial rule
  Bison used to play hacks with the initial rule, which the user does
  not write.  It is now explicit, and visible in the reports and
  graphs as rule 0.

** Useless rules
  Before, Bison reported the useless rules, but, although not used,
  included them in the parsers.  They are now actually removed.

** Useless rules, useless nonterminals
  They are now reported, as a warning, with their locations.

** Rules never reduced
  Rules that can never be reduced because of conflicts are now
  reported.

** Incorrect "Token not used"
  On a grammar such as

    %token useless useful
    %%
    exp: '0' %prec useful;

  where a token was used to set the precedence of the last rule,
  bison reported both "useful" and "useless" as useless tokens.

** Revert the C++ namespace changes introduced in 1.31
  as they caused too many portability hassles.

** Default locations
  By an accident of design, the default computation of @$ was
  performed after another default computation was performed: @$ = @1.
  The latter is now removed: YYLLOC_DEFAULT is fully responsible of
  the computation of @$.

** Token end-of-file
  The token end of file may be specified by the user, in which case,
  the user symbol is used in the reports, the graphs, and the verbose
  error messages instead of "$end", which remains being the default.
  For instance
    %token MYEOF 0
  or
    %token MYEOF 0 "end of file"

** Semantic parser
  This old option, which has been broken for ages, is removed.

** New translations
  Brazilian Portuguese, thanks to Alexandre Folle de Menezes.
  Croatian, thanks to Denis Lackovic.

** Incorrect token definitions
  When given
    %token 'a' "A"
  bison used to output
    #define 'a' 65

** Token definitions as enums
  Tokens are output both as the traditional #define's, and, provided
  the compiler supports ANSI C or is a C++ compiler, as enums.
  This lets debuggers display names instead of integers.

** Reports
  In addition to --verbose, bison supports --report=THINGS, which
  produces additional information:
  - itemset
    complete the core item sets with their closure
  - lookahead [changed to "look-ahead" in 1.875e through 2.3, but changed back]
    explicitly associate lookahead tokens to items
  - solved
    describe shift/reduce conflicts solving.
    Bison used to systematically output this information on top of
    the report.  Solved conflicts are now attached to their states.

** Type clashes
  Previous versions don't complain when there is a type clash on
  the default action if the rule has a midrule action, such as in:

    %type <foo> bar
    %%
    bar: '0' {} '0';

  This is fixed.

** GNU M4 is now required when using Bison.


* Noteworthy changes in release 1.35 (2002-03-25)

** C Skeleton
  Some projects use Bison's C parser with C++ compilers, and define
  YYSTYPE as a class.  The recent adjustment of C parsers for data
  alignment and 64 bit architectures made this impossible.

  Because for the time being no real solution for C++ parser
  generation exists, kludges were implemented in the parser to
  maintain this use.  In the future, when Bison has C++ parsers, this
  kludge will be disabled.

  This kludge also addresses some C++ problems when the stack was
  extended.


* Noteworthy changes in release 1.34 (2002-03-12)

** File name clashes are detected
  $ bison foo.y -d -o foo.x
  fatal error: header and parser would both be named "foo.x"

** A missing ";" at the end of a rule triggers a warning
  In accordance with POSIX, and in agreement with other
  Yacc implementations, Bison will mandate this semicolon in the near
  future.  This eases the implementation of a Bison parser of Bison
  grammars by making this grammar LALR(1) instead of LR(2).  To
  facilitate the transition, this release introduces a warning.

** Revert the C++ namespace changes introduced in 1.31, as they caused too
  many portability hassles.

** DJGPP support added.

** Fix test suite portability problems.


* Noteworthy changes in release 1.33 (2002-02-07)

** Fix C++ issues
  Groff could not be compiled for the definition of size_t was lacking
  under some conditions.

** Catch invalid @n
  As is done with $n.


* Noteworthy changes in release 1.32 (2002-01-23)

** Fix Yacc output file names

** Portability fixes

** Italian, Dutch translations


* Noteworthy changes in release 1.31 (2002-01-14)

** Many Bug Fixes

** GNU Gettext and %expect
  GNU Gettext asserts 10 s/r conflicts, but there are 7.  Now that
  Bison dies on incorrect %expectations, we fear there will be
  too many bug reports for Gettext, so _for the time being_, %expect
  does not trigger an error when the input file is named "plural.y".

** Use of alloca in parsers
  If YYSTACK_USE_ALLOCA is defined to 0, then the parsers will use
  malloc exclusively.  Since 1.29, but was not NEWS'ed.

  alloca is used only when compiled with GCC, to avoid portability
  problems as on AIX.

** yyparse now returns 2 if memory is exhausted; formerly it dumped core.

** When the generated parser lacks debugging code, YYDEBUG is now 0
  (as POSIX requires) instead of being undefined.

** User Actions
  Bison has always permitted actions such as { $$ = $1 }: it adds the
  ending semicolon.  Now if in Yacc compatibility mode, the semicolon
  is no longer output: one has to write { $$ = $1; }.

** Better C++ compliance
  The output parsers try to respect C++ namespaces.
  [This turned out to be a failed experiment, and it was reverted later.]

** Reduced Grammars
  Fixed bugs when reporting useless nonterminals.

** 64 bit hosts
  The parsers work properly on 64 bit hosts.

** Error messages
  Some calls to strerror resulted in scrambled or missing error messages.

** %expect
  When the number of shift/reduce conflicts is correct, don't issue
  any warning.

** The verbose report includes the rule line numbers.

** Rule line numbers are fixed in traces.

** Swedish translation

** Parse errors
  Verbose parse error messages from the parsers are better looking.
  Before: parse error: unexpected `'/'', expecting `"number"' or `'-'' or `'(''
     Now: parse error: unexpected '/', expecting "number" or '-' or '('

** Fixed parser memory leaks.
  When the generated parser was using malloc to extend its stacks, the
  previous allocations were not freed.

** Fixed verbose output file.
  Some newlines were missing.
  Some conflicts in state descriptions were missing.

** Fixed conflict report.
  Option -v was needed to get the result.

** %expect
  Was not used.
  Mismatches are errors, not warnings.

** Fixed incorrect processing of some invalid input.

** Fixed CPP guards: 9foo.h uses BISON_9FOO_H instead of 9FOO_H.

** Fixed some typos in the documentation.

** %token MY_EOF 0 is supported.
  Before, MY_EOF was silently renumbered as 257.

** doc/refcard.tex is updated.

** %output, %file-prefix, %name-prefix.
  New.

** --output
  New, aliasing "--output-file".


* Noteworthy changes in release 1.30 (2001-10-26)

** "--defines" and "--graph" have now an optional argument which is the
  output file name. "-d" and "-g" do not change; they do not take any
  argument.

** "%source_extension" and "%header_extension" are removed, failed
  experiment.

** Portability fixes.


* Noteworthy changes in release 1.29 (2001-09-07)

** The output file does not define const, as this caused problems when used
  with common autoconfiguration schemes.  If you still use ancient compilers
  that lack const, compile with the equivalent of the C compiler option
  "-Dconst=".  Autoconf's AC_C_CONST macro provides one way to do this.

** Added "-g" and "--graph".

** The Bison manual is now distributed under the terms of the GNU FDL.

** The input and the output files has automatically a similar extension.

** Russian translation added.

** NLS support updated; should hopefully be less troublesome.

** Added the old Bison reference card.

** Added "--locations" and "%locations".

** Added "-S" and "--skeleton".

** "%raw", "-r", "--raw" is disabled.

** Special characters are escaped when output.  This solves the problems
  of the #line lines with path names including backslashes.

** New directives.
  "%yacc", "%fixed_output_files", "%defines", "%no_parser", "%verbose",
  "%debug", "%source_extension" and "%header_extension".

** @$
  Automatic location tracking.


* Noteworthy changes in release 1.28 (1999-07-06)

** Should compile better now with K&R compilers.

** Added NLS.

** Fixed a problem with escaping the double quote character.

** There is now a FAQ.


* Noteworthy changes in release 1.27

** The make rule which prevented bison.simple from being created on
  some systems has been fixed.


* Noteworthy changes in release 1.26

** Bison now uses Automake.

** New mailing lists: <bug-bison@gnu.org> and <help-bison@gnu.org>.

** Token numbers now start at 257 as previously documented, not 258.

** Bison honors the TMPDIR environment variable.

** A couple of buffer overruns have been fixed.

** Problems when closing files should now be reported.

** Generated parsers should now work even on operating systems which do
  not provide alloca().


* Noteworthy changes in release 1.25 (1995-10-16)

** Errors in the input grammar are not fatal; Bison keeps reading
the grammar file, and reports all the errors found in it.

** Tokens can now be specified as multiple-character strings: for
example, you could use "<=" for a token which looks like <=, instead
of choosing a name like LESSEQ.

** The %token_table declaration says to write a table of tokens (names
and numbers) into the parser file.  The yylex function can use this
table to recognize multiple-character string tokens, or for other
purposes.

** The %no_lines declaration says not to generate any #line preprocessor
directives in the parser file.

** The %raw declaration says to use internal Bison token numbers, not
Yacc-compatible token numbers, when token names are defined as macros.

** The --no-parser option produces the parser tables without including
the parser engine; a project can now use its own parser engine.
The actions go into a separate file called NAME.act, in the form of
a switch statement body.


* Noteworthy changes in release 1.23

The user can define YYPARSE_PARAM as the name of an argument to be
passed into yyparse.  The argument should have type void *.  It should
actually point to an object.  Grammar actions can access the variable
by casting it to the proper pointer type.

Line numbers in output file corrected.


* Noteworthy changes in release 1.22

--help option added.


* Noteworthy changes in release 1.20

Output file does not redefine const for C++.

-----

LocalWords:  yacc YYBACKUP glr GCC lalr ArrayIndexOutOfBoundsException nullptr
LocalWords:  cplusplus liby rpl fprintf mfcalc Wyacc stmt cond expr mk sym lr
LocalWords:  IELR ielr Lookahead YYERROR nonassoc LALR's api lookaheads yychar
LocalWords:  destructor lookahead YYRHSLOC YYLLOC Rhs ifndef YYFAIL cpp sr rr
LocalWords:  preprocessor initializer Wno Wnone Werror FreeBSD prec livelocks
LocalWords:  Solaris AIX UX RHEL Tru LHS gcc's Wundef YYENABLE NLS YYLTYPE VCG
LocalWords:  yyerror cpp's Wunused yylval yylloc prepend yyparse yylex yypush
LocalWords:  Graphviz xml nonterminals midrule destructor's YYSTYPE typedef ly
LocalWords:  CHR chr printf stdout namespace preprocessing enum pre include's
LocalWords:  YYRECOVERING nonfree destructors YYABORT YYACCEPT params enums de
LocalWords:  struct yystype DJGPP lex param Haible NUM alloca YYSTACK NUL goto
LocalWords:  YYMAXDEPTH Unescaped UCNs YYLTYPE's yyltype typedefs inline Yaccs
LocalWords:  Heriyanto Reenable dprec Hilfinger Eggert MYEOF Folle Menezes EOF
LocalWords:  Lackovic define's itemset Groff Gettext malloc NEWS'ed YYDEBUG YY
LocalWords:  namespaces strerror const autoconfiguration Dconst Autoconf's FDL
LocalWords:  Automake TMPDIR LESSEQ ylwrap endif yydebug YYTOKEN YYLSP ival hh
LocalWords:  extern YYTOKENTYPE TOKENTYPE yytokentype tokentype STYPE lval pdf
LocalWords:  lang yyoutput dvi html ps POSIX lvalp llocp Wother nterm arg init
LocalWords:  TOK calc yyo fval Wconflicts parsers yystackp yyval yynerrs
LocalWords:  Théophile Ranquet Santet fno fnone stype associativity Tolmer
LocalWords:  Wprecedence Rassoul Wempty Paolo Bonzini parser's Michiel loc
LocalWords:  redeclaration sval fcaret reentrant XSLT xsl Wmaybe yyvsp Tedi
LocalWords:  pragmas noreturn untyped Rozenman unexpanded Wojciech Polak
LocalWords:  Alexandre MERCHANTABILITY yytype emplace ptr automove lvalues
LocalWords:  nonterminal yy args Pragma dereference yyformat rhs docdir bw
LocalWords:  Redeclarations rpcalc Autoconf YFLAGS Makefiles PROG DECL num
LocalWords:  Heimbigner AST src ast Makefile srcdir MinGW xxlex XXSTYPE
LocalWords:  XXLTYPE strictfp IDEs ffixit fdiagnostics parseable fixits
LocalWords:  Wdeprecated yytext Variadic variadic yyrhs yyphrs RCS README
LocalWords:  noexcept constexpr ispell american deprecations backend Teoh
LocalWords:  YYPRINT Mangold Bonzini's Wdangling exVal baz checkable gcc
LocalWords:  fsanitize Vogelsgesang lis redeclared stdint automata yytname
LocalWords:  yysymbol yytnamerr yyreport ctx ARGMAX yysyntax stderr LPAREN
LocalWords:  symrec yypcontext TOKENMAX yyexpected YYEMPTY yypstate YYEOF
LocalWords:  autocompletion bistromathic submessages Cayuela lexcalc hoc
LocalWords:  yytoken YYUNDEF YYerror basename Automake's UTF ifdef ffile
LocalWords:  gotos readline Imbimbo Wcounterexamples Wcex Nonunifying rcex

Local Variables:
ispell-dictionary: "american"
mode: outline
fill-column: 76
End:

Copyright (C) 1995-2015, 2018-2020 Free Software Foundation, Inc.

This file is part of Bison, the GNU Parser Generator.

Permission is granted to copy, distribute and/or modify this document
under the terms of the GNU Free Documentation License, Version 1.3 or
any later version published by the Free Software Foundation; with no
Invariant Sections, with no Front-Cover Texts, and with no Back-Cover
Texts.  A copy of the license is included in the "GNU Free
Documentation License" file as part of this distribution.<|MERGE_RESOLUTION|>--- conflicted
+++ resolved
@@ -2,7 +2,6 @@
 
 * Noteworthy changes in release ?.? (????-??-??) [?]
 
-<<<<<<< HEAD
 ** Changes
 
 ** New features
@@ -55,11 +54,8 @@
   The Java skeleton (lalr1.java) now supports LAC, via the %define variable
   parse.lac.
 
-* Noteworthy changes in release ?.? (????-??-??) [?]
-=======
 
 * Noteworthy changes in release 3.7.4 (2020-11-14) [stable]
->>>>>>> 0364dbac
 
 ** Bug fixes
 
@@ -87,6 +83,7 @@
   skeleton) used to be defined to 1.  It is now defined to the version of
   Bison as an integer (e.g., 30704 for version 3.7.4).
 
+
 * Noteworthy changes in release 3.7.3 (2020-10-13) [stable]
 
 ** Bug fixes
@@ -96,6 +93,7 @@
   The bison executable is no longer linked uselessly against libreadline.
 
   Fix incorrect use of yytname in glr.cc.
+
 
 * Noteworthy changes in release 3.7.2 (2020-09-05) [stable]
 
